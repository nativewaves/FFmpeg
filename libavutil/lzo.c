--- conflicted
+++ resolved
@@ -86,14 +86,7 @@
 {
     register const uint8_t *src = c->in;
     register uint8_t *dst       = c->out;
-<<<<<<< HEAD
     av_assert0(cnt >= 0);
-=======
-    if (cnt < 0) {
-        c->error |= AV_LZO_ERROR;
-        return;
-    }
->>>>>>> 503322f9
     if (cnt > c->in_end - src) {
         cnt       = FFMAX(c->in_end - src, 0);
         c->error |= AV_LZO_INPUT_DEPLETED;
@@ -116,13 +109,8 @@
 
 /**
  * @brief Copies previously decoded bytes to current position.
-<<<<<<< HEAD
  * @param back how many bytes back we start, must be > 0
- * @param cnt number of bytes to copy, must be >= 0
-=======
- * @param back how many bytes back we start
  * @param cnt number of bytes to copy, must be > 0
->>>>>>> 503322f9
  *
  * cnt > back is valid, this will copy the bytes we just copied,
  * thus creating a repeating pattern with a period length of back.
@@ -130,14 +118,7 @@
 static inline void copy_backptr(LZOContext *c, int back, int cnt)
 {
     register uint8_t *dst       = c->out;
-<<<<<<< HEAD
     av_assert0(cnt > 0);
-=======
-    if (cnt <= 0) {
-        c->error |= AV_LZO_ERROR;
-        return;
-    }
->>>>>>> 503322f9
     if (dst - c->out_start < back) {
         c->error |= AV_LZO_INVALID_BACKPTR;
         return;
