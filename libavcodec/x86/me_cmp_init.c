/*
 * SIMD-optimized motion estimation
 * Copyright (c) 2000, 2001 Fabrice Bellard
 * Copyright (c) 2002-2004 Michael Niedermayer <michaelni@gmx.at>
 *
 * MMX optimization by Nick Kurshev <nickols_k@mail.ru>
 *
 * This file is part of FFmpeg.
 *
 * FFmpeg is free software; you can redistribute it and/or
 * modify it under the terms of the GNU Lesser General Public
 * License as published by the Free Software Foundation; either
 * version 2.1 of the License, or (at your option) any later version.
 *
 * FFmpeg is distributed in the hope that it will be useful,
 * but WITHOUT ANY WARRANTY; without even the implied warranty of
 * MERCHANTABILITY or FITNESS FOR A PARTICULAR PURPOSE.  See the GNU
 * Lesser General Public License for more details.
 *
 * You should have received a copy of the GNU Lesser General Public
 * License along with FFmpeg; if not, write to the Free Software
 * Foundation, Inc., 51 Franklin Street, Fifth Floor, Boston, MA 02110-1301 USA
 */

#include "libavutil/attributes.h"
#include "libavutil/cpu.h"
#include "libavutil/x86/asm.h"
#include "libavutil/x86/cpu.h"
#include "libavcodec/me_cmp.h"
#include "libavcodec/mpegvideo.h"

int ff_sum_abs_dctelem_mmx(int16_t *block);
int ff_sum_abs_dctelem_mmxext(int16_t *block);
int ff_sum_abs_dctelem_sse2(int16_t *block);
int ff_sum_abs_dctelem_ssse3(int16_t *block);
int ff_sse8_mmx(MpegEncContext *v, uint8_t *pix1, uint8_t *pix2,
                ptrdiff_t stride, int h);
int ff_sse16_mmx(MpegEncContext *v, uint8_t *pix1, uint8_t *pix2,
                 ptrdiff_t stride, int h);
int ff_sse16_sse2(MpegEncContext *v, uint8_t *pix1, uint8_t *pix2,
                  ptrdiff_t stride, int h);
int ff_hf_noise8_mmx(uint8_t *pix1, ptrdiff_t stride, int h);
int ff_hf_noise16_mmx(uint8_t *pix1, ptrdiff_t stride, int h);
int ff_sad8_mmxext(MpegEncContext *v, uint8_t *pix1, uint8_t *pix2,
                   ptrdiff_t stride, int h);
int ff_sad16_mmxext(MpegEncContext *v, uint8_t *pix1, uint8_t *pix2,
                    ptrdiff_t stride, int h);
int ff_sad16_sse2(MpegEncContext *v, uint8_t *pix1, uint8_t *pix2,
                  ptrdiff_t stride, int h);
int ff_sad8_x2_mmxext(MpegEncContext *v, uint8_t *pix1, uint8_t *pix2,
                      ptrdiff_t stride, int h);
int ff_sad16_x2_mmxext(MpegEncContext *v, uint8_t *pix1, uint8_t *pix2,
                       ptrdiff_t stride, int h);
int ff_sad16_x2_sse2(MpegEncContext *v, uint8_t *pix1, uint8_t *pix2,
                     ptrdiff_t stride, int h);
int ff_sad8_y2_mmxext(MpegEncContext *v, uint8_t *pix1, uint8_t *pix2,
                      ptrdiff_t stride, int h);
int ff_sad16_y2_mmxext(MpegEncContext *v, uint8_t *pix1, uint8_t *pix2,
                       ptrdiff_t stride, int h);
int ff_sad16_y2_sse2(MpegEncContext *v, uint8_t *pix1, uint8_t *pix2,
                     ptrdiff_t stride, int h);
int ff_sad8_approx_xy2_mmxext(MpegEncContext *v, uint8_t *pix1, uint8_t *pix2,
                              ptrdiff_t stride, int h);
int ff_sad16_approx_xy2_mmxext(MpegEncContext *v, uint8_t *pix1, uint8_t *pix2,
                               ptrdiff_t stride, int h);
int ff_sad16_approx_xy2_sse2(MpegEncContext *v, uint8_t *pix1, uint8_t *pix2,
                             ptrdiff_t stride, int h);
int ff_vsad_intra8_mmxext(MpegEncContext *v, uint8_t *pix1, uint8_t *pix2,
                          ptrdiff_t stride, int h);
int ff_vsad_intra16_mmxext(MpegEncContext *v, uint8_t *pix1, uint8_t *pix2,
                           ptrdiff_t stride, int h);
int ff_vsad_intra16_sse2(MpegEncContext *v, uint8_t *pix1, uint8_t *pix2,
                         ptrdiff_t stride, int h);
int ff_vsad8_approx_mmxext(MpegEncContext *v, uint8_t *pix1, uint8_t *pix2,
                    ptrdiff_t stride, int h);
int ff_vsad16_approx_mmxext(MpegEncContext *v, uint8_t *pix1, uint8_t *pix2,
                     ptrdiff_t stride, int h);
int ff_vsad16_approx_sse2(MpegEncContext *v, uint8_t *pix1, uint8_t *pix2,
                   ptrdiff_t stride, int h);

#define hadamard_func(cpu)                                                    \
    int ff_hadamard8_diff_ ## cpu(MpegEncContext *s, uint8_t *src1,           \
                                  uint8_t *src2, ptrdiff_t stride, int h);    \
    int ff_hadamard8_diff16_ ## cpu(MpegEncContext *s, uint8_t *src1,         \
                                    uint8_t *src2, ptrdiff_t stride, int h);

hadamard_func(mmx)
hadamard_func(mmxext)
hadamard_func(sse2)
hadamard_func(ssse3)

#if HAVE_YASM
static int nsse16_mmx(MpegEncContext *c, uint8_t *pix1, uint8_t *pix2,
                      ptrdiff_t stride, int h)
{
    int score1, score2;

    if (c)
        score1 = c->mecc.sse[0](c, pix1, pix2, stride, h);
    else
        score1 = ff_sse16_mmx(c, pix1, pix2, stride, h);
    score2 = ff_hf_noise16_mmx(pix1, stride, h) + ff_hf_noise8_mmx(pix1+8, stride, h)
           - ff_hf_noise16_mmx(pix2, stride, h) - ff_hf_noise8_mmx(pix2+8, stride, h);

    if (c)
        return score1 + FFABS(score2) * c->avctx->nsse_weight;
    else
        return score1 + FFABS(score2) * 8;
}

static int nsse8_mmx(MpegEncContext *c, uint8_t *pix1, uint8_t *pix2,
                     ptrdiff_t stride, int h)
{
    int score1 = ff_sse8_mmx(c, pix1, pix2, stride, h);
    int score2 = ff_hf_noise8_mmx(pix1, stride, h) -
                 ff_hf_noise8_mmx(pix2, stride, h);

    if (c)
        return score1 + FFABS(score2) * c->avctx->nsse_weight;
    else
        return score1 + FFABS(score2) * 8;
}

#endif /* HAVE_YASM */

#if HAVE_INLINE_ASM

static int vsad_intra16_mmx(MpegEncContext *v, uint8_t *pix, uint8_t *dummy,
                            ptrdiff_t stride, int h)
{
    int tmp;

    av_assert2((((int) pix) & 7) == 0);
    av_assert2((stride & 7) == 0);

#define SUM(in0, in1, out0, out1)               \
    "movq (%0), %%mm2\n"                        \
    "movq 8(%0), %%mm3\n"                       \
    "add %2,%0\n"                               \
    "movq %%mm2, " #out0 "\n"                   \
    "movq %%mm3, " #out1 "\n"                   \
    "psubusb " #in0 ", %%mm2\n"                 \
    "psubusb " #in1 ", %%mm3\n"                 \
    "psubusb " #out0 ", " #in0 "\n"             \
    "psubusb " #out1 ", " #in1 "\n"             \
    "por %%mm2, " #in0 "\n"                     \
    "por %%mm3, " #in1 "\n"                     \
    "movq " #in0 ", %%mm2\n"                    \
    "movq " #in1 ", %%mm3\n"                    \
    "punpcklbw %%mm7, " #in0 "\n"               \
    "punpcklbw %%mm7, " #in1 "\n"               \
    "punpckhbw %%mm7, %%mm2\n"                  \
    "punpckhbw %%mm7, %%mm3\n"                  \
    "paddw " #in1 ", " #in0 "\n"                \
    "paddw %%mm3, %%mm2\n"                      \
    "paddw %%mm2, " #in0 "\n"                   \
    "paddw " #in0 ", %%mm6\n"


    __asm__ volatile (
        "movl    %3, %%ecx\n"
        "pxor %%mm6, %%mm6\n"
        "pxor %%mm7, %%mm7\n"
        "movq  (%0), %%mm0\n"
        "movq 8(%0), %%mm1\n"
        "add %2, %0\n"
        "jmp 2f\n"
        "1:\n"

        SUM(%%mm4, %%mm5, %%mm0, %%mm1)
        "2:\n"
        SUM(%%mm0, %%mm1, %%mm4, %%mm5)

        "subl $2, %%ecx\n"
        "jnz 1b\n"

        "movq  %%mm6, %%mm0\n"
        "psrlq $32,   %%mm6\n"
        "paddw %%mm6, %%mm0\n"
        "movq  %%mm0, %%mm6\n"
        "psrlq $16,   %%mm0\n"
        "paddw %%mm6, %%mm0\n"
        "movd  %%mm0, %1\n"
        : "+r" (pix), "=r" (tmp)
        : "r" (stride), "m" (h)
        : "%ecx");

    return tmp & 0xFFFF;
}
#undef SUM

static int vsad16_mmx(MpegEncContext *v, uint8_t *pix1, uint8_t *pix2,
                      ptrdiff_t stride, int h)
{
    int tmp;

    av_assert2((((int) pix1) & 7) == 0);
    av_assert2((((int) pix2) & 7) == 0);
    av_assert2((stride & 7) == 0);

#define SUM(in0, in1, out0, out1)       \
    "movq (%0), %%mm2\n"                \
    "movq (%1), " #out0 "\n"            \
    "movq 8(%0), %%mm3\n"               \
    "movq 8(%1), " #out1 "\n"           \
    "add %3, %0\n"                      \
    "add %3, %1\n"                      \
    "psubb " #out0 ", %%mm2\n"          \
    "psubb " #out1 ", %%mm3\n"          \
    "pxor %%mm7, %%mm2\n"               \
    "pxor %%mm7, %%mm3\n"               \
    "movq %%mm2, " #out0 "\n"           \
    "movq %%mm3, " #out1 "\n"           \
    "psubusb " #in0 ", %%mm2\n"         \
    "psubusb " #in1 ", %%mm3\n"         \
    "psubusb " #out0 ", " #in0 "\n"     \
    "psubusb " #out1 ", " #in1 "\n"     \
    "por %%mm2, " #in0 "\n"             \
    "por %%mm3, " #in1 "\n"             \
    "movq " #in0 ", %%mm2\n"            \
    "movq " #in1 ", %%mm3\n"            \
    "punpcklbw %%mm7, " #in0 "\n"       \
    "punpcklbw %%mm7, " #in1 "\n"       \
    "punpckhbw %%mm7, %%mm2\n"          \
    "punpckhbw %%mm7, %%mm3\n"          \
    "paddw " #in1 ", " #in0 "\n"        \
    "paddw %%mm3, %%mm2\n"              \
    "paddw %%mm2, " #in0 "\n"           \
    "paddw " #in0 ", %%mm6\n"


    __asm__ volatile (
        "movl %4, %%ecx\n"
        "pxor %%mm6, %%mm6\n"
        "pcmpeqw %%mm7, %%mm7\n"
        "psllw $15, %%mm7\n"
        "packsswb %%mm7, %%mm7\n"
        "movq (%0), %%mm0\n"
        "movq (%1), %%mm2\n"
        "movq 8(%0), %%mm1\n"
        "movq 8(%1), %%mm3\n"
        "add %3, %0\n"
        "add %3, %1\n"
        "psubb %%mm2, %%mm0\n"
        "psubb %%mm3, %%mm1\n"
        "pxor %%mm7, %%mm0\n"
        "pxor %%mm7, %%mm1\n"
        "jmp 2f\n"
        "1:\n"

        SUM(%%mm4, %%mm5, %%mm0, %%mm1)
        "2:\n"
        SUM(%%mm0, %%mm1, %%mm4, %%mm5)

        "subl $2, %%ecx\n"
        "jnz 1b\n"

        "movq %%mm6, %%mm0\n"
        "psrlq $32, %%mm6\n"
        "paddw %%mm6, %%mm0\n"
        "movq %%mm0, %%mm6\n"
        "psrlq $16, %%mm0\n"
        "paddw %%mm6, %%mm0\n"
        "movd %%mm0, %2\n"
        : "+r" (pix1), "+r" (pix2), "=r" (tmp)
        : "r" (stride), "m" (h)
        : "%ecx");

    return tmp & 0x7FFF;
}
#undef SUM

DECLARE_ASM_CONST(8, uint64_t, round_tab)[3] = {
    0x0000000000000000ULL,
    0x0001000100010001ULL,
    0x0002000200020002ULL,
};

static inline void sad8_1_mmx(uint8_t *blk1, uint8_t *blk2,
                              ptrdiff_t stride, int h)
{
    x86_reg len = -stride * h;
    __asm__ volatile (
        ".p2align 4                     \n\t"
        "1:                             \n\t"
        "movq (%1, %%"REG_a"), %%mm0    \n\t"
        "movq (%2, %%"REG_a"), %%mm2    \n\t"
        "movq (%2, %%"REG_a"), %%mm4    \n\t"
        "add %3, %%"REG_a"              \n\t"
        "psubusb %%mm0, %%mm2           \n\t"
        "psubusb %%mm4, %%mm0           \n\t"
        "movq (%1, %%"REG_a"), %%mm1    \n\t"
        "movq (%2, %%"REG_a"), %%mm3    \n\t"
        "movq (%2, %%"REG_a"), %%mm5    \n\t"
        "psubusb %%mm1, %%mm3           \n\t"
        "psubusb %%mm5, %%mm1           \n\t"
        "por %%mm2, %%mm0               \n\t"
        "por %%mm1, %%mm3               \n\t"
        "movq %%mm0, %%mm1              \n\t"
        "movq %%mm3, %%mm2              \n\t"
        "punpcklbw %%mm7, %%mm0         \n\t"
        "punpckhbw %%mm7, %%mm1         \n\t"
        "punpcklbw %%mm7, %%mm3         \n\t"
        "punpckhbw %%mm7, %%mm2         \n\t"
        "paddw %%mm1, %%mm0             \n\t"
        "paddw %%mm3, %%mm2             \n\t"
        "paddw %%mm2, %%mm0             \n\t"
        "paddw %%mm0, %%mm6             \n\t"
        "add %3, %%"REG_a"              \n\t"
        " js 1b                         \n\t"
        : "+a" (len)
        : "r" (blk1 - len), "r" (blk2 - len), "r" (stride));
}

static inline void sad8_2_mmx(uint8_t *blk1a, uint8_t *blk1b, uint8_t *blk2,
                              ptrdiff_t stride, int h)
{
    x86_reg len = -stride * h;
    __asm__ volatile (
        ".p2align 4                     \n\t"
        "1:                             \n\t"
        "movq (%1, %%"REG_a"), %%mm0    \n\t"
        "movq (%2, %%"REG_a"), %%mm1    \n\t"
        "movq (%1, %%"REG_a"), %%mm2    \n\t"
        "movq (%2, %%"REG_a"), %%mm3    \n\t"
        "punpcklbw %%mm7, %%mm0         \n\t"
        "punpcklbw %%mm7, %%mm1         \n\t"
        "punpckhbw %%mm7, %%mm2         \n\t"
        "punpckhbw %%mm7, %%mm3         \n\t"
        "paddw %%mm0, %%mm1             \n\t"
        "paddw %%mm2, %%mm3             \n\t"
        "movq (%3, %%"REG_a"), %%mm4    \n\t"
        "movq (%3, %%"REG_a"), %%mm2    \n\t"
        "paddw %%mm5, %%mm1             \n\t"
        "paddw %%mm5, %%mm3             \n\t"
        "psrlw $1, %%mm1                \n\t"
        "psrlw $1, %%mm3                \n\t"
        "packuswb %%mm3, %%mm1          \n\t"
        "psubusb %%mm1, %%mm4           \n\t"
        "psubusb %%mm2, %%mm1           \n\t"
        "por %%mm4, %%mm1               \n\t"
        "movq %%mm1, %%mm0              \n\t"
        "punpcklbw %%mm7, %%mm0         \n\t"
        "punpckhbw %%mm7, %%mm1         \n\t"
        "paddw %%mm1, %%mm0             \n\t"
        "paddw %%mm0, %%mm6             \n\t"
        "add %4, %%"REG_a"              \n\t"
        " js 1b                         \n\t"
        : "+a" (len)
        : "r" (blk1a - len), "r" (blk1b - len), "r" (blk2 - len),
          "r" (stride));
}

static inline void sad8_4_mmx(uint8_t *blk1, uint8_t *blk2,
                              ptrdiff_t stride, int h)
{
    x86_reg len = -stride * h;
    __asm__ volatile (
        "movq  (%1, %%"REG_a"), %%mm0   \n\t"
        "movq 1(%1, %%"REG_a"), %%mm2   \n\t"
        "movq %%mm0, %%mm1              \n\t"
        "movq %%mm2, %%mm3              \n\t"
        "punpcklbw %%mm7, %%mm0         \n\t"
        "punpckhbw %%mm7, %%mm1         \n\t"
        "punpcklbw %%mm7, %%mm2         \n\t"
        "punpckhbw %%mm7, %%mm3         \n\t"
        "paddw %%mm2, %%mm0             \n\t"
        "paddw %%mm3, %%mm1             \n\t"
        ".p2align 4                     \n\t"
        "1:                             \n\t"
        "movq  (%2, %%"REG_a"), %%mm2   \n\t"
        "movq 1(%2, %%"REG_a"), %%mm4   \n\t"
        "movq %%mm2, %%mm3              \n\t"
        "movq %%mm4, %%mm5              \n\t"
        "punpcklbw %%mm7, %%mm2         \n\t"
        "punpckhbw %%mm7, %%mm3         \n\t"
        "punpcklbw %%mm7, %%mm4         \n\t"
        "punpckhbw %%mm7, %%mm5         \n\t"
        "paddw %%mm4, %%mm2             \n\t"
        "paddw %%mm5, %%mm3             \n\t"
        "movq %5, %%mm5                 \n\t"
        "paddw %%mm2, %%mm0             \n\t"
        "paddw %%mm3, %%mm1             \n\t"
        "paddw %%mm5, %%mm0             \n\t"
        "paddw %%mm5, %%mm1             \n\t"
        "movq (%3, %%"REG_a"), %%mm4    \n\t"
        "movq (%3, %%"REG_a"), %%mm5    \n\t"
        "psrlw $2, %%mm0                \n\t"
        "psrlw $2, %%mm1                \n\t"
        "packuswb %%mm1, %%mm0          \n\t"
        "psubusb %%mm0, %%mm4           \n\t"
        "psubusb %%mm5, %%mm0           \n\t"
        "por %%mm4, %%mm0               \n\t"
        "movq %%mm0, %%mm4              \n\t"
        "punpcklbw %%mm7, %%mm0         \n\t"
        "punpckhbw %%mm7, %%mm4         \n\t"
        "paddw %%mm0, %%mm6             \n\t"
        "paddw %%mm4, %%mm6             \n\t"
        "movq  %%mm2, %%mm0             \n\t"
        "movq  %%mm3, %%mm1             \n\t"
        "add %4, %%"REG_a"              \n\t"
        " js 1b                         \n\t"
        : "+a" (len)
        : "r" (blk1 - len), "r" (blk1 - len + stride), "r" (blk2 - len),
          "r" (stride), "m" (round_tab[2]));
}

static inline int sum_mmx(void)
{
    int ret;
    __asm__ volatile (
        "movq %%mm6, %%mm0              \n\t"
        "psrlq $32, %%mm6               \n\t"
        "paddw %%mm0, %%mm6             \n\t"
        "movq %%mm6, %%mm0              \n\t"
        "psrlq $16, %%mm6               \n\t"
        "paddw %%mm0, %%mm6             \n\t"
        "movd %%mm6, %0                 \n\t"
        : "=r" (ret));
    return ret & 0xFFFF;
}

static inline void sad8_x2a_mmx(uint8_t *blk1, uint8_t *blk2,
                                ptrdiff_t stride, int h)
{
    sad8_2_mmx(blk1, blk1 + 1, blk2, stride, h);
}

static inline void sad8_y2a_mmx(uint8_t *blk1, uint8_t *blk2,
                                ptrdiff_t stride, int h)
{
    sad8_2_mmx(blk1, blk1 + stride, blk2, stride, h);
}

#define PIX_SAD(suf)                                                    \
static int sad8_ ## suf(MpegEncContext *v, uint8_t *blk2,               \
                        uint8_t *blk1, ptrdiff_t stride, int h)         \
{                                                                       \
    av_assert2(h == 8);                                                     \
    __asm__ volatile (                                                  \
        "pxor %%mm7, %%mm7     \n\t"                                    \
        "pxor %%mm6, %%mm6     \n\t"                                    \
        :);                                                             \
                                                                        \
    sad8_1_ ## suf(blk1, blk2, stride, 8);                              \
                                                                        \
    return sum_ ## suf();                                               \
}                                                                       \
                                                                        \
static int sad8_x2_ ## suf(MpegEncContext *v, uint8_t *blk2,            \
                           uint8_t *blk1, ptrdiff_t stride, int h)      \
{                                                                       \
    av_assert2(h == 8);                                                     \
    __asm__ volatile (                                                  \
        "pxor %%mm7, %%mm7     \n\t"                                    \
        "pxor %%mm6, %%mm6     \n\t"                                    \
        "movq %0, %%mm5        \n\t"                                    \
        :: "m" (round_tab[1]));                                         \
                                                                        \
    sad8_x2a_ ## suf(blk1, blk2, stride, 8);                            \
                                                                        \
    return sum_ ## suf();                                               \
}                                                                       \
                                                                        \
static int sad8_y2_ ## suf(MpegEncContext *v, uint8_t *blk2,            \
                           uint8_t *blk1, ptrdiff_t stride, int h)      \
{                                                                       \
    av_assert2(h == 8);                                                     \
    __asm__ volatile (                                                  \
        "pxor %%mm7, %%mm7     \n\t"                                    \
        "pxor %%mm6, %%mm6     \n\t"                                    \
        "movq %0, %%mm5        \n\t"                                    \
        :: "m" (round_tab[1]));                                         \
                                                                        \
    sad8_y2a_ ## suf(blk1, blk2, stride, 8);                            \
                                                                        \
    return sum_ ## suf();                                               \
}                                                                       \
                                                                        \
static int sad8_xy2_ ## suf(MpegEncContext *v, uint8_t *blk2,           \
                            uint8_t *blk1, ptrdiff_t stride, int h)     \
{                                                                       \
    av_assert2(h == 8);                                                     \
    __asm__ volatile (                                                  \
        "pxor %%mm7, %%mm7     \n\t"                                    \
        "pxor %%mm6, %%mm6     \n\t"                                    \
        ::);                                                            \
                                                                        \
    sad8_4_ ## suf(blk1, blk2, stride, 8);                              \
                                                                        \
    return sum_ ## suf();                                               \
}                                                                       \
                                                                        \
static int sad16_ ## suf(MpegEncContext *v, uint8_t *blk2,              \
                         uint8_t *blk1, ptrdiff_t stride, int h)        \
{                                                                       \
    __asm__ volatile (                                                  \
        "pxor %%mm7, %%mm7     \n\t"                                    \
        "pxor %%mm6, %%mm6     \n\t"                                    \
        :);                                                             \
                                                                        \
    sad8_1_ ## suf(blk1,     blk2,     stride, h);                      \
    sad8_1_ ## suf(blk1 + 8, blk2 + 8, stride, h);                      \
                                                                        \
    return sum_ ## suf();                                               \
}                                                                       \
                                                                        \
static int sad16_x2_ ## suf(MpegEncContext *v, uint8_t *blk2,           \
                            uint8_t *blk1, ptrdiff_t stride, int h)     \
{                                                                       \
    __asm__ volatile (                                                  \
        "pxor %%mm7, %%mm7     \n\t"                                    \
        "pxor %%mm6, %%mm6     \n\t"                                    \
        "movq %0, %%mm5        \n\t"                                    \
        :: "m" (round_tab[1]));                                         \
                                                                        \
    sad8_x2a_ ## suf(blk1,     blk2,     stride, h);                    \
    sad8_x2a_ ## suf(blk1 + 8, blk2 + 8, stride, h);                    \
                                                                        \
    return sum_ ## suf();                                               \
}                                                                       \
                                                                        \
static int sad16_y2_ ## suf(MpegEncContext *v, uint8_t *blk2,           \
                            uint8_t *blk1, ptrdiff_t stride, int h)     \
{                                                                       \
    __asm__ volatile (                                                  \
        "pxor %%mm7, %%mm7     \n\t"                                    \
        "pxor %%mm6, %%mm6     \n\t"                                    \
        "movq %0, %%mm5        \n\t"                                    \
        :: "m" (round_tab[1]));                                         \
                                                                        \
    sad8_y2a_ ## suf(blk1,     blk2,     stride, h);                    \
    sad8_y2a_ ## suf(blk1 + 8, blk2 + 8, stride, h);                    \
                                                                        \
    return sum_ ## suf();                                               \
}                                                                       \
                                                                        \
static int sad16_xy2_ ## suf(MpegEncContext *v, uint8_t *blk2,          \
                             uint8_t *blk1, ptrdiff_t stride, int h)    \
{                                                                       \
    __asm__ volatile (                                                  \
        "pxor %%mm7, %%mm7     \n\t"                                    \
        "pxor %%mm6, %%mm6     \n\t"                                    \
        ::);                                                            \
                                                                        \
    sad8_4_ ## suf(blk1,     blk2,     stride, h);                      \
    sad8_4_ ## suf(blk1 + 8, blk2 + 8, stride, h);                      \
                                                                        \
    return sum_ ## suf();                                               \
}                                                                       \

PIX_SAD(mmx)

#endif /* HAVE_INLINE_ASM */

av_cold void ff_me_cmp_init_x86(MECmpContext *c, AVCodecContext *avctx)
{
    int cpu_flags = av_get_cpu_flags();

#if HAVE_INLINE_ASM
    if (INLINE_MMX(cpu_flags)) {
        c->pix_abs[0][0] = sad16_mmx;
        c->pix_abs[0][1] = sad16_x2_mmx;
        c->pix_abs[0][2] = sad16_y2_mmx;
        c->pix_abs[0][3] = sad16_xy2_mmx;
        c->pix_abs[1][0] = sad8_mmx;
        c->pix_abs[1][1] = sad8_x2_mmx;
        c->pix_abs[1][2] = sad8_y2_mmx;
        c->pix_abs[1][3] = sad8_xy2_mmx;

        c->sad[0] = sad16_mmx;
        c->sad[1] = sad8_mmx;

        c->vsad[4] = vsad_intra16_mmx;

<<<<<<< HEAD
        if (!(avctx->flags & CODEC_FLAG_BITEXACT)) {
=======
        c->nsse[0] = nsse16_mmx;
        c->nsse[1] = nsse8_mmx;

        if (!(avctx->flags & AV_CODEC_FLAG_BITEXACT)) {
>>>>>>> 7c6eb0a1
            c->vsad[0] = vsad16_mmx;
        }
    }

<<<<<<< HEAD
=======
    if (INLINE_MMXEXT(cpu_flags)) {
        c->sum_abs_dctelem = sum_abs_dctelem_mmxext;

        c->vsad[4] = vsad_intra16_mmxext;

        c->pix_abs[0][0] = sad16_mmxext;
        c->pix_abs[1][0] = sad8_mmxext;

        c->sad[0] = sad16_mmxext;
        c->sad[1] = sad8_mmxext;

        if (!(avctx->flags & AV_CODEC_FLAG_BITEXACT)) {
            c->pix_abs[0][1] = sad16_x2_mmxext;
            c->pix_abs[0][2] = sad16_y2_mmxext;
            c->pix_abs[0][3] = sad16_xy2_mmxext;
            c->pix_abs[1][1] = sad8_x2_mmxext;
            c->pix_abs[1][2] = sad8_y2_mmxext;
            c->pix_abs[1][3] = sad8_xy2_mmxext;

            c->vsad[0] = vsad16_mmxext;
        }
    }

    if (INLINE_SSE2(cpu_flags)) {
        c->sum_abs_dctelem = sum_abs_dctelem_sse2;
    }

    if (INLINE_SSE2(cpu_flags) && !(cpu_flags & AV_CPU_FLAG_3DNOW)) {
        c->sad[0] = sad16_sse2;
    }

#if HAVE_SSSE3_INLINE
    if (INLINE_SSSE3(cpu_flags)) {
        c->sum_abs_dctelem = sum_abs_dctelem_ssse3;
    }
#endif
>>>>>>> 7c6eb0a1
#endif /* HAVE_INLINE_ASM */

    if (EXTERNAL_MMX(cpu_flags)) {
        c->hadamard8_diff[0] = ff_hadamard8_diff16_mmx;
        c->hadamard8_diff[1] = ff_hadamard8_diff_mmx;
        c->sum_abs_dctelem   = ff_sum_abs_dctelem_mmx;
        c->sse[0]            = ff_sse16_mmx;
        c->sse[1]            = ff_sse8_mmx;
#if HAVE_YASM
        c->nsse[0]           = nsse16_mmx;
        c->nsse[1]           = nsse8_mmx;
#endif
    }

    if (EXTERNAL_MMXEXT(cpu_flags)) {
        c->hadamard8_diff[0] = ff_hadamard8_diff16_mmxext;
        c->hadamard8_diff[1] = ff_hadamard8_diff_mmxext;
        c->sum_abs_dctelem   = ff_sum_abs_dctelem_mmxext;

        c->sad[0] = ff_sad16_mmxext;
        c->sad[1] = ff_sad8_mmxext;

        c->pix_abs[0][0] = ff_sad16_mmxext;
        c->pix_abs[0][1] = ff_sad16_x2_mmxext;
        c->pix_abs[0][2] = ff_sad16_y2_mmxext;
        c->pix_abs[1][0] = ff_sad8_mmxext;
        c->pix_abs[1][1] = ff_sad8_x2_mmxext;
        c->pix_abs[1][2] = ff_sad8_y2_mmxext;

        c->vsad[4] = ff_vsad_intra16_mmxext;
        c->vsad[5] = ff_vsad_intra8_mmxext;

        if (!(avctx->flags & CODEC_FLAG_BITEXACT)) {
            c->pix_abs[0][3] = ff_sad16_approx_xy2_mmxext;
            c->pix_abs[1][3] = ff_sad8_approx_xy2_mmxext;

            c->vsad[0] = ff_vsad16_approx_mmxext;
            c->vsad[1] = ff_vsad8_approx_mmxext;
        }
    }

    if (EXTERNAL_SSE2(cpu_flags)) {
        c->sse[0] = ff_sse16_sse2;
        c->sum_abs_dctelem   = ff_sum_abs_dctelem_sse2;

#if HAVE_ALIGNED_STACK
        c->hadamard8_diff[0] = ff_hadamard8_diff16_sse2;
        c->hadamard8_diff[1] = ff_hadamard8_diff_sse2;
#endif
        if (!(cpu_flags & AV_CPU_FLAG_SSE2SLOW) && avctx->codec_id != AV_CODEC_ID_SNOW) {
            c->sad[0]        = ff_sad16_sse2;
            c->pix_abs[0][0] = ff_sad16_sse2;
            c->pix_abs[0][1] = ff_sad16_x2_sse2;
            c->pix_abs[0][2] = ff_sad16_y2_sse2;

            c->vsad[4]       = ff_vsad_intra16_sse2;
            if (!(avctx->flags & CODEC_FLAG_BITEXACT)) {
                c->pix_abs[0][3] = ff_sad16_approx_xy2_sse2;
                c->vsad[0]       = ff_vsad16_approx_sse2;
            }
        }
    }

    if (EXTERNAL_SSSE3(cpu_flags)) {
        c->sum_abs_dctelem   = ff_sum_abs_dctelem_ssse3;
#if HAVE_ALIGNED_STACK
        c->hadamard8_diff[0] = ff_hadamard8_diff16_ssse3;
        c->hadamard8_diff[1] = ff_hadamard8_diff_ssse3;
#endif
    }
}<|MERGE_RESOLUTION|>--- conflicted
+++ resolved
@@ -573,57 +573,11 @@
 
         c->vsad[4] = vsad_intra16_mmx;
 
-<<<<<<< HEAD
-        if (!(avctx->flags & CODEC_FLAG_BITEXACT)) {
-=======
-        c->nsse[0] = nsse16_mmx;
-        c->nsse[1] = nsse8_mmx;
-
         if (!(avctx->flags & AV_CODEC_FLAG_BITEXACT)) {
->>>>>>> 7c6eb0a1
             c->vsad[0] = vsad16_mmx;
         }
     }
 
-<<<<<<< HEAD
-=======
-    if (INLINE_MMXEXT(cpu_flags)) {
-        c->sum_abs_dctelem = sum_abs_dctelem_mmxext;
-
-        c->vsad[4] = vsad_intra16_mmxext;
-
-        c->pix_abs[0][0] = sad16_mmxext;
-        c->pix_abs[1][0] = sad8_mmxext;
-
-        c->sad[0] = sad16_mmxext;
-        c->sad[1] = sad8_mmxext;
-
-        if (!(avctx->flags & AV_CODEC_FLAG_BITEXACT)) {
-            c->pix_abs[0][1] = sad16_x2_mmxext;
-            c->pix_abs[0][2] = sad16_y2_mmxext;
-            c->pix_abs[0][3] = sad16_xy2_mmxext;
-            c->pix_abs[1][1] = sad8_x2_mmxext;
-            c->pix_abs[1][2] = sad8_y2_mmxext;
-            c->pix_abs[1][3] = sad8_xy2_mmxext;
-
-            c->vsad[0] = vsad16_mmxext;
-        }
-    }
-
-    if (INLINE_SSE2(cpu_flags)) {
-        c->sum_abs_dctelem = sum_abs_dctelem_sse2;
-    }
-
-    if (INLINE_SSE2(cpu_flags) && !(cpu_flags & AV_CPU_FLAG_3DNOW)) {
-        c->sad[0] = sad16_sse2;
-    }
-
-#if HAVE_SSSE3_INLINE
-    if (INLINE_SSSE3(cpu_flags)) {
-        c->sum_abs_dctelem = sum_abs_dctelem_ssse3;
-    }
-#endif
->>>>>>> 7c6eb0a1
 #endif /* HAVE_INLINE_ASM */
 
     if (EXTERNAL_MMX(cpu_flags)) {
@@ -656,7 +610,7 @@
         c->vsad[4] = ff_vsad_intra16_mmxext;
         c->vsad[5] = ff_vsad_intra8_mmxext;
 
-        if (!(avctx->flags & CODEC_FLAG_BITEXACT)) {
+        if (!(avctx->flags & AV_CODEC_FLAG_BITEXACT)) {
             c->pix_abs[0][3] = ff_sad16_approx_xy2_mmxext;
             c->pix_abs[1][3] = ff_sad8_approx_xy2_mmxext;
 
@@ -680,7 +634,7 @@
             c->pix_abs[0][2] = ff_sad16_y2_sse2;
 
             c->vsad[4]       = ff_vsad_intra16_sse2;
-            if (!(avctx->flags & CODEC_FLAG_BITEXACT)) {
+            if (!(avctx->flags & AV_CODEC_FLAG_BITEXACT)) {
                 c->pix_abs[0][3] = ff_sad16_approx_xy2_sse2;
                 c->vsad[0]       = ff_vsad16_approx_sse2;
             }
