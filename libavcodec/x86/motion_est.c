--- conflicted
+++ resolved
@@ -466,11 +466,7 @@
             c->pix_abs[1][3] = sad8_xy2_mmxext;
         }
     }
-<<<<<<< HEAD
-    if ((mm_flags & AV_CPU_FLAG_SSE2) && !(mm_flags & AV_CPU_FLAG_3DNOW) && avctx->codec_id != AV_CODEC_ID_SNOW) {
-=======
-    if ((cpu_flags & AV_CPU_FLAG_SSE2) && !(cpu_flags & AV_CPU_FLAG_3DNOW)) {
->>>>>>> 3ac7fa81
+    if ((cpu_flags & AV_CPU_FLAG_SSE2) && !(cpu_flags & AV_CPU_FLAG_3DNOW) && avctx->codec_id != AV_CODEC_ID_SNOW) {
         c->sad[0]= sad16_sse2;
     }
 #endif /* HAVE_INLINE_ASM */
