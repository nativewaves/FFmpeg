--- conflicted
+++ resolved
@@ -687,14 +687,6 @@
     AVBufferPool *mb_type_pool;
     AVBufferPool *motion_val_pool;
     AVBufferPool *ref_index_pool;
-<<<<<<< HEAD
-
-    /* Motion Estimation */
-    qpel_mc_func (*qpel_put)[16];
-    qpel_mc_func (*qpel_avg)[16];
-
-=======
->>>>>>> 56087ec0
 } H264Context;
 
 extern const uint16_t ff_h264_mb_sizes[4];
