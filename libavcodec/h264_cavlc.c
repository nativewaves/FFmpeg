/*
 * H.26L/H.264/AVC/JVT/14496-10/... cavlc bitstream decoding
 * Copyright (c) 2003 Michael Niedermayer <michaelni@gmx.at>
 *
 * This file is part of FFmpeg.
 *
 * FFmpeg is free software; you can redistribute it and/or
 * modify it under the terms of the GNU Lesser General Public
 * License as published by the Free Software Foundation; either
 * version 2.1 of the License, or (at your option) any later version.
 *
 * FFmpeg is distributed in the hope that it will be useful,
 * but WITHOUT ANY WARRANTY; without even the implied warranty of
 * MERCHANTABILITY or FITNESS FOR A PARTICULAR PURPOSE.  See the GNU
 * Lesser General Public License for more details.
 *
 * You should have received a copy of the GNU Lesser General Public
 * License along with FFmpeg; if not, write to the Free Software
 * Foundation, Inc., 51 Franklin Street, Fifth Floor, Boston, MA 02110-1301 USA
 */

/**
 * @file
 * H.264 / AVC / MPEG4 part10 cavlc bitstream decoding.
 * @author Michael Niedermayer <michaelni@gmx.at>
 */

#define CABAC(h) 0
#define UNCHECKED_BITSTREAM_READER 1

#include "internal.h"
#include "avcodec.h"
#include "h264.h"
#include "h264data.h" // FIXME FIXME FIXME
#include "h264_mvpred.h"
#include "golomb.h"
#include "mpegutils.h"
#include "libavutil/avassert.h"


static const uint8_t golomb_to_inter_cbp_gray[16]={
 0, 1, 2, 4, 8, 3, 5,10,12,15, 7,11,13,14, 6, 9,
};

static const uint8_t golomb_to_intra4x4_cbp_gray[16]={
15, 0, 7,11,13,14, 3, 5,10,12, 1, 2, 4, 8, 6, 9,
};

static const uint8_t chroma_dc_coeff_token_len[4*5]={
 2, 0, 0, 0,
 6, 1, 0, 0,
 6, 6, 3, 0,
 6, 7, 7, 6,
 6, 8, 8, 7,
};

static const uint8_t chroma_dc_coeff_token_bits[4*5]={
 1, 0, 0, 0,
 7, 1, 0, 0,
 4, 6, 1, 0,
 3, 3, 2, 5,
 2, 3, 2, 0,
};

static const uint8_t chroma422_dc_coeff_token_len[4*9]={
  1,  0,  0,  0,
  7,  2,  0,  0,
  7,  7,  3,  0,
  9,  7,  7,  5,
  9,  9,  7,  6,
 10, 10,  9,  7,
 11, 11, 10,  7,
 12, 12, 11, 10,
 13, 12, 12, 11,
};

static const uint8_t chroma422_dc_coeff_token_bits[4*9]={
  1,   0,  0, 0,
 15,   1,  0, 0,
 14,  13,  1, 0,
  7,  12, 11, 1,
  6,   5, 10, 1,
  7,   6,  4, 9,
  7,   6,  5, 8,
  7,   6,  5, 4,
  7,   5,  4, 4,
};

static const uint8_t coeff_token_len[4][4*17]={
{
     1, 0, 0, 0,
     6, 2, 0, 0,     8, 6, 3, 0,     9, 8, 7, 5,    10, 9, 8, 6,
    11,10, 9, 7,    13,11,10, 8,    13,13,11, 9,    13,13,13,10,
    14,14,13,11,    14,14,14,13,    15,15,14,14,    15,15,15,14,
    16,15,15,15,    16,16,16,15,    16,16,16,16,    16,16,16,16,
},
{
     2, 0, 0, 0,
     6, 2, 0, 0,     6, 5, 3, 0,     7, 6, 6, 4,     8, 6, 6, 4,
     8, 7, 7, 5,     9, 8, 8, 6,    11, 9, 9, 6,    11,11,11, 7,
    12,11,11, 9,    12,12,12,11,    12,12,12,11,    13,13,13,12,
    13,13,13,13,    13,14,13,13,    14,14,14,13,    14,14,14,14,
},
{
     4, 0, 0, 0,
     6, 4, 0, 0,     6, 5, 4, 0,     6, 5, 5, 4,     7, 5, 5, 4,
     7, 5, 5, 4,     7, 6, 6, 4,     7, 6, 6, 4,     8, 7, 7, 5,
     8, 8, 7, 6,     9, 8, 8, 7,     9, 9, 8, 8,     9, 9, 9, 8,
    10, 9, 9, 9,    10,10,10,10,    10,10,10,10,    10,10,10,10,
},
{
     6, 0, 0, 0,
     6, 6, 0, 0,     6, 6, 6, 0,     6, 6, 6, 6,     6, 6, 6, 6,
     6, 6, 6, 6,     6, 6, 6, 6,     6, 6, 6, 6,     6, 6, 6, 6,
     6, 6, 6, 6,     6, 6, 6, 6,     6, 6, 6, 6,     6, 6, 6, 6,
     6, 6, 6, 6,     6, 6, 6, 6,     6, 6, 6, 6,     6, 6, 6, 6,
}
};

static const uint8_t coeff_token_bits[4][4*17]={
{
     1, 0, 0, 0,
     5, 1, 0, 0,     7, 4, 1, 0,     7, 6, 5, 3,     7, 6, 5, 3,
     7, 6, 5, 4,    15, 6, 5, 4,    11,14, 5, 4,     8,10,13, 4,
    15,14, 9, 4,    11,10,13,12,    15,14, 9,12,    11,10,13, 8,
    15, 1, 9,12,    11,14,13, 8,     7,10, 9,12,     4, 6, 5, 8,
},
{
     3, 0, 0, 0,
    11, 2, 0, 0,     7, 7, 3, 0,     7,10, 9, 5,     7, 6, 5, 4,
     4, 6, 5, 6,     7, 6, 5, 8,    15, 6, 5, 4,    11,14,13, 4,
    15,10, 9, 4,    11,14,13,12,     8,10, 9, 8,    15,14,13,12,
    11,10, 9,12,     7,11, 6, 8,     9, 8,10, 1,     7, 6, 5, 4,
},
{
    15, 0, 0, 0,
    15,14, 0, 0,    11,15,13, 0,     8,12,14,12,    15,10,11,11,
    11, 8, 9,10,     9,14,13, 9,     8,10, 9, 8,    15,14,13,13,
    11,14,10,12,    15,10,13,12,    11,14, 9,12,     8,10,13, 8,
    13, 7, 9,12,     9,12,11,10,     5, 8, 7, 6,     1, 4, 3, 2,
},
{
     3, 0, 0, 0,
     0, 1, 0, 0,     4, 5, 6, 0,     8, 9,10,11,    12,13,14,15,
    16,17,18,19,    20,21,22,23,    24,25,26,27,    28,29,30,31,
    32,33,34,35,    36,37,38,39,    40,41,42,43,    44,45,46,47,
    48,49,50,51,    52,53,54,55,    56,57,58,59,    60,61,62,63,
}
};

static const uint8_t total_zeros_len[16][16]= {
    {1,3,3,4,4,5,5,6,6,7,7,8,8,9,9,9},
    {3,3,3,3,3,4,4,4,4,5,5,6,6,6,6},
    {4,3,3,3,4,4,3,3,4,5,5,6,5,6},
    {5,3,4,4,3,3,3,4,3,4,5,5,5},
    {4,4,4,3,3,3,3,3,4,5,4,5},
    {6,5,3,3,3,3,3,3,4,3,6},
    {6,5,3,3,3,2,3,4,3,6},
    {6,4,5,3,2,2,3,3,6},
    {6,6,4,2,2,3,2,5},
    {5,5,3,2,2,2,4},
    {4,4,3,3,1,3},
    {4,4,2,1,3},
    {3,3,1,2},
    {2,2,1},
    {1,1},
};

static const uint8_t total_zeros_bits[16][16]= {
    {1,3,2,3,2,3,2,3,2,3,2,3,2,3,2,1},
    {7,6,5,4,3,5,4,3,2,3,2,3,2,1,0},
    {5,7,6,5,4,3,4,3,2,3,2,1,1,0},
    {3,7,5,4,6,5,4,3,3,2,2,1,0},
    {5,4,3,7,6,5,4,3,2,1,1,0},
    {1,1,7,6,5,4,3,2,1,1,0},
    {1,1,5,4,3,3,2,1,1,0},
    {1,1,1,3,3,2,2,1,0},
    {1,0,1,3,2,1,1,1},
    {1,0,1,3,2,1,1},
    {0,1,1,2,1,3},
    {0,1,1,1,1},
    {0,1,1,1},
    {0,1,1},
    {0,1},
};

static const uint8_t chroma_dc_total_zeros_len[3][4]= {
    { 1, 2, 3, 3,},
    { 1, 2, 2, 0,},
    { 1, 1, 0, 0,},
};

static const uint8_t chroma_dc_total_zeros_bits[3][4]= {
    { 1, 1, 1, 0,},
    { 1, 1, 0, 0,},
    { 1, 0, 0, 0,},
};

static const uint8_t chroma422_dc_total_zeros_len[7][8]= {
    { 1, 3, 3, 4, 4, 4, 5, 5 },
    { 3, 2, 3, 3, 3, 3, 3 },
    { 3, 3, 2, 2, 3, 3 },
    { 3, 2, 2, 2, 3 },
    { 2, 2, 2, 2 },
    { 2, 2, 1 },
    { 1, 1 },
};

static const uint8_t chroma422_dc_total_zeros_bits[7][8]= {
    { 1, 2, 3, 2, 3, 1, 1, 0 },
    { 0, 1, 1, 4, 5, 6, 7 },
    { 0, 1, 1, 2, 6, 7 },
    { 6, 0, 1, 2, 7 },
    { 0, 1, 2, 3 },
    { 0, 1, 1 },
    { 0, 1 },
};

static const uint8_t run_len[7][16]={
    {1,1},
    {1,2,2},
    {2,2,2,2},
    {2,2,2,3,3},
    {2,2,3,3,3,3},
    {2,3,3,3,3,3,3},
    {3,3,3,3,3,3,3,4,5,6,7,8,9,10,11},
};

static const uint8_t run_bits[7][16]={
    {1,0},
    {1,1,0},
    {3,2,1,0},
    {3,2,1,1,0},
    {3,2,3,2,1,0},
    {3,0,1,3,2,5,4},
    {7,6,5,4,3,2,1,1,1,1,1,1,1,1,1},
};

static VLC coeff_token_vlc[4];
static VLC_TYPE coeff_token_vlc_tables[520+332+280+256][2];
static const int coeff_token_vlc_tables_size[4]={520,332,280,256};

static VLC chroma_dc_coeff_token_vlc;
static VLC_TYPE chroma_dc_coeff_token_vlc_table[256][2];
static const int chroma_dc_coeff_token_vlc_table_size = 256;

static VLC chroma422_dc_coeff_token_vlc;
static VLC_TYPE chroma422_dc_coeff_token_vlc_table[8192][2];
static const int chroma422_dc_coeff_token_vlc_table_size = 8192;

static VLC total_zeros_vlc[15];
static VLC_TYPE total_zeros_vlc_tables[15][512][2];
static const int total_zeros_vlc_tables_size = 512;

static VLC chroma_dc_total_zeros_vlc[3];
static VLC_TYPE chroma_dc_total_zeros_vlc_tables[3][8][2];
static const int chroma_dc_total_zeros_vlc_tables_size = 8;

static VLC chroma422_dc_total_zeros_vlc[7];
static VLC_TYPE chroma422_dc_total_zeros_vlc_tables[7][32][2];
static const int chroma422_dc_total_zeros_vlc_tables_size = 32;

static VLC run_vlc[6];
static VLC_TYPE run_vlc_tables[6][8][2];
static const int run_vlc_tables_size = 8;

static VLC run7_vlc;
static VLC_TYPE run7_vlc_table[96][2];
static const int run7_vlc_table_size = 96;

#define LEVEL_TAB_BITS 8
static int8_t cavlc_level_tab[7][1<<LEVEL_TAB_BITS][2];

#define CHROMA_DC_COEFF_TOKEN_VLC_BITS 8
#define CHROMA422_DC_COEFF_TOKEN_VLC_BITS 13
#define COEFF_TOKEN_VLC_BITS           8
#define TOTAL_ZEROS_VLC_BITS           9
#define CHROMA_DC_TOTAL_ZEROS_VLC_BITS 3
#define CHROMA422_DC_TOTAL_ZEROS_VLC_BITS 5
#define RUN_VLC_BITS                   3
#define RUN7_VLC_BITS                  6

/**
 * Get the predicted number of non-zero coefficients.
 * @param n block index
 */
static inline int pred_non_zero_count(H264Context *h, H264SliceContext *sl, int n)
{
    const int index8= scan8[n];
    const int left = sl->non_zero_count_cache[index8 - 1];
    const int top  = sl->non_zero_count_cache[index8 - 8];
    int i= left + top;

    if(i<64) i= (i+1)>>1;

    tprintf(h->avctx, "pred_nnz L%X T%X n%d s%d P%X\n", left, top, n, scan8[n], i&31);

    return i&31;
}

static av_cold void init_cavlc_level_tab(void){
    int suffix_length;
    unsigned int i;

    for(suffix_length=0; suffix_length<7; suffix_length++){
        for(i=0; i<(1<<LEVEL_TAB_BITS); i++){
            int prefix= LEVEL_TAB_BITS - av_log2(2*i);

            if(prefix + 1 + suffix_length <= LEVEL_TAB_BITS){
                int level_code = (prefix << suffix_length) +
                    (i >> (av_log2(i) - suffix_length)) - (1 << suffix_length);
                int mask = -(level_code&1);
                level_code = (((2 + level_code) >> 1) ^ mask) - mask;
                cavlc_level_tab[suffix_length][i][0]= level_code;
                cavlc_level_tab[suffix_length][i][1]= prefix + 1 + suffix_length;
            }else if(prefix + 1 <= LEVEL_TAB_BITS){
                cavlc_level_tab[suffix_length][i][0]= prefix+100;
                cavlc_level_tab[suffix_length][i][1]= prefix + 1;
            }else{
                cavlc_level_tab[suffix_length][i][0]= LEVEL_TAB_BITS+100;
                cavlc_level_tab[suffix_length][i][1]= LEVEL_TAB_BITS;
            }
        }
    }
}

av_cold void ff_h264_decode_init_vlc(void){
    static int done = 0;

    if (!done) {
        int i;
        int offset;
        done = 1;

        chroma_dc_coeff_token_vlc.table = chroma_dc_coeff_token_vlc_table;
        chroma_dc_coeff_token_vlc.table_allocated = chroma_dc_coeff_token_vlc_table_size;
        init_vlc(&chroma_dc_coeff_token_vlc, CHROMA_DC_COEFF_TOKEN_VLC_BITS, 4*5,
                 &chroma_dc_coeff_token_len [0], 1, 1,
                 &chroma_dc_coeff_token_bits[0], 1, 1,
                 INIT_VLC_USE_NEW_STATIC);

        chroma422_dc_coeff_token_vlc.table = chroma422_dc_coeff_token_vlc_table;
        chroma422_dc_coeff_token_vlc.table_allocated = chroma422_dc_coeff_token_vlc_table_size;
        init_vlc(&chroma422_dc_coeff_token_vlc, CHROMA422_DC_COEFF_TOKEN_VLC_BITS, 4*9,
                 &chroma422_dc_coeff_token_len [0], 1, 1,
                 &chroma422_dc_coeff_token_bits[0], 1, 1,
                 INIT_VLC_USE_NEW_STATIC);

        offset = 0;
        for(i=0; i<4; i++){
            coeff_token_vlc[i].table = coeff_token_vlc_tables+offset;
            coeff_token_vlc[i].table_allocated = coeff_token_vlc_tables_size[i];
            init_vlc(&coeff_token_vlc[i], COEFF_TOKEN_VLC_BITS, 4*17,
                     &coeff_token_len [i][0], 1, 1,
                     &coeff_token_bits[i][0], 1, 1,
                     INIT_VLC_USE_NEW_STATIC);
            offset += coeff_token_vlc_tables_size[i];
        }
        /*
         * This is a one time safety check to make sure that
         * the packed static coeff_token_vlc table sizes
         * were initialized correctly.
         */
        av_assert0(offset == FF_ARRAY_ELEMS(coeff_token_vlc_tables));

        for(i=0; i<3; i++){
            chroma_dc_total_zeros_vlc[i].table = chroma_dc_total_zeros_vlc_tables[i];
            chroma_dc_total_zeros_vlc[i].table_allocated = chroma_dc_total_zeros_vlc_tables_size;
            init_vlc(&chroma_dc_total_zeros_vlc[i],
                     CHROMA_DC_TOTAL_ZEROS_VLC_BITS, 4,
                     &chroma_dc_total_zeros_len [i][0], 1, 1,
                     &chroma_dc_total_zeros_bits[i][0], 1, 1,
                     INIT_VLC_USE_NEW_STATIC);
        }

        for(i=0; i<7; i++){
            chroma422_dc_total_zeros_vlc[i].table = chroma422_dc_total_zeros_vlc_tables[i];
            chroma422_dc_total_zeros_vlc[i].table_allocated = chroma422_dc_total_zeros_vlc_tables_size;
            init_vlc(&chroma422_dc_total_zeros_vlc[i],
                     CHROMA422_DC_TOTAL_ZEROS_VLC_BITS, 8,
                     &chroma422_dc_total_zeros_len [i][0], 1, 1,
                     &chroma422_dc_total_zeros_bits[i][0], 1, 1,
                     INIT_VLC_USE_NEW_STATIC);
        }

        for(i=0; i<15; i++){
            total_zeros_vlc[i].table = total_zeros_vlc_tables[i];
            total_zeros_vlc[i].table_allocated = total_zeros_vlc_tables_size;
            init_vlc(&total_zeros_vlc[i],
                     TOTAL_ZEROS_VLC_BITS, 16,
                     &total_zeros_len [i][0], 1, 1,
                     &total_zeros_bits[i][0], 1, 1,
                     INIT_VLC_USE_NEW_STATIC);
        }

        for(i=0; i<6; i++){
            run_vlc[i].table = run_vlc_tables[i];
            run_vlc[i].table_allocated = run_vlc_tables_size;
            init_vlc(&run_vlc[i],
                     RUN_VLC_BITS, 7,
                     &run_len [i][0], 1, 1,
                     &run_bits[i][0], 1, 1,
                     INIT_VLC_USE_NEW_STATIC);
        }
        run7_vlc.table = run7_vlc_table,
        run7_vlc.table_allocated = run7_vlc_table_size;
        init_vlc(&run7_vlc, RUN7_VLC_BITS, 16,
                 &run_len [6][0], 1, 1,
                 &run_bits[6][0], 1, 1,
                 INIT_VLC_USE_NEW_STATIC);

        init_cavlc_level_tab();
    }
}

/**
 *
 */
static inline int get_level_prefix(GetBitContext *gb){
    unsigned int buf;
    int log;

    OPEN_READER(re, gb);
    UPDATE_CACHE(re, gb);
    buf=GET_CACHE(re, gb);

    log= 32 - av_log2(buf);
#ifdef TRACE
    print_bin(buf>>(32-log), log);
    av_log(NULL, AV_LOG_DEBUG, "%5d %2d %3d lpr @%5d in %s get_level_prefix\n", buf>>(32-log), log, log-1, get_bits_count(gb), __FILE__);
#endif

    LAST_SKIP_BITS(re, gb, log);
    CLOSE_READER(re, gb);

    return log-1;
}

/**
 * Decode a residual block.
 * @param n block index
 * @param scantable scantable
 * @param max_coeff number of coefficients in the block
 * @return <0 if an error occurred
 */
static int decode_residual(H264Context *h, H264SliceContext *sl,
                           GetBitContext *gb, int16_t *block, int n,
                           const uint8_t *scantable, const uint32_t *qmul,
                           int max_coeff)
{
    static const int coeff_token_table_index[17]= {0, 0, 1, 1, 2, 2, 2, 2, 3, 3, 3, 3, 3, 3, 3, 3, 3};
    int level[16];
    int zeros_left, coeff_token, total_coeff, i, trailing_ones, run_before;

    //FIXME put trailing_onex into the context

    if(max_coeff <= 8){
        if (max_coeff == 4)
            coeff_token = get_vlc2(gb, chroma_dc_coeff_token_vlc.table, CHROMA_DC_COEFF_TOKEN_VLC_BITS, 1);
        else
            coeff_token = get_vlc2(gb, chroma422_dc_coeff_token_vlc.table, CHROMA422_DC_COEFF_TOKEN_VLC_BITS, 1);
        total_coeff= coeff_token>>2;
    }else{
        if(n >= LUMA_DC_BLOCK_INDEX){
            total_coeff= pred_non_zero_count(h, sl, (n - LUMA_DC_BLOCK_INDEX)*16);
            coeff_token= get_vlc2(gb, coeff_token_vlc[ coeff_token_table_index[total_coeff] ].table, COEFF_TOKEN_VLC_BITS, 2);
            total_coeff= coeff_token>>2;
        }else{
            total_coeff= pred_non_zero_count(h, sl, n);
            coeff_token= get_vlc2(gb, coeff_token_vlc[ coeff_token_table_index[total_coeff] ].table, COEFF_TOKEN_VLC_BITS, 2);
            total_coeff= coeff_token>>2;
        }
    }
    sl->non_zero_count_cache[scan8[n]] = total_coeff;

    //FIXME set last_non_zero?

    if(total_coeff==0)
        return 0;
    if(total_coeff > (unsigned)max_coeff) {
        av_log(h->avctx, AV_LOG_ERROR, "corrupted macroblock %d %d (total_coeff=%d)\n", sl->mb_x, sl->mb_y, total_coeff);
        return -1;
    }

    trailing_ones= coeff_token&3;
    tprintf(h->avctx, "trailing:%d, total:%d\n", trailing_ones, total_coeff);
    av_assert2(total_coeff<=16);

    i = show_bits(gb, 3);
    skip_bits(gb, trailing_ones);
    level[0] = 1-((i&4)>>1);
    level[1] = 1-((i&2)   );
    level[2] = 1-((i&1)<<1);

    if(trailing_ones<total_coeff) {
        int mask, prefix;
        int suffix_length = total_coeff > 10 & trailing_ones < 3;
        int bitsi= show_bits(gb, LEVEL_TAB_BITS);
        int level_code= cavlc_level_tab[suffix_length][bitsi][0];

        skip_bits(gb, cavlc_level_tab[suffix_length][bitsi][1]);
        if(level_code >= 100){
            prefix= level_code - 100;
            if(prefix == LEVEL_TAB_BITS)
                prefix += get_level_prefix(gb);

            //first coefficient has suffix_length equal to 0 or 1
            if(prefix<14){ //FIXME try to build a large unified VLC table for all this
                if(suffix_length)
                    level_code= (prefix<<1) + get_bits1(gb); //part
                else
                    level_code= prefix; //part
            }else if(prefix==14){
                if(suffix_length)
                    level_code= (prefix<<1) + get_bits1(gb); //part
                else
                    level_code= prefix + get_bits(gb, 4); //part
            }else{
                level_code= 30;
                if(prefix>=16){
                    if(prefix > 25+3){
                        av_log(h->avctx, AV_LOG_ERROR, "Invalid level prefix\n");
                        return -1;
                    }
                    level_code += (1<<(prefix-3))-4096;
                }
                level_code += get_bits(gb, prefix-3); //part
            }

            if(trailing_ones < 3) level_code += 2;

            suffix_length = 2;
            mask= -(level_code&1);
            level[trailing_ones]= (((2+level_code)>>1) ^ mask) - mask;
        }else{
            level_code += ((level_code>>31)|1) & -(trailing_ones < 3);

            suffix_length = 1 + (level_code + 3U > 6U);
            level[trailing_ones]= level_code;
        }

        //remaining coefficients have suffix_length > 0
        for(i=trailing_ones+1;i<total_coeff;i++) {
            static const unsigned int suffix_limit[7] = {0,3,6,12,24,48,INT_MAX };
            int bitsi= show_bits(gb, LEVEL_TAB_BITS);
            level_code= cavlc_level_tab[suffix_length][bitsi][0];

            skip_bits(gb, cavlc_level_tab[suffix_length][bitsi][1]);
            if(level_code >= 100){
                prefix= level_code - 100;
                if(prefix == LEVEL_TAB_BITS){
                    prefix += get_level_prefix(gb);
                }
                if(prefix<15){
                    level_code = (prefix<<suffix_length) + get_bits(gb, suffix_length);
                }else{
                    level_code = 15<<suffix_length;
                    if (prefix>=16) {
                        if(prefix > 25+3){
                            av_log(h->avctx, AV_LOG_ERROR, "Invalid level prefix\n");
                            return AVERROR_INVALIDDATA;
                        }
                        level_code += (1<<(prefix-3))-4096;
                    }
                    level_code += get_bits(gb, prefix-3);
                }
                mask= -(level_code&1);
                level_code= (((2+level_code)>>1) ^ mask) - mask;
            }
            level[i]= level_code;
            suffix_length+= suffix_limit[suffix_length] + level_code > 2U*suffix_limit[suffix_length];
        }
    }

    if(total_coeff == max_coeff)
        zeros_left=0;
    else{
        if (max_coeff <= 8) {
            if (max_coeff == 4)
                zeros_left = get_vlc2(gb, (chroma_dc_total_zeros_vlc-1)[total_coeff].table,
                                      CHROMA_DC_TOTAL_ZEROS_VLC_BITS, 1);
            else
                zeros_left = get_vlc2(gb, (chroma422_dc_total_zeros_vlc-1)[total_coeff].table,
                                      CHROMA422_DC_TOTAL_ZEROS_VLC_BITS, 1);
        } else {
            zeros_left= get_vlc2(gb, (total_zeros_vlc-1)[ total_coeff ].table, TOTAL_ZEROS_VLC_BITS, 1);
        }
    }

#define STORE_BLOCK(type) \
    scantable += zeros_left + total_coeff - 1; \
    if(n >= LUMA_DC_BLOCK_INDEX){ \
        ((type*)block)[*scantable] = level[0]; \
        for(i=1;i<total_coeff && zeros_left > 0;i++) { \
            if(zeros_left < 7) \
                run_before= get_vlc2(gb, (run_vlc-1)[zeros_left].table, RUN_VLC_BITS, 1); \
            else \
                run_before= get_vlc2(gb, run7_vlc.table, RUN7_VLC_BITS, 2); \
            zeros_left -= run_before; \
            scantable -= 1 + run_before; \
            ((type*)block)[*scantable]= level[i]; \
        } \
        for(;i<total_coeff;i++) { \
            scantable--; \
            ((type*)block)[*scantable]= level[i]; \
        } \
    }else{ \
        ((type*)block)[*scantable] = ((int)(level[0] * qmul[*scantable] + 32))>>6; \
        for(i=1;i<total_coeff && zeros_left > 0;i++) { \
            if(zeros_left < 7) \
                run_before= get_vlc2(gb, (run_vlc-1)[zeros_left].table, RUN_VLC_BITS, 1); \
            else \
                run_before= get_vlc2(gb, run7_vlc.table, RUN7_VLC_BITS, 2); \
            zeros_left -= run_before; \
            scantable -= 1 + run_before; \
            ((type*)block)[*scantable]= ((int)(level[i] * qmul[*scantable] + 32))>>6; \
        } \
        for(;i<total_coeff;i++) { \
            scantable--; \
            ((type*)block)[*scantable]= ((int)(level[i] * qmul[*scantable] + 32))>>6; \
        } \
    }

<<<<<<< HEAD
=======
    if (zeros_left < 0) {
        av_log(h->avctx, AV_LOG_ERROR,
               "negative number of zero coeffs at %d %d\n", sl->mb_x, sl->mb_y);
        return AVERROR_INVALIDDATA;
    }

>>>>>>> d4d9068c
    if (h->pixel_shift) {
        STORE_BLOCK(int32_t)
    } else {
        STORE_BLOCK(int16_t)
    }

    if(zeros_left<0){
        av_log(h->avctx, AV_LOG_ERROR, "negative number of zero coeffs at %d %d\n", h->mb_x, h->mb_y);
        return -1;
    }

    return 0;
}

static av_always_inline int decode_luma_residual(H264Context *h, H264SliceContext *sl, GetBitContext *gb, const uint8_t *scan, const uint8_t *scan8x8, int pixel_shift, int mb_type, int cbp, int p){
    int i4x4, i8x8;
    int qscale = p == 0 ? sl->qscale : sl->chroma_qp[p - 1];
    if(IS_INTRA16x16(mb_type)){
        AV_ZERO128(sl->mb_luma_dc[p]+0);
        AV_ZERO128(sl->mb_luma_dc[p]+8);
        AV_ZERO128(sl->mb_luma_dc[p]+16);
        AV_ZERO128(sl->mb_luma_dc[p]+24);
        if( decode_residual(h, sl, h->intra_gb_ptr, sl->mb_luma_dc[p], LUMA_DC_BLOCK_INDEX+p, scan, NULL, 16) < 0){
            return -1; //FIXME continue if partitioned and other return -1 too
        }

        av_assert2((cbp&15) == 0 || (cbp&15) == 15);

        if(cbp&15){
            for(i8x8=0; i8x8<4; i8x8++){
                for(i4x4=0; i4x4<4; i4x4++){
                    const int index= i4x4 + 4*i8x8 + p*16;
                    if( decode_residual(h, sl, h->intra_gb_ptr, sl->mb + (16*index << pixel_shift),
                        index, scan + 1, h->dequant4_coeff[p][qscale], 15) < 0 ){
                        return -1;
                    }
                }
            }
            return 0xf;
        }else{
            fill_rectangle(&sl->non_zero_count_cache[scan8[p*16]], 4, 4, 8, 0, 1);
            return 0;
        }
    }else{
        int cqm = (IS_INTRA( mb_type ) ? 0:3)+p;
        /* For CAVLC 4:4:4, we need to keep track of the luma 8x8 CBP for deblocking nnz purposes. */
        int new_cbp = 0;
        for(i8x8=0; i8x8<4; i8x8++){
            if(cbp & (1<<i8x8)){
                if(IS_8x8DCT(mb_type)){
                    int16_t *buf = &sl->mb[64*i8x8+256*p << pixel_shift];
                    uint8_t *nnz;
                    for(i4x4=0; i4x4<4; i4x4++){
                        const int index= i4x4 + 4*i8x8 + p*16;
                        if( decode_residual(h, sl, gb, buf, index, scan8x8+16*i4x4,
                                            h->dequant8_coeff[cqm][qscale], 16) < 0 )
                            return -1;
                    }
                    nnz = &sl->non_zero_count_cache[scan8[4 * i8x8 + p * 16]];
                    nnz[0] += nnz[1] + nnz[8] + nnz[9];
                    new_cbp |= !!nnz[0] << i8x8;
                }else{
                    for(i4x4=0; i4x4<4; i4x4++){
                        const int index= i4x4 + 4*i8x8 + p*16;
                        if( decode_residual(h, sl, gb, sl->mb + (16*index << pixel_shift), index,
                                            scan, h->dequant4_coeff[cqm][qscale], 16) < 0 ){
                            return -1;
                        }
                        new_cbp |= sl->non_zero_count_cache[scan8[index]] << i8x8;
                    }
                }
            }else{
                uint8_t * const nnz = &sl->non_zero_count_cache[scan8[4 * i8x8 + p * 16]];
                nnz[0] = nnz[1] = nnz[8] = nnz[9] = 0;
            }
        }
        return new_cbp;
    }
}

int ff_h264_decode_mb_cavlc(H264Context *h, H264SliceContext *sl)
{
    int mb_xy;
    int partition_count;
    unsigned int mb_type, cbp;
    int dct8x8_allowed= h->pps.transform_8x8_mode;
    int decode_chroma = h->sps.chroma_format_idc == 1 || h->sps.chroma_format_idc == 2;
    const int pixel_shift = h->pixel_shift;
    unsigned local_ref_count[2];

    mb_xy = sl->mb_xy = sl->mb_x + sl->mb_y*h->mb_stride;

    tprintf(h->avctx, "pic:%d mb:%d/%d\n", h->frame_num, sl->mb_x, sl->mb_y);
    cbp = 0; /* avoid warning. FIXME: find a solution without slowing
                down the code */
    if (sl->slice_type_nos != AV_PICTURE_TYPE_I) {
        if (sl->mb_skip_run == -1)
            sl->mb_skip_run = get_ue_golomb_long(&h->gb);

        if (sl->mb_skip_run--) {
            if (FRAME_MBAFF(h) && (sl->mb_y & 1) == 0) {
                if (sl->mb_skip_run == 0)
                    h->mb_mbaff = h->mb_field_decoding_flag = get_bits1(&h->gb);
            }
            decode_mb_skip(h, sl);
            return 0;
        }
    }
    if (FRAME_MBAFF(h)) {
        if ((sl->mb_y & 1) == 0)
            h->mb_mbaff = h->mb_field_decoding_flag = get_bits1(&h->gb);
    }

    sl->prev_mb_skipped = 0;

    mb_type= get_ue_golomb(&h->gb);
    if (sl->slice_type_nos == AV_PICTURE_TYPE_B) {
        if(mb_type < 23){
            partition_count= b_mb_type_info[mb_type].partition_count;
            mb_type=         b_mb_type_info[mb_type].type;
        }else{
            mb_type -= 23;
            goto decode_intra_mb;
        }
    } else if (sl->slice_type_nos == AV_PICTURE_TYPE_P) {
        if(mb_type < 5){
            partition_count= p_mb_type_info[mb_type].partition_count;
            mb_type=         p_mb_type_info[mb_type].type;
        }else{
            mb_type -= 5;
            goto decode_intra_mb;
        }
    }else{
       av_assert2(sl->slice_type_nos == AV_PICTURE_TYPE_I);
        if (sl->slice_type == AV_PICTURE_TYPE_SI && mb_type)
            mb_type--;
decode_intra_mb:
        if(mb_type > 25){
            av_log(h->avctx, AV_LOG_ERROR, "mb_type %d in %c slice too large at %d %d\n", mb_type, av_get_picture_type_char(sl->slice_type), sl->mb_x, sl->mb_y);
            return -1;
        }
        partition_count=0;
        cbp= i_mb_type_info[mb_type].cbp;
        sl->intra16x16_pred_mode = i_mb_type_info[mb_type].pred_mode;
        mb_type= i_mb_type_info[mb_type].type;
    }

    if(MB_FIELD(h))
        mb_type |= MB_TYPE_INTERLACED;

    h->slice_table[mb_xy] = sl->slice_num;

    if(IS_INTRA_PCM(mb_type)){
        const int mb_size = ff_h264_mb_sizes[h->sps.chroma_format_idc] *
                            h->sps.bit_depth_luma;

        // We assume these blocks are very rare so we do not optimize it.
        sl->intra_pcm_ptr = align_get_bits(&h->gb);
        if (get_bits_left(&h->gb) < mb_size) {
            av_log(h->avctx, AV_LOG_ERROR, "Not enough data for an intra PCM block.\n");
            return AVERROR_INVALIDDATA;
        }
        skip_bits_long(&h->gb, mb_size);

        // In deblocking, the quantizer is 0
        h->cur_pic.qscale_table[mb_xy] = 0;
        // All coeffs are present
        memset(h->non_zero_count[mb_xy], 16, 48);

        h->cur_pic.mb_type[mb_xy] = mb_type;
        return 0;
    }

    local_ref_count[0] = sl->ref_count[0] << MB_MBAFF(h);
    local_ref_count[1] = sl->ref_count[1] << MB_MBAFF(h);

    fill_decode_neighbors(h, sl, mb_type);
    fill_decode_caches(h, sl, mb_type);

    //mb_pred
    if(IS_INTRA(mb_type)){
        int pred_mode;
//            init_top_left_availability(h);
        if(IS_INTRA4x4(mb_type)){
            int i;
            int di = 1;
            if(dct8x8_allowed && get_bits1(&h->gb)){
                mb_type |= MB_TYPE_8x8DCT;
                di = 4;
            }

//                fill_intra4x4_pred_table(h);
            for(i=0; i<16; i+=di){
                int mode = pred_intra_mode(h, sl, i);

                if(!get_bits1(&h->gb)){
                    const int rem_mode= get_bits(&h->gb, 3);
                    mode = rem_mode + (rem_mode >= mode);
                }

                if(di==4)
                    fill_rectangle(&sl->intra4x4_pred_mode_cache[ scan8[i] ], 2, 2, 8, mode, 1);
                else
                    sl->intra4x4_pred_mode_cache[scan8[i]] = mode;
            }
            write_back_intra_pred_mode(h, sl);
            if (ff_h264_check_intra4x4_pred_mode(h, sl) < 0)
                return -1;
        }else{
            sl->intra16x16_pred_mode = ff_h264_check_intra_pred_mode(h, sl, sl->intra16x16_pred_mode, 0);
            if (sl->intra16x16_pred_mode < 0)
                return -1;
        }
        if(decode_chroma){
            pred_mode= ff_h264_check_intra_pred_mode(h, sl, get_ue_golomb_31(&h->gb), 1);
            if(pred_mode < 0)
                return -1;
            sl->chroma_pred_mode = pred_mode;
        } else {
            sl->chroma_pred_mode = DC_128_PRED8x8;
        }
    }else if(partition_count==4){
        int i, j, sub_partition_count[4], list, ref[2][4];

        if (sl->slice_type_nos == AV_PICTURE_TYPE_B) {
            for(i=0; i<4; i++){
                sl->sub_mb_type[i]= get_ue_golomb_31(&h->gb);
                if(sl->sub_mb_type[i] >=13){
                    av_log(h->avctx, AV_LOG_ERROR, "B sub_mb_type %u out of range at %d %d\n", sl->sub_mb_type[i], sl->mb_x, sl->mb_y);
                    return -1;
                }
                sub_partition_count[i]= b_sub_mb_type_info[ sl->sub_mb_type[i] ].partition_count;
                sl->sub_mb_type[i]=      b_sub_mb_type_info[ sl->sub_mb_type[i] ].type;
            }
            if( IS_DIRECT(sl->sub_mb_type[0]|sl->sub_mb_type[1]|sl->sub_mb_type[2]|sl->sub_mb_type[3])) {
                ff_h264_pred_direct_motion(h, sl, &mb_type);
                sl->ref_cache[0][scan8[4]] =
                sl->ref_cache[1][scan8[4]] =
                sl->ref_cache[0][scan8[12]] =
                sl->ref_cache[1][scan8[12]] = PART_NOT_AVAILABLE;
            }
        }else{
            av_assert2(sl->slice_type_nos == AV_PICTURE_TYPE_P); //FIXME SP correct ?
            for(i=0; i<4; i++){
                sl->sub_mb_type[i]= get_ue_golomb_31(&h->gb);
                if(sl->sub_mb_type[i] >=4){
                    av_log(h->avctx, AV_LOG_ERROR, "P sub_mb_type %u out of range at %d %d\n", sl->sub_mb_type[i], sl->mb_x, sl->mb_y);
                    return -1;
                }
                sub_partition_count[i]= p_sub_mb_type_info[ sl->sub_mb_type[i] ].partition_count;
                sl->sub_mb_type[i]=      p_sub_mb_type_info[ sl->sub_mb_type[i] ].type;
            }
        }

        for (list = 0; list < sl->list_count; list++) {
            int ref_count = IS_REF0(mb_type) ? 1 : local_ref_count[list];
            for(i=0; i<4; i++){
                if(IS_DIRECT(sl->sub_mb_type[i])) continue;
                if(IS_DIR(sl->sub_mb_type[i], 0, list)){
                    unsigned int tmp;
                    if(ref_count == 1){
                        tmp= 0;
                    }else if(ref_count == 2){
                        tmp= get_bits1(&h->gb)^1;
                    }else{
                        tmp= get_ue_golomb_31(&h->gb);
                        if(tmp>=ref_count){
                            av_log(h->avctx, AV_LOG_ERROR, "ref %u overflow\n", tmp);
                            return -1;
                        }
                    }
                    ref[list][i]= tmp;
                }else{
                 //FIXME
                    ref[list][i] = -1;
                }
            }
        }

        if(dct8x8_allowed)
            dct8x8_allowed = get_dct8x8_allowed(h, sl);

        for (list = 0; list < sl->list_count; list++) {
            for(i=0; i<4; i++){
                if(IS_DIRECT(sl->sub_mb_type[i])) {
                    sl->ref_cache[list][ scan8[4*i] ] = sl->ref_cache[list][ scan8[4*i]+1 ];
                    continue;
                }
                sl->ref_cache[list][ scan8[4*i]   ]=sl->ref_cache[list][ scan8[4*i]+1 ]=
                sl->ref_cache[list][ scan8[4*i]+8 ]=sl->ref_cache[list][ scan8[4*i]+9 ]= ref[list][i];

                if(IS_DIR(sl->sub_mb_type[i], 0, list)){
                    const int sub_mb_type= sl->sub_mb_type[i];
                    const int block_width= (sub_mb_type & (MB_TYPE_16x16|MB_TYPE_16x8)) ? 2 : 1;
                    for(j=0; j<sub_partition_count[i]; j++){
                        int mx, my;
                        const int index= 4*i + block_width*j;
                        int16_t (* mv_cache)[2]= &sl->mv_cache[list][ scan8[index] ];
                        pred_motion(h, sl, index, block_width, list, sl->ref_cache[list][ scan8[index] ], &mx, &my);
                        mx += get_se_golomb(&h->gb);
                        my += get_se_golomb(&h->gb);
                        tprintf(h->avctx, "final mv:%d %d\n", mx, my);

                        if(IS_SUB_8X8(sub_mb_type)){
                            mv_cache[ 1 ][0]=
                            mv_cache[ 8 ][0]= mv_cache[ 9 ][0]= mx;
                            mv_cache[ 1 ][1]=
                            mv_cache[ 8 ][1]= mv_cache[ 9 ][1]= my;
                        }else if(IS_SUB_8X4(sub_mb_type)){
                            mv_cache[ 1 ][0]= mx;
                            mv_cache[ 1 ][1]= my;
                        }else if(IS_SUB_4X8(sub_mb_type)){
                            mv_cache[ 8 ][0]= mx;
                            mv_cache[ 8 ][1]= my;
                        }
                        mv_cache[ 0 ][0]= mx;
                        mv_cache[ 0 ][1]= my;
                    }
                }else{
                    uint32_t *p= (uint32_t *)&sl->mv_cache[list][ scan8[4*i] ][0];
                    p[0] = p[1]=
                    p[8] = p[9]= 0;
                }
            }
        }
    }else if(IS_DIRECT(mb_type)){
        ff_h264_pred_direct_motion(h, sl, &mb_type);
        dct8x8_allowed &= h->sps.direct_8x8_inference_flag;
    }else{
        int list, mx, my, i;
         //FIXME we should set ref_idx_l? to 0 if we use that later ...
        if(IS_16X16(mb_type)){
            for (list = 0; list < sl->list_count; list++) {
                    unsigned int val;
                    if(IS_DIR(mb_type, 0, list)){
                        if(local_ref_count[list]==1){
                            val= 0;
                        } else if(local_ref_count[list]==2){
                            val= get_bits1(&h->gb)^1;
                        }else{
                            val= get_ue_golomb_31(&h->gb);
                            if (val >= local_ref_count[list]){
                                av_log(h->avctx, AV_LOG_ERROR, "ref %u overflow\n", val);
                                return -1;
                            }
                        }
                    fill_rectangle(&sl->ref_cache[list][ scan8[0] ], 4, 4, 8, val, 1);
                    }
            }
            for (list = 0; list < sl->list_count; list++) {
                if(IS_DIR(mb_type, 0, list)){
                    pred_motion(h, sl, 0, 4, list, sl->ref_cache[list][ scan8[0] ], &mx, &my);
                    mx += get_se_golomb(&h->gb);
                    my += get_se_golomb(&h->gb);
                    tprintf(h->avctx, "final mv:%d %d\n", mx, my);

                    fill_rectangle(sl->mv_cache[list][ scan8[0] ], 4, 4, 8, pack16to32(mx,my), 4);
                }
            }
        }
        else if(IS_16X8(mb_type)){
            for (list = 0; list < sl->list_count; list++) {
                    for(i=0; i<2; i++){
                        unsigned int val;
                        if(IS_DIR(mb_type, i, list)){
                            if(local_ref_count[list] == 1) {
                                val= 0;
                            } else if(local_ref_count[list] == 2) {
                                val= get_bits1(&h->gb)^1;
                            }else{
                                val= get_ue_golomb_31(&h->gb);
                                if (val >= local_ref_count[list]){
                                    av_log(h->avctx, AV_LOG_ERROR, "ref %u overflow\n", val);
                                    return -1;
                                }
                            }
                        }else
                            val= LIST_NOT_USED&0xFF;
                        fill_rectangle(&sl->ref_cache[list][ scan8[0] + 16*i ], 4, 2, 8, val, 1);
                    }
            }
            for (list = 0; list < sl->list_count; list++) {
                for(i=0; i<2; i++){
                    unsigned int val;
                    if(IS_DIR(mb_type, i, list)){
                        pred_16x8_motion(h, sl, 8*i, list, sl->ref_cache[list][scan8[0] + 16*i], &mx, &my);
                        mx += get_se_golomb(&h->gb);
                        my += get_se_golomb(&h->gb);
                        tprintf(h->avctx, "final mv:%d %d\n", mx, my);

                        val= pack16to32(mx,my);
                    }else
                        val=0;
                    fill_rectangle(sl->mv_cache[list][ scan8[0] + 16*i ], 4, 2, 8, val, 4);
                }
            }
        }else{
            av_assert2(IS_8X16(mb_type));
            for (list = 0; list < sl->list_count; list++) {
                    for(i=0; i<2; i++){
                        unsigned int val;
                        if(IS_DIR(mb_type, i, list)){ //FIXME optimize
                            if(local_ref_count[list]==1){
                                val= 0;
                            } else if(local_ref_count[list]==2){
                                val= get_bits1(&h->gb)^1;
                            }else{
                                val= get_ue_golomb_31(&h->gb);
                                if (val >= local_ref_count[list]){
                                    av_log(h->avctx, AV_LOG_ERROR, "ref %u overflow\n", val);
                                    return -1;
                                }
                            }
                        }else
                            val= LIST_NOT_USED&0xFF;
                        fill_rectangle(&sl->ref_cache[list][ scan8[0] + 2*i ], 2, 4, 8, val, 1);
                    }
            }
            for (list = 0; list < sl->list_count; list++) {
                for(i=0; i<2; i++){
                    unsigned int val;
                    if(IS_DIR(mb_type, i, list)){
                        pred_8x16_motion(h, sl, i*4, list, sl->ref_cache[list][ scan8[0] + 2*i ], &mx, &my);
                        mx += get_se_golomb(&h->gb);
                        my += get_se_golomb(&h->gb);
                        tprintf(h->avctx, "final mv:%d %d\n", mx, my);

                        val= pack16to32(mx,my);
                    }else
                        val=0;
                    fill_rectangle(sl->mv_cache[list][ scan8[0] + 2*i ], 2, 4, 8, val, 4);
                }
            }
        }
    }

    if(IS_INTER(mb_type))
        write_back_motion(h, sl, mb_type);

    if(!IS_INTRA16x16(mb_type)){
        cbp= get_ue_golomb(&h->gb);

        if(decode_chroma){
            if(cbp > 47){
                av_log(h->avctx, AV_LOG_ERROR, "cbp too large (%u) at %d %d\n", cbp, sl->mb_x, sl->mb_y);
                return -1;
            }
            if(IS_INTRA4x4(mb_type)) cbp= golomb_to_intra4x4_cbp[cbp];
            else                     cbp= golomb_to_inter_cbp   [cbp];
        }else{
            if(cbp > 15){
                av_log(h->avctx, AV_LOG_ERROR, "cbp too large (%u) at %d %d\n", cbp, sl->mb_x, sl->mb_y);
                return -1;
            }
            if(IS_INTRA4x4(mb_type)) cbp= golomb_to_intra4x4_cbp_gray[cbp];
            else                     cbp= golomb_to_inter_cbp_gray[cbp];
        }
    } else {
        if (!decode_chroma && cbp>15) {
            av_log(h->avctx, AV_LOG_ERROR, "gray chroma\n");
            return AVERROR_INVALIDDATA;
        }
    }

    if(dct8x8_allowed && (cbp&15) && !IS_INTRA(mb_type)){
        mb_type |= MB_TYPE_8x8DCT*get_bits1(&h->gb);
    }
    sl->cbp=
    h->cbp_table[mb_xy]= cbp;
    h->cur_pic.mb_type[mb_xy] = mb_type;

    if(cbp || IS_INTRA16x16(mb_type)){
        int i4x4, i8x8, chroma_idx;
        int dquant;
        int ret;
        GetBitContext *gb= IS_INTRA(mb_type) ? h->intra_gb_ptr : h->inter_gb_ptr;
        const uint8_t *scan, *scan8x8;
        const int max_qp = 51 + 6*(h->sps.bit_depth_luma-8);

        if(IS_INTERLACED(mb_type)){
            scan8x8 = sl->qscale ? h->field_scan8x8_cavlc : h->field_scan8x8_cavlc_q0;
            scan    = sl->qscale ? h->field_scan : h->field_scan_q0;
        }else{
            scan8x8 = sl->qscale ? h->zigzag_scan8x8_cavlc : h->zigzag_scan8x8_cavlc_q0;
            scan    = sl->qscale ? h->zigzag_scan : h->zigzag_scan_q0;
        }

        dquant= get_se_golomb(&h->gb);

        sl->qscale += dquant;

        if (((unsigned)sl->qscale) > max_qp){
            if (sl->qscale < 0) sl->qscale += max_qp + 1;
            else                sl->qscale -= max_qp+1;
            if (((unsigned)sl->qscale) > max_qp){
                av_log(h->avctx, AV_LOG_ERROR, "dquant out of range (%d) at %d %d\n", dquant, sl->mb_x, sl->mb_y);
                return -1;
            }
        }

        sl->chroma_qp[0] = get_chroma_qp(h, 0, sl->qscale);
        sl->chroma_qp[1] = get_chroma_qp(h, 1, sl->qscale);

        if ((ret = decode_luma_residual(h, sl, gb, scan, scan8x8, pixel_shift, mb_type, cbp, 0)) < 0 ) {
            return -1;
        }
        h->cbp_table[mb_xy] |= ret << 12;
        if (CHROMA444(h)) {
            if (decode_luma_residual(h, sl, gb, scan, scan8x8, pixel_shift, mb_type, cbp, 1) < 0 ) {
                return -1;
            }
            if (decode_luma_residual(h, sl, gb, scan, scan8x8, pixel_shift, mb_type, cbp, 2) < 0 ) {
                return -1;
            }
        } else {
            const int num_c8x8 = h->sps.chroma_format_idc;

            if(cbp&0x30){
                for(chroma_idx=0; chroma_idx<2; chroma_idx++)
                    if (decode_residual(h, sl, gb, sl->mb + ((256 + 16*16*chroma_idx) << pixel_shift),
                                        CHROMA_DC_BLOCK_INDEX+chroma_idx,
                                        CHROMA422(h) ? chroma422_dc_scan : chroma_dc_scan,
                                        NULL, 4*num_c8x8) < 0) {
                        return -1;
                    }
            }

            if(cbp&0x20){
                for(chroma_idx=0; chroma_idx<2; chroma_idx++){
                    const uint32_t *qmul = h->dequant4_coeff[chroma_idx+1+(IS_INTRA( mb_type ) ? 0:3)][sl->chroma_qp[chroma_idx]];
                    int16_t *mb = sl->mb + (16*(16 + 16*chroma_idx) << pixel_shift);
                    for (i8x8 = 0; i8x8<num_c8x8; i8x8++) {
                        for (i4x4 = 0; i4x4 < 4; i4x4++) {
                            const int index = 16 + 16*chroma_idx + 8*i8x8 + i4x4;
                            if (decode_residual(h, sl, gb, mb, index, scan + 1, qmul, 15) < 0)
                                return -1;
                            mb += 16 << pixel_shift;
                        }
                    }
                }
            }else{
                fill_rectangle(&sl->non_zero_count_cache[scan8[16]], 4, 4, 8, 0, 1);
                fill_rectangle(&sl->non_zero_count_cache[scan8[32]], 4, 4, 8, 0, 1);
            }
        }
    }else{
        fill_rectangle(&sl->non_zero_count_cache[scan8[ 0]], 4, 4, 8, 0, 1);
        fill_rectangle(&sl->non_zero_count_cache[scan8[16]], 4, 4, 8, 0, 1);
        fill_rectangle(&sl->non_zero_count_cache[scan8[32]], 4, 4, 8, 0, 1);
    }
    h->cur_pic.qscale_table[mb_xy] = sl->qscale;
    write_back_non_zero_count(h, sl);

    return 0;
}<|MERGE_RESOLUTION|>--- conflicted
+++ resolved
@@ -621,15 +621,6 @@
         } \
     }
 
-<<<<<<< HEAD
-=======
-    if (zeros_left < 0) {
-        av_log(h->avctx, AV_LOG_ERROR,
-               "negative number of zero coeffs at %d %d\n", sl->mb_x, sl->mb_y);
-        return AVERROR_INVALIDDATA;
-    }
-
->>>>>>> d4d9068c
     if (h->pixel_shift) {
         STORE_BLOCK(int32_t)
     } else {
@@ -637,7 +628,7 @@
     }
 
     if(zeros_left<0){
-        av_log(h->avctx, AV_LOG_ERROR, "negative number of zero coeffs at %d %d\n", h->mb_x, h->mb_y);
+        av_log(h->avctx, AV_LOG_ERROR, "negative number of zero coeffs at %d %d\n", sl->mb_x, sl->mb_y);
         return -1;
     }
 
