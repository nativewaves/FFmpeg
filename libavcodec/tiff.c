--- conflicted
+++ resolved
@@ -452,7 +452,6 @@
     }
 #endif
     if (s->compr == TIFF_LZW) {
-<<<<<<< HEAD
         if (s->fill_order) {
             int i;
             av_fast_padded_malloc(&s->deinvert_buf, &s->deinvert_buf_size, size);
@@ -466,10 +465,7 @@
         if (size > 1 && !src[0] && (src[1]&1)) {
             av_log(s->avctx, AV_LOG_ERROR, "Old style LZW is unsupported\n");
         }
-        if (ff_lzw_decode_init(s->lzw, 8, src, size, FF_LZW_TIFF) < 0) {
-=======
         if ((ret = ff_lzw_decode_init(s->lzw, 8, src, size, FF_LZW_TIFF)) < 0) {
->>>>>>> 9dbbda23
             av_log(s->avctx, AV_LOG_ERROR, "Error initializing LZW decoder\n");
             return ret;
         }
@@ -657,20 +653,11 @@
     uint32_t *pal;
     double *dp;
 
-<<<<<<< HEAD
     tag   = tget_short(&s->gb, s->le);
     type  = tget_short(&s->gb, s->le);
     count = tget_long(&s->gb, s->le);
     off   = tget_long(&s->gb, s->le);
     start = bytestream2_tell(&s->gb);
-=======
-    if (end_buf - buf < 12)
-        return AVERROR_INVALIDDATA;
-    tag = tget_short(&buf, s->le);
-    type = tget_short(&buf, s->le);
-    count = tget_long(&buf, s->le);
-    off = tget_long(&buf, s->le);
->>>>>>> 9dbbda23
 
     if (type == 0 || type >= FF_ARRAY_ELEMS(type_sizes)) {
         av_log(s->avctx, AV_LOG_DEBUG, "Unknown tiff type (%u) encountered\n",
@@ -705,15 +692,6 @@
         }
     }
 
-<<<<<<< HEAD
-=======
-    if (buf && (buf < start || buf > end_buf)) {
-        av_log(s->avctx, AV_LOG_ERROR,
-               "Tag referencing position outside the image\n");
-        return AVERROR_INVALIDDATA;
-    }
-
->>>>>>> 9dbbda23
     switch (tag) {
     case TIFF_WIDTH:
         s->width = value;
@@ -741,7 +719,7 @@
             case TIFF_LONG:
                 s->bpp = 0;
                 if (bytestream2_get_bytes_left(&s->gb) < type_sizes[type] * count)
-                    return -1;
+                    return AVERROR_INVALIDDATA;
                 for (i = 0; i < count; i++)
                     s->bpp += tget(&s->gb, type, s->le);
                 break;
@@ -872,16 +850,8 @@
     case TIFF_PAL:
         pal = (uint32_t *) s->palette;
         off = type_sizes[type];
-<<<<<<< HEAD
         if (count / 3 > 256 || bytestream2_get_bytes_left(&s->gb) < count / 3 * off * 3)
-            return -1;
-=======
-        if (count / 3 > 256 || end_buf - buf < count / 3 * off * 3)
-            return AVERROR_INVALIDDATA;
-        rp = buf;
-        gp = buf + count / 3 * off;
-        bp = buf + count / 3 * off * 2;
->>>>>>> 9dbbda23
+            return AVERROR_INVALIDDATA;
         off = (type_sizes[type] - 1) << 3;
         for (k = 2; k >= 0; k--) {
             for (i = 0; i < count / 3; i++) {
@@ -989,7 +959,7 @@
 
                     bytestream2_seek(&s->gb, pos + s->geotags[i].offset, SEEK_SET);
                     if (bytestream2_get_bytes_left(&s->gb) < s->geotags[i].count)
-                        return -1;
+                        return AVERROR_INVALIDDATA;
                     ap = av_malloc(s->geotags[i].count);
                     if (!ap) {
                         av_log(s->avctx, AV_LOG_ERROR, "Error allocating temporary buffer\n");
@@ -1103,14 +1073,8 @@
     if (bytestream2_get_bytes_left(&s->gb) < entries * 12)
         return AVERROR_INVALIDDATA;
     for (i = 0; i < entries; i++) {
-<<<<<<< HEAD
-        if (tiff_decode_tag(s) < 0)
-            return -1;
-=======
-        if ((ret = tiff_decode_tag(s, orig_buf, buf, end_buf)) < 0)
+        if ((ret = tiff_decode_tag(s)) < 0)
             return ret;
-        buf += 12;
->>>>>>> 9dbbda23
     }
 
     for (i = 0; i<s->geotag_count; i++) {
