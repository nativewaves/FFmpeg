/*
 * utils for libavcodec
 * Copyright (c) 2001 Fabrice Bellard
 * Copyright (c) 2002-2004 Michael Niedermayer <michaelni@gmx.at>
 *
 * This file is part of FFmpeg.
 *
 * FFmpeg is free software; you can redistribute it and/or
 * modify it under the terms of the GNU Lesser General Public
 * License as published by the Free Software Foundation; either
 * version 2.1 of the License, or (at your option) any later version.
 *
 * FFmpeg is distributed in the hope that it will be useful,
 * but WITHOUT ANY WARRANTY; without even the implied warranty of
 * MERCHANTABILITY or FITNESS FOR A PARTICULAR PURPOSE.  See the GNU
 * Lesser General Public License for more details.
 *
 * You should have received a copy of the GNU Lesser General Public
 * License along with FFmpeg; if not, write to the Free Software
 * Foundation, Inc., 51 Franklin Street, Fifth Floor, Boston, MA 02110-1301 USA
 */

/**
 * @file
 * utils.
 */

#include "config.h"
#include "libavutil/atomic.h"
#include "libavutil/attributes.h"
#include "libavutil/avassert.h"
#include "libavutil/avstring.h"
#include "libavutil/bprint.h"
#include "libavutil/channel_layout.h"
#include "libavutil/crc.h"
#include "libavutil/frame.h"
#include "libavutil/internal.h"
#include "libavutil/mathematics.h"
#include "libavutil/pixdesc.h"
#include "libavutil/imgutils.h"
#include "libavutil/samplefmt.h"
#include "libavutil/dict.h"
#include "avcodec.h"
#include "dsputil.h"
#include "libavutil/opt.h"
#include "thread.h"
#include "frame_thread_encoder.h"
#include "internal.h"
#include "bytestream.h"
#include "version.h"
#include <stdlib.h>
#include <stdarg.h>
#include <limits.h>
#include <float.h>
#if CONFIG_ICONV
# include <iconv.h>
#endif

#if HAVE_PTHREADS
#include <pthread.h>
#elif HAVE_W32THREADS
#include "compat/w32pthreads.h"
#elif HAVE_OS2THREADS
#include "compat/os2threads.h"
#endif

#if HAVE_PTHREADS || HAVE_W32THREADS || HAVE_OS2THREADS
static int default_lockmgr_cb(void **arg, enum AVLockOp op)
{
    void * volatile * mutex = arg;
    int err;

    switch (op) {
    case AV_LOCK_CREATE:
        return 0;
    case AV_LOCK_OBTAIN:
        if (!*mutex) {
            pthread_mutex_t *tmp = av_malloc(sizeof(pthread_mutex_t));
            if (!tmp)
                return AVERROR(ENOMEM);
            if ((err = pthread_mutex_init(tmp, NULL))) {
                av_free(tmp);
                return AVERROR(err);
            }
            if (avpriv_atomic_ptr_cas(mutex, NULL, tmp)) {
                pthread_mutex_destroy(tmp);
                av_free(tmp);
            }
        }

        if ((err = pthread_mutex_lock(*mutex)))
            return AVERROR(err);

        return 0;
    case AV_LOCK_RELEASE:
        if ((err = pthread_mutex_unlock(*mutex)))
            return AVERROR(err);

        return 0;
    case AV_LOCK_DESTROY:
        if (*mutex)
            pthread_mutex_destroy(*mutex);
        av_free(*mutex);
        avpriv_atomic_ptr_cas(mutex, *mutex, NULL);
        return 0;
    }
    return 1;
}
static int (*lockmgr_cb)(void **mutex, enum AVLockOp op) = default_lockmgr_cb;
#else
static int (*lockmgr_cb)(void **mutex, enum AVLockOp op) = NULL;
#endif


volatile int ff_avcodec_locked;
static int volatile entangled_thread_counter = 0;
static void *codec_mutex;
static void *avformat_mutex;

#if FF_API_FAST_MALLOC && CONFIG_SHARED && HAVE_SYMVER
FF_SYMVER(void*, av_fast_realloc, (void *ptr, unsigned int *size, size_t min_size), "LIBAVCODEC_55")
{
    return av_fast_realloc(ptr, size, min_size);
}

<<<<<<< HEAD
static inline int ff_fast_malloc(void *ptr, unsigned int *size, size_t min_size, int zero_realloc)
{
    void **p = ptr;
    if (min_size < *size)
        return 0;
    min_size = FFMAX(17 * min_size / 16 + 32, min_size);
    av_free(*p);
    *p = zero_realloc ? av_mallocz(min_size) : av_malloc(min_size);
    if (!*p)
        min_size = 0;
    *size = min_size;
    return 1;
}

void av_fast_malloc(void *ptr, unsigned int *size, size_t min_size)
{
    ff_fast_malloc(ptr, size, min_size, 0);
=======
FF_SYMVER(void, av_fast_malloc, (void *ptr, unsigned int *size, size_t min_size), "LIBAVCODEC_55")
{
    av_fast_malloc(ptr, size, min_size);
>>>>>>> cce3e0a4
}
#endif

void av_fast_padded_malloc(void *ptr, unsigned int *size, size_t min_size)
{
    uint8_t **p = ptr;
    if (min_size > SIZE_MAX - FF_INPUT_BUFFER_PADDING_SIZE) {
        av_freep(p);
        *size = 0;
        return;
    }
    if (!ff_fast_malloc(p, size, min_size + FF_INPUT_BUFFER_PADDING_SIZE, 1))
        memset(*p + min_size, 0, FF_INPUT_BUFFER_PADDING_SIZE);
}

void av_fast_padded_mallocz(void *ptr, unsigned int *size, size_t min_size)
{
    uint8_t **p = ptr;
    if (min_size > SIZE_MAX - FF_INPUT_BUFFER_PADDING_SIZE) {
        av_freep(p);
        *size = 0;
        return;
    }
    if (!ff_fast_malloc(p, size, min_size + FF_INPUT_BUFFER_PADDING_SIZE, 1))
        memset(*p, 0, min_size + FF_INPUT_BUFFER_PADDING_SIZE);
}

/* encoder management */
static AVCodec *first_avcodec = NULL;

AVCodec *av_codec_next(const AVCodec *c)
{
    if (c)
        return c->next;
    else
        return first_avcodec;
}

static av_cold void avcodec_init(void)
{
    static int initialized = 0;

    if (initialized != 0)
        return;
    initialized = 1;

    if (CONFIG_DSPUTIL)
        ff_dsputil_static_init();
}

int av_codec_is_encoder(const AVCodec *codec)
{
    return codec && (codec->encode_sub || codec->encode2);
}

int av_codec_is_decoder(const AVCodec *codec)
{
    return codec && codec->decode;
}

av_cold void avcodec_register(AVCodec *codec)
{
    AVCodec **p;
    avcodec_init();
    p = &first_avcodec;
    codec->next = NULL;
    while(avpriv_atomic_ptr_cas((void * volatile *)p, NULL, codec))
        p = &(*p)->next;

    if (codec->init_static_data)
        codec->init_static_data(codec);
}

unsigned avcodec_get_edge_width(void)
{
    return EDGE_WIDTH;
}

#if FF_API_SET_DIMENSIONS
void avcodec_set_dimensions(AVCodecContext *s, int width, int height)
{
    ff_set_dimensions(s, width, height);
}
#endif

int ff_set_dimensions(AVCodecContext *s, int width, int height)
{
    int ret = av_image_check_size(width, height, 0, s);

    if (ret < 0)
        width = height = 0;

    s->coded_width  = width;
    s->coded_height = height;
    s->width        = FF_CEIL_RSHIFT(width,  s->lowres);
    s->height       = FF_CEIL_RSHIFT(height, s->lowres);

    return ret;
}

#if HAVE_NEON || ARCH_PPC || HAVE_MMX
#   define STRIDE_ALIGN 16
#else
#   define STRIDE_ALIGN 8
#endif

void avcodec_align_dimensions2(AVCodecContext *s, int *width, int *height,
                               int linesize_align[AV_NUM_DATA_POINTERS])
{
    int i;
    int w_align = 1;
    int h_align = 1;

    switch (s->pix_fmt) {
    case AV_PIX_FMT_YUV420P:
    case AV_PIX_FMT_YUYV422:
    case AV_PIX_FMT_UYVY422:
    case AV_PIX_FMT_YUV422P:
    case AV_PIX_FMT_YUV440P:
    case AV_PIX_FMT_YUV444P:
    case AV_PIX_FMT_GBRAP:
    case AV_PIX_FMT_GBRP:
    case AV_PIX_FMT_GRAY8:
    case AV_PIX_FMT_GRAY16BE:
    case AV_PIX_FMT_GRAY16LE:
    case AV_PIX_FMT_YUVJ420P:
    case AV_PIX_FMT_YUVJ422P:
    case AV_PIX_FMT_YUVJ440P:
    case AV_PIX_FMT_YUVJ444P:
    case AV_PIX_FMT_YUVA420P:
    case AV_PIX_FMT_YUVA422P:
    case AV_PIX_FMT_YUVA444P:
    case AV_PIX_FMT_YUV420P9LE:
    case AV_PIX_FMT_YUV420P9BE:
    case AV_PIX_FMT_YUV420P10LE:
    case AV_PIX_FMT_YUV420P10BE:
    case AV_PIX_FMT_YUV420P12LE:
    case AV_PIX_FMT_YUV420P12BE:
    case AV_PIX_FMT_YUV420P14LE:
    case AV_PIX_FMT_YUV420P14BE:
    case AV_PIX_FMT_YUV420P16LE:
    case AV_PIX_FMT_YUV420P16BE:
    case AV_PIX_FMT_YUV422P9LE:
    case AV_PIX_FMT_YUV422P9BE:
    case AV_PIX_FMT_YUV422P10LE:
    case AV_PIX_FMT_YUV422P10BE:
    case AV_PIX_FMT_YUV422P12LE:
    case AV_PIX_FMT_YUV422P12BE:
    case AV_PIX_FMT_YUV422P14LE:
    case AV_PIX_FMT_YUV422P14BE:
    case AV_PIX_FMT_YUV422P16LE:
    case AV_PIX_FMT_YUV422P16BE:
    case AV_PIX_FMT_YUV444P9LE:
    case AV_PIX_FMT_YUV444P9BE:
    case AV_PIX_FMT_YUV444P10LE:
    case AV_PIX_FMT_YUV444P10BE:
    case AV_PIX_FMT_YUV444P12LE:
    case AV_PIX_FMT_YUV444P12BE:
    case AV_PIX_FMT_YUV444P14LE:
    case AV_PIX_FMT_YUV444P14BE:
    case AV_PIX_FMT_YUV444P16LE:
    case AV_PIX_FMT_YUV444P16BE:
    case AV_PIX_FMT_YUVA420P9LE:
    case AV_PIX_FMT_YUVA420P9BE:
    case AV_PIX_FMT_YUVA420P10LE:
    case AV_PIX_FMT_YUVA420P10BE:
    case AV_PIX_FMT_YUVA420P16LE:
    case AV_PIX_FMT_YUVA420P16BE:
    case AV_PIX_FMT_YUVA422P9LE:
    case AV_PIX_FMT_YUVA422P9BE:
    case AV_PIX_FMT_YUVA422P10LE:
    case AV_PIX_FMT_YUVA422P10BE:
    case AV_PIX_FMT_YUVA422P16LE:
    case AV_PIX_FMT_YUVA422P16BE:
    case AV_PIX_FMT_YUVA444P9LE:
    case AV_PIX_FMT_YUVA444P9BE:
    case AV_PIX_FMT_YUVA444P10LE:
    case AV_PIX_FMT_YUVA444P10BE:
    case AV_PIX_FMT_YUVA444P16LE:
    case AV_PIX_FMT_YUVA444P16BE:
    case AV_PIX_FMT_GBRP9LE:
    case AV_PIX_FMT_GBRP9BE:
    case AV_PIX_FMT_GBRP10LE:
    case AV_PIX_FMT_GBRP10BE:
    case AV_PIX_FMT_GBRP12LE:
    case AV_PIX_FMT_GBRP12BE:
    case AV_PIX_FMT_GBRP14LE:
    case AV_PIX_FMT_GBRP14BE:
        w_align = 16; //FIXME assume 16 pixel per macroblock
        h_align = 16 * 2; // interlaced needs 2 macroblocks height
        break;
    case AV_PIX_FMT_YUV411P:
    case AV_PIX_FMT_YUVJ411P:
    case AV_PIX_FMT_UYYVYY411:
        w_align = 32;
        h_align = 8;
        break;
    case AV_PIX_FMT_YUV410P:
        if (s->codec_id == AV_CODEC_ID_SVQ1) {
            w_align = 64;
            h_align = 64;
        }
        break;
    case AV_PIX_FMT_RGB555:
        if (s->codec_id == AV_CODEC_ID_RPZA) {
            w_align = 4;
            h_align = 4;
        }
        break;
    case AV_PIX_FMT_PAL8:
    case AV_PIX_FMT_BGR8:
    case AV_PIX_FMT_RGB8:
        if (s->codec_id == AV_CODEC_ID_SMC ||
            s->codec_id == AV_CODEC_ID_CINEPAK) {
            w_align = 4;
            h_align = 4;
        }
        break;
    case AV_PIX_FMT_BGR24:
        if ((s->codec_id == AV_CODEC_ID_MSZH) ||
            (s->codec_id == AV_CODEC_ID_ZLIB)) {
            w_align = 4;
            h_align = 4;
        }
        break;
    case AV_PIX_FMT_RGB24:
        if (s->codec_id == AV_CODEC_ID_CINEPAK) {
            w_align = 4;
            h_align = 4;
        }
        break;
    default:
        w_align = 1;
        h_align = 1;
        break;
    }

    if (s->codec_id == AV_CODEC_ID_IFF_ILBM || s->codec_id == AV_CODEC_ID_IFF_BYTERUN1) {
        w_align = FFMAX(w_align, 8);
    }

    *width  = FFALIGN(*width, w_align);
    *height = FFALIGN(*height, h_align);
    if (s->codec_id == AV_CODEC_ID_H264 || s->lowres)
        // some of the optimized chroma MC reads one line too much
        // which is also done in mpeg decoders with lowres > 0
        *height += 2;

    for (i = 0; i < 4; i++)
        linesize_align[i] = STRIDE_ALIGN;
}

void avcodec_align_dimensions(AVCodecContext *s, int *width, int *height)
{
    const AVPixFmtDescriptor *desc = av_pix_fmt_desc_get(s->pix_fmt);
    int chroma_shift = desc->log2_chroma_w;
    int linesize_align[AV_NUM_DATA_POINTERS];
    int align;

    avcodec_align_dimensions2(s, width, height, linesize_align);
    align               = FFMAX(linesize_align[0], linesize_align[3]);
    linesize_align[1] <<= chroma_shift;
    linesize_align[2] <<= chroma_shift;
    align               = FFMAX3(align, linesize_align[1], linesize_align[2]);
    *width              = FFALIGN(*width, align);
}

int avcodec_enum_to_chroma_pos(int *xpos, int *ypos, enum AVChromaLocation pos)
{
    if (pos <= AVCHROMA_LOC_UNSPECIFIED || pos >= AVCHROMA_LOC_NB)
        return AVERROR(EINVAL);
    pos--;

    *xpos = (pos&1) * 128;
    *ypos = ((pos>>1)^(pos<4)) * 128;

    return 0;
}

enum AVChromaLocation avcodec_chroma_pos_to_enum(int xpos, int ypos)
{
    int pos, xout, yout;

    for (pos = AVCHROMA_LOC_UNSPECIFIED + 1; pos < AVCHROMA_LOC_NB; pos++) {
        if (avcodec_enum_to_chroma_pos(&xout, &yout, pos) == 0 && xout == xpos && yout == ypos)
            return pos;
    }
    return AVCHROMA_LOC_UNSPECIFIED;
}

int avcodec_fill_audio_frame(AVFrame *frame, int nb_channels,
                             enum AVSampleFormat sample_fmt, const uint8_t *buf,
                             int buf_size, int align)
{
    int ch, planar, needed_size, ret = 0;

    needed_size = av_samples_get_buffer_size(NULL, nb_channels,
                                             frame->nb_samples, sample_fmt,
                                             align);
    if (buf_size < needed_size)
        return AVERROR(EINVAL);

    planar = av_sample_fmt_is_planar(sample_fmt);
    if (planar && nb_channels > AV_NUM_DATA_POINTERS) {
        if (!(frame->extended_data = av_mallocz(nb_channels *
                                                sizeof(*frame->extended_data))))
            return AVERROR(ENOMEM);
    } else {
        frame->extended_data = frame->data;
    }

    if ((ret = av_samples_fill_arrays(frame->extended_data, &frame->linesize[0],
                                      (uint8_t *)(intptr_t)buf, nb_channels, frame->nb_samples,
                                      sample_fmt, align)) < 0) {
        if (frame->extended_data != frame->data)
            av_freep(&frame->extended_data);
        return ret;
    }
    if (frame->extended_data != frame->data) {
        for (ch = 0; ch < AV_NUM_DATA_POINTERS; ch++)
            frame->data[ch] = frame->extended_data[ch];
    }

    return ret;
}

static int update_frame_pool(AVCodecContext *avctx, AVFrame *frame)
{
    FramePool *pool = avctx->internal->pool;
    int i, ret;

    switch (avctx->codec_type) {
    case AVMEDIA_TYPE_VIDEO: {
        AVPicture picture;
        int size[4] = { 0 };
        int w = frame->width;
        int h = frame->height;
        int tmpsize, unaligned;

        if (pool->format == frame->format &&
            pool->width == frame->width && pool->height == frame->height)
            return 0;

        avcodec_align_dimensions2(avctx, &w, &h, pool->stride_align);

        if (!(avctx->flags & CODEC_FLAG_EMU_EDGE)) {
            w += EDGE_WIDTH * 2;
            h += EDGE_WIDTH * 2;
        }

        do {
            // NOTE: do not align linesizes individually, this breaks e.g. assumptions
            // that linesize[0] == 2*linesize[1] in the MPEG-encoder for 4:2:2
            av_image_fill_linesizes(picture.linesize, avctx->pix_fmt, w);
            // increase alignment of w for next try (rhs gives the lowest bit set in w)
            w += w & ~(w - 1);

            unaligned = 0;
            for (i = 0; i < 4; i++)
                unaligned |= picture.linesize[i] % pool->stride_align[i];
        } while (unaligned);

        tmpsize = av_image_fill_pointers(picture.data, avctx->pix_fmt, h,
                                         NULL, picture.linesize);
        if (tmpsize < 0)
            return -1;

        for (i = 0; i < 3 && picture.data[i + 1]; i++)
            size[i] = picture.data[i + 1] - picture.data[i];
        size[i] = tmpsize - (picture.data[i] - picture.data[0]);

        for (i = 0; i < 4; i++) {
            av_buffer_pool_uninit(&pool->pools[i]);
            pool->linesize[i] = picture.linesize[i];
            if (size[i]) {
                pool->pools[i] = av_buffer_pool_init(size[i] + 16 + STRIDE_ALIGN - 1,
                                                     CONFIG_MEMORY_POISONING ?
                                                        NULL :
                                                        av_buffer_allocz);
                if (!pool->pools[i]) {
                    ret = AVERROR(ENOMEM);
                    goto fail;
                }
            }
        }
        pool->format = frame->format;
        pool->width  = frame->width;
        pool->height = frame->height;

        break;
        }
    case AVMEDIA_TYPE_AUDIO: {
        int ch     = av_frame_get_channels(frame); //av_get_channel_layout_nb_channels(frame->channel_layout);
        int planar = av_sample_fmt_is_planar(frame->format);
        int planes = planar ? ch : 1;

        if (pool->format == frame->format && pool->planes == planes &&
            pool->channels == ch && frame->nb_samples == pool->samples)
            return 0;

        av_buffer_pool_uninit(&pool->pools[0]);
        ret = av_samples_get_buffer_size(&pool->linesize[0], ch,
                                         frame->nb_samples, frame->format, 0);
        if (ret < 0)
            goto fail;

        pool->pools[0] = av_buffer_pool_init(pool->linesize[0], NULL);
        if (!pool->pools[0]) {
            ret = AVERROR(ENOMEM);
            goto fail;
        }

        pool->format     = frame->format;
        pool->planes     = planes;
        pool->channels   = ch;
        pool->samples = frame->nb_samples;
        break;
        }
    default: av_assert0(0);
    }
    return 0;
fail:
    for (i = 0; i < 4; i++)
        av_buffer_pool_uninit(&pool->pools[i]);
    pool->format = -1;
    pool->planes = pool->channels = pool->samples = 0;
    pool->width  = pool->height = 0;
    return ret;
}

static int audio_get_buffer(AVCodecContext *avctx, AVFrame *frame)
{
    FramePool *pool = avctx->internal->pool;
    int planes = pool->planes;
    int i;

    frame->linesize[0] = pool->linesize[0];

    if (planes > AV_NUM_DATA_POINTERS) {
        frame->extended_data = av_mallocz(planes * sizeof(*frame->extended_data));
        frame->nb_extended_buf = planes - AV_NUM_DATA_POINTERS;
        frame->extended_buf  = av_mallocz(frame->nb_extended_buf *
                                          sizeof(*frame->extended_buf));
        if (!frame->extended_data || !frame->extended_buf) {
            av_freep(&frame->extended_data);
            av_freep(&frame->extended_buf);
            return AVERROR(ENOMEM);
        }
    } else {
        frame->extended_data = frame->data;
        av_assert0(frame->nb_extended_buf == 0);
    }

    for (i = 0; i < FFMIN(planes, AV_NUM_DATA_POINTERS); i++) {
        frame->buf[i] = av_buffer_pool_get(pool->pools[0]);
        if (!frame->buf[i])
            goto fail;
        frame->extended_data[i] = frame->data[i] = frame->buf[i]->data;
    }
    for (i = 0; i < frame->nb_extended_buf; i++) {
        frame->extended_buf[i] = av_buffer_pool_get(pool->pools[0]);
        if (!frame->extended_buf[i])
            goto fail;
        frame->extended_data[i + AV_NUM_DATA_POINTERS] = frame->extended_buf[i]->data;
    }

    if (avctx->debug & FF_DEBUG_BUFFERS)
        av_log(avctx, AV_LOG_DEBUG, "default_get_buffer called on frame %p", frame);

    return 0;
fail:
    av_frame_unref(frame);
    return AVERROR(ENOMEM);
}

static int video_get_buffer(AVCodecContext *s, AVFrame *pic)
{
    FramePool *pool = s->internal->pool;
    const AVPixFmtDescriptor *desc = av_pix_fmt_desc_get(pic->format);
    int pixel_size = desc->comp[0].step_minus1 + 1;
    int h_chroma_shift, v_chroma_shift;
    int i;

    if (pic->data[0] != NULL) {
        av_log(s, AV_LOG_ERROR, "pic->data[0]!=NULL in avcodec_default_get_buffer\n");
        return -1;
    }

    memset(pic->data, 0, sizeof(pic->data));
    pic->extended_data = pic->data;

    av_pix_fmt_get_chroma_sub_sample(s->pix_fmt, &h_chroma_shift, &v_chroma_shift);

    for (i = 0; i < 4 && pool->pools[i]; i++) {
        const int h_shift = i == 0 ? 0 : h_chroma_shift;
        const int v_shift = i == 0 ? 0 : v_chroma_shift;
        int is_planar = pool->pools[2] || (i==0 && s->pix_fmt == AV_PIX_FMT_GRAY8);

        pic->linesize[i] = pool->linesize[i];

        pic->buf[i] = av_buffer_pool_get(pool->pools[i]);
        if (!pic->buf[i])
            goto fail;

        // no edge if EDGE EMU or not planar YUV
        if ((s->flags & CODEC_FLAG_EMU_EDGE) || !is_planar)
            pic->data[i] = pic->buf[i]->data;
        else {
            pic->data[i] = pic->buf[i]->data +
                FFALIGN((pic->linesize[i] * EDGE_WIDTH >> v_shift) +
                        (pixel_size * EDGE_WIDTH >> h_shift), pool->stride_align[i]);
        }
    }
    for (; i < AV_NUM_DATA_POINTERS; i++) {
        pic->data[i] = NULL;
        pic->linesize[i] = 0;
    }
    if (pic->data[1] && !pic->data[2])
        avpriv_set_systematic_pal2((uint32_t *)pic->data[1], s->pix_fmt);

    if (s->debug & FF_DEBUG_BUFFERS)
        av_log(s, AV_LOG_DEBUG, "default_get_buffer called on pic %p\n", pic);

    return 0;
fail:
    av_frame_unref(pic);
    return AVERROR(ENOMEM);
}

void avpriv_color_frame(AVFrame *frame, const int c[4])
{
    const AVPixFmtDescriptor *desc = av_pix_fmt_desc_get(frame->format);
    int p, y, x;

    av_assert0(desc->flags & AV_PIX_FMT_FLAG_PLANAR);

    for (p = 0; p<desc->nb_components; p++) {
        uint8_t *dst = frame->data[p];
        int is_chroma = p == 1 || p == 2;
        int bytes  = is_chroma ? FF_CEIL_RSHIFT(frame->width,  desc->log2_chroma_w) : frame->width;
        int height = is_chroma ? FF_CEIL_RSHIFT(frame->height, desc->log2_chroma_h) : frame->height;
        for (y = 0; y < height; y++) {
            if (desc->comp[0].depth_minus1 >= 8) {
                for (x = 0; x<bytes; x++)
                    ((uint16_t*)dst)[x] = c[p];
            }else
                memset(dst, c[p], bytes);
            dst += frame->linesize[p];
        }
    }
}

int avcodec_default_get_buffer2(AVCodecContext *avctx, AVFrame *frame, int flags)
{
    int ret;

    if ((ret = update_frame_pool(avctx, frame)) < 0)
        return ret;

#if FF_API_GET_BUFFER
FF_DISABLE_DEPRECATION_WARNINGS
    frame->type = FF_BUFFER_TYPE_INTERNAL;
FF_ENABLE_DEPRECATION_WARNINGS
#endif

    switch (avctx->codec_type) {
    case AVMEDIA_TYPE_VIDEO:
        return video_get_buffer(avctx, frame);
    case AVMEDIA_TYPE_AUDIO:
        return audio_get_buffer(avctx, frame);
    default:
        return -1;
    }
}

int ff_init_buffer_info(AVCodecContext *avctx, AVFrame *frame)
{
    if (avctx->internal->pkt) {
        frame->pkt_pts = avctx->internal->pkt->pts;
        av_frame_set_pkt_pos     (frame, avctx->internal->pkt->pos);
        av_frame_set_pkt_duration(frame, avctx->internal->pkt->duration);
        av_frame_set_pkt_size    (frame, avctx->internal->pkt->size);
    } else {
        frame->pkt_pts = AV_NOPTS_VALUE;
        av_frame_set_pkt_pos     (frame, -1);
        av_frame_set_pkt_duration(frame, 0);
        av_frame_set_pkt_size    (frame, -1);
    }
    frame->reordered_opaque = avctx->reordered_opaque;

    switch (avctx->codec->type) {
    case AVMEDIA_TYPE_VIDEO:
        frame->width  = FFMAX(avctx->width,  FF_CEIL_RSHIFT(avctx->coded_width,  avctx->lowres));
        frame->height = FFMAX(avctx->height, FF_CEIL_RSHIFT(avctx->coded_height, avctx->lowres));
        if (frame->format < 0)
            frame->format              = avctx->pix_fmt;
        if (!frame->sample_aspect_ratio.num)
            frame->sample_aspect_ratio = avctx->sample_aspect_ratio;
        if (av_frame_get_colorspace(frame) == AVCOL_SPC_UNSPECIFIED)
            av_frame_set_colorspace(frame, avctx->colorspace);
        if (av_frame_get_color_range(frame) == AVCOL_RANGE_UNSPECIFIED)
            av_frame_set_color_range(frame, avctx->color_range);
        break;
    case AVMEDIA_TYPE_AUDIO:
        if (!frame->sample_rate)
            frame->sample_rate    = avctx->sample_rate;
        if (frame->format < 0)
            frame->format         = avctx->sample_fmt;
        if (!frame->channel_layout) {
            if (avctx->channel_layout) {
                 if (av_get_channel_layout_nb_channels(avctx->channel_layout) !=
                     avctx->channels) {
                     av_log(avctx, AV_LOG_ERROR, "Inconsistent channel "
                            "configuration.\n");
                     return AVERROR(EINVAL);
                 }

                frame->channel_layout = avctx->channel_layout;
            } else {
                if (avctx->channels > FF_SANE_NB_CHANNELS) {
                    av_log(avctx, AV_LOG_ERROR, "Too many channels: %d.\n",
                           avctx->channels);
                    return AVERROR(ENOSYS);
                }
            }
        }
        av_frame_set_channels(frame, avctx->channels);
        break;
    }
    return 0;
}

#if FF_API_GET_BUFFER
FF_DISABLE_DEPRECATION_WARNINGS
int avcodec_default_get_buffer(AVCodecContext *avctx, AVFrame *frame)
{
    return avcodec_default_get_buffer2(avctx, frame, 0);
}

typedef struct CompatReleaseBufPriv {
    AVCodecContext avctx;
    AVFrame frame;
} CompatReleaseBufPriv;

static void compat_free_buffer(void *opaque, uint8_t *data)
{
    CompatReleaseBufPriv *priv = opaque;
    if (priv->avctx.release_buffer)
        priv->avctx.release_buffer(&priv->avctx, &priv->frame);
    av_freep(&priv);
}

static void compat_release_buffer(void *opaque, uint8_t *data)
{
    AVBufferRef *buf = opaque;
    av_buffer_unref(&buf);
}
FF_ENABLE_DEPRECATION_WARNINGS
#endif

static int get_buffer_internal(AVCodecContext *avctx, AVFrame *frame, int flags)
{
    int ret;

    if (avctx->codec_type == AVMEDIA_TYPE_VIDEO) {
        if ((ret = av_image_check_size(avctx->width, avctx->height, 0, avctx)) < 0 || avctx->pix_fmt<0) {
            av_log(avctx, AV_LOG_ERROR, "video_get_buffer: image parameters invalid\n");
            return AVERROR(EINVAL);
        }
    }
    if ((ret = ff_init_buffer_info(avctx, frame)) < 0)
        return ret;

#if FF_API_GET_BUFFER
FF_DISABLE_DEPRECATION_WARNINGS
    /*
     * Wrap an old get_buffer()-allocated buffer in a bunch of AVBuffers.
     * We wrap each plane in its own AVBuffer. Each of those has a reference to
     * a dummy AVBuffer as its private data, unreffing it on free.
     * When all the planes are freed, the dummy buffer's free callback calls
     * release_buffer().
     */
    if (avctx->get_buffer) {
        CompatReleaseBufPriv *priv = NULL;
        AVBufferRef *dummy_buf = NULL;
        int planes, i, ret;

        if (flags & AV_GET_BUFFER_FLAG_REF)
            frame->reference    = 1;

        ret = avctx->get_buffer(avctx, frame);
        if (ret < 0)
            return ret;

        /* return if the buffers are already set up
         * this would happen e.g. when a custom get_buffer() calls
         * avcodec_default_get_buffer
         */
        if (frame->buf[0])
            goto end;

        priv = av_mallocz(sizeof(*priv));
        if (!priv) {
            ret = AVERROR(ENOMEM);
            goto fail;
        }
        priv->avctx = *avctx;
        priv->frame = *frame;

        dummy_buf = av_buffer_create(NULL, 0, compat_free_buffer, priv, 0);
        if (!dummy_buf) {
            ret = AVERROR(ENOMEM);
            goto fail;
        }

#define WRAP_PLANE(ref_out, data, data_size)                            \
do {                                                                    \
    AVBufferRef *dummy_ref = av_buffer_ref(dummy_buf);                  \
    if (!dummy_ref) {                                                   \
        ret = AVERROR(ENOMEM);                                          \
        goto fail;                                                      \
    }                                                                   \
    ref_out = av_buffer_create(data, data_size, compat_release_buffer,  \
                               dummy_ref, 0);                           \
    if (!ref_out) {                                                     \
        av_frame_unref(frame);                                          \
        ret = AVERROR(ENOMEM);                                          \
        goto fail;                                                      \
    }                                                                   \
} while (0)

        if (avctx->codec_type == AVMEDIA_TYPE_VIDEO) {
            const AVPixFmtDescriptor *desc = av_pix_fmt_desc_get(frame->format);

            planes = av_pix_fmt_count_planes(frame->format);
            /* workaround for AVHWAccel plane count of 0, buf[0] is used as
               check for allocated buffers: make libavcodec happy */
            if (desc && desc->flags & AV_PIX_FMT_FLAG_HWACCEL)
                planes = 1;
            if (!desc || planes <= 0) {
                ret = AVERROR(EINVAL);
                goto fail;
            }

            for (i = 0; i < planes; i++) {
                int v_shift    = (i == 1 || i == 2) ? desc->log2_chroma_h : 0;
                int plane_size = (frame->height >> v_shift) * frame->linesize[i];

                WRAP_PLANE(frame->buf[i], frame->data[i], plane_size);
            }
        } else {
            int planar = av_sample_fmt_is_planar(frame->format);
            planes = planar ? avctx->channels : 1;

            if (planes > FF_ARRAY_ELEMS(frame->buf)) {
                frame->nb_extended_buf = planes - FF_ARRAY_ELEMS(frame->buf);
                frame->extended_buf = av_malloc(sizeof(*frame->extended_buf) *
                                                frame->nb_extended_buf);
                if (!frame->extended_buf) {
                    ret = AVERROR(ENOMEM);
                    goto fail;
                }
            }

            for (i = 0; i < FFMIN(planes, FF_ARRAY_ELEMS(frame->buf)); i++)
                WRAP_PLANE(frame->buf[i], frame->extended_data[i], frame->linesize[0]);

            for (i = 0; i < frame->nb_extended_buf; i++)
                WRAP_PLANE(frame->extended_buf[i],
                           frame->extended_data[i + FF_ARRAY_ELEMS(frame->buf)],
                           frame->linesize[0]);
        }

        av_buffer_unref(&dummy_buf);

end:
        frame->width  = avctx->width;
        frame->height = avctx->height;

        return 0;

fail:
        avctx->release_buffer(avctx, frame);
        av_freep(&priv);
        av_buffer_unref(&dummy_buf);
        return ret;
    }
FF_ENABLE_DEPRECATION_WARNINGS
#endif

    ret = avctx->get_buffer2(avctx, frame, flags);

    if (avctx->codec_type == AVMEDIA_TYPE_VIDEO) {
        frame->width  = avctx->width;
        frame->height = avctx->height;
    }

    return ret;
}

int ff_get_buffer(AVCodecContext *avctx, AVFrame *frame, int flags)
{
    int ret = get_buffer_internal(avctx, frame, flags);
    if (ret < 0)
        av_log(avctx, AV_LOG_ERROR, "get_buffer() failed\n");
    return ret;
}

static int reget_buffer_internal(AVCodecContext *avctx, AVFrame *frame)
{
    AVFrame tmp;
    int ret;

    av_assert0(avctx->codec_type == AVMEDIA_TYPE_VIDEO);

    if (frame->data[0] && (frame->width != avctx->width || frame->height != avctx->height || frame->format != avctx->pix_fmt)) {
        av_log(avctx, AV_LOG_WARNING, "Picture changed from size:%dx%d fmt:%s to size:%dx%d fmt:%s in reget buffer()\n",
               frame->width, frame->height, av_get_pix_fmt_name(frame->format), avctx->width, avctx->height, av_get_pix_fmt_name(avctx->pix_fmt));
        av_frame_unref(frame);
    }

    ff_init_buffer_info(avctx, frame);

    if (!frame->data[0])
        return ff_get_buffer(avctx, frame, AV_GET_BUFFER_FLAG_REF);

    if (av_frame_is_writable(frame))
        return 0;

    av_frame_move_ref(&tmp, frame);

    ret = ff_get_buffer(avctx, frame, AV_GET_BUFFER_FLAG_REF);
    if (ret < 0) {
        av_frame_unref(&tmp);
        return ret;
    }

    av_image_copy(frame->data, frame->linesize, tmp.data, tmp.linesize,
                  frame->format, frame->width, frame->height);

    av_frame_unref(&tmp);

    return 0;
}

int ff_reget_buffer(AVCodecContext *avctx, AVFrame *frame)
{
    int ret = reget_buffer_internal(avctx, frame);
    if (ret < 0)
        av_log(avctx, AV_LOG_ERROR, "reget_buffer() failed\n");
    return ret;
}

#if FF_API_GET_BUFFER
void avcodec_default_release_buffer(AVCodecContext *s, AVFrame *pic)
{
    av_assert0(s->codec_type == AVMEDIA_TYPE_VIDEO);

    av_frame_unref(pic);
}

int avcodec_default_reget_buffer(AVCodecContext *s, AVFrame *pic)
{
    av_assert0(0);
    return AVERROR_BUG;
}
#endif

int avcodec_default_execute(AVCodecContext *c, int (*func)(AVCodecContext *c2, void *arg2), void *arg, int *ret, int count, int size)
{
    int i;

    for (i = 0; i < count; i++) {
        int r = func(c, (char *)arg + i * size);
        if (ret)
            ret[i] = r;
    }
    return 0;
}

int avcodec_default_execute2(AVCodecContext *c, int (*func)(AVCodecContext *c2, void *arg2, int jobnr, int threadnr), void *arg, int *ret, int count)
{
    int i;

    for (i = 0; i < count; i++) {
        int r = func(c, arg, i, 0);
        if (ret)
            ret[i] = r;
    }
    return 0;
}

static int is_hwaccel_pix_fmt(enum AVPixelFormat pix_fmt)
{
    const AVPixFmtDescriptor *desc = av_pix_fmt_desc_get(pix_fmt);
    return desc->flags & AV_PIX_FMT_FLAG_HWACCEL;
}

enum AVPixelFormat avcodec_default_get_format(struct AVCodecContext *s, const enum AVPixelFormat *fmt)
{
    while (*fmt != AV_PIX_FMT_NONE && is_hwaccel_pix_fmt(*fmt))
        ++fmt;
    return fmt[0];
}

void avcodec_get_frame_defaults(AVFrame *frame)
{
#if LIBAVCODEC_VERSION_MAJOR >= 55
     // extended_data should explicitly be freed when needed, this code is unsafe currently
     // also this is not compatible to the <55 ABI/API
    if (frame->extended_data != frame->data && 0)
        av_freep(&frame->extended_data);
#endif

    memset(frame, 0, sizeof(AVFrame));

    frame->pts                   =
    frame->pkt_dts               =
    frame->pkt_pts               = AV_NOPTS_VALUE;
    av_frame_set_best_effort_timestamp(frame, AV_NOPTS_VALUE);
    av_frame_set_pkt_duration         (frame, 0);
    av_frame_set_pkt_pos              (frame, -1);
    av_frame_set_pkt_size             (frame, -1);
    frame->key_frame           = 1;
    frame->sample_aspect_ratio = (AVRational) {0, 1 };
    frame->format              = -1; /* unknown */
    frame->extended_data       = frame->data;
    av_frame_set_colorspace(frame, AVCOL_SPC_UNSPECIFIED);
}

AVFrame *avcodec_alloc_frame(void)
{
    AVFrame *frame = av_malloc(sizeof(AVFrame));

    if (frame == NULL)
        return NULL;

    frame->extended_data = NULL;
    avcodec_get_frame_defaults(frame);

    return frame;
}

void avcodec_free_frame(AVFrame **frame)
{
    AVFrame *f;

    if (!frame || !*frame)
        return;

    f = *frame;

    if (f->extended_data != f->data)
        av_freep(&f->extended_data);

    av_freep(frame);
}

MAKE_ACCESSORS(AVCodecContext, codec, AVRational, pkt_timebase)
MAKE_ACCESSORS(AVCodecContext, codec, const AVCodecDescriptor *, codec_descriptor)
MAKE_ACCESSORS(AVCodecContext, codec, int, lowres)
MAKE_ACCESSORS(AVCodecContext, codec, int, seek_preroll)

int av_codec_get_max_lowres(const AVCodec *codec)
{
    return codec->max_lowres;
}

static void avcodec_get_subtitle_defaults(AVSubtitle *sub)
{
    memset(sub, 0, sizeof(*sub));
    sub->pts = AV_NOPTS_VALUE;
}

static int get_bit_rate(AVCodecContext *ctx)
{
    int bit_rate;
    int bits_per_sample;

    switch (ctx->codec_type) {
    case AVMEDIA_TYPE_VIDEO:
    case AVMEDIA_TYPE_DATA:
    case AVMEDIA_TYPE_SUBTITLE:
    case AVMEDIA_TYPE_ATTACHMENT:
        bit_rate = ctx->bit_rate;
        break;
    case AVMEDIA_TYPE_AUDIO:
        bits_per_sample = av_get_bits_per_sample(ctx->codec_id);
        bit_rate = bits_per_sample ? ctx->sample_rate * ctx->channels * bits_per_sample : ctx->bit_rate;
        break;
    default:
        bit_rate = 0;
        break;
    }
    return bit_rate;
}

int attribute_align_arg ff_codec_open2_recursive(AVCodecContext *avctx, const AVCodec *codec, AVDictionary **options)
{
    int ret = 0;

    ff_unlock_avcodec();

    ret = avcodec_open2(avctx, codec, options);

    ff_lock_avcodec(avctx);
    return ret;
}

int attribute_align_arg avcodec_open2(AVCodecContext *avctx, const AVCodec *codec, AVDictionary **options)
{
    int ret = 0;
    AVDictionary *tmp = NULL;

    if (avcodec_is_open(avctx))
        return 0;

    if ((!codec && !avctx->codec)) {
        av_log(avctx, AV_LOG_ERROR, "No codec provided to avcodec_open2()\n");
        return AVERROR(EINVAL);
    }
    if ((codec && avctx->codec && codec != avctx->codec)) {
        av_log(avctx, AV_LOG_ERROR, "This AVCodecContext was allocated for %s, "
                                    "but %s passed to avcodec_open2()\n", avctx->codec->name, codec->name);
        return AVERROR(EINVAL);
    }
    if (!codec)
        codec = avctx->codec;

    if (avctx->extradata_size < 0 || avctx->extradata_size >= FF_MAX_EXTRADATA_SIZE)
        return AVERROR(EINVAL);

    if (options)
        av_dict_copy(&tmp, *options, 0);

    ret = ff_lock_avcodec(avctx);
    if (ret < 0)
        return ret;

    avctx->internal = av_mallocz(sizeof(AVCodecInternal));
    if (!avctx->internal) {
        ret = AVERROR(ENOMEM);
        goto end;
    }

    avctx->internal->pool = av_mallocz(sizeof(*avctx->internal->pool));
    if (!avctx->internal->pool) {
        ret = AVERROR(ENOMEM);
        goto free_and_end;
    }

    if (codec->priv_data_size > 0) {
        if (!avctx->priv_data) {
            avctx->priv_data = av_mallocz(codec->priv_data_size);
            if (!avctx->priv_data) {
                ret = AVERROR(ENOMEM);
                goto end;
            }
            if (codec->priv_class) {
                *(const AVClass **)avctx->priv_data = codec->priv_class;
                av_opt_set_defaults(avctx->priv_data);
            }
        }
        if (codec->priv_class && (ret = av_opt_set_dict(avctx->priv_data, &tmp)) < 0)
            goto free_and_end;
    } else {
        avctx->priv_data = NULL;
    }
    if ((ret = av_opt_set_dict(avctx, &tmp)) < 0)
        goto free_and_end;

    // only call ff_set_dimensions() for non H.264/VP6F codecs so as not to overwrite previously setup dimensions
    if (!(avctx->coded_width && avctx->coded_height && avctx->width && avctx->height &&
          (avctx->codec_id == AV_CODEC_ID_H264 || avctx->codec_id == AV_CODEC_ID_VP6F))) {
    if (avctx->coded_width && avctx->coded_height)
        ret = ff_set_dimensions(avctx, avctx->coded_width, avctx->coded_height);
    else if (avctx->width && avctx->height)
        ret = ff_set_dimensions(avctx, avctx->width, avctx->height);
    if (ret < 0)
        goto free_and_end;
    }

    if ((avctx->coded_width || avctx->coded_height || avctx->width || avctx->height)
        && (  av_image_check_size(avctx->coded_width, avctx->coded_height, 0, avctx) < 0
           || av_image_check_size(avctx->width,       avctx->height,       0, avctx) < 0)) {
        av_log(avctx, AV_LOG_WARNING, "Ignoring invalid width/height values\n");
        ff_set_dimensions(avctx, 0, 0);
    }

    /* if the decoder init function was already called previously,
     * free the already allocated subtitle_header before overwriting it */
    if (av_codec_is_decoder(codec))
        av_freep(&avctx->subtitle_header);

    if (avctx->channels > FF_SANE_NB_CHANNELS) {
        ret = AVERROR(EINVAL);
        goto free_and_end;
    }

    avctx->codec = codec;
    if ((avctx->codec_type == AVMEDIA_TYPE_UNKNOWN || avctx->codec_type == codec->type) &&
        avctx->codec_id == AV_CODEC_ID_NONE) {
        avctx->codec_type = codec->type;
        avctx->codec_id   = codec->id;
    }
    if (avctx->codec_id != codec->id || (avctx->codec_type != codec->type
                                         && avctx->codec_type != AVMEDIA_TYPE_ATTACHMENT)) {
        av_log(avctx, AV_LOG_ERROR, "Codec type or id mismatches\n");
        ret = AVERROR(EINVAL);
        goto free_and_end;
    }
    avctx->frame_number = 0;
    avctx->codec_descriptor = avcodec_descriptor_get(avctx->codec_id);

    if (avctx->codec->capabilities & CODEC_CAP_EXPERIMENTAL &&
        avctx->strict_std_compliance > FF_COMPLIANCE_EXPERIMENTAL) {
        const char *codec_string = av_codec_is_encoder(codec) ? "encoder" : "decoder";
        AVCodec *codec2;
        av_log(avctx, AV_LOG_ERROR,
               "The %s '%s' is experimental but experimental codecs are not enabled, "
               "add '-strict %d' if you want to use it.\n",
               codec_string, codec->name, FF_COMPLIANCE_EXPERIMENTAL);
        codec2 = av_codec_is_encoder(codec) ? avcodec_find_encoder(codec->id) : avcodec_find_decoder(codec->id);
        if (!(codec2->capabilities & CODEC_CAP_EXPERIMENTAL))
            av_log(avctx, AV_LOG_ERROR, "Alternatively use the non experimental %s '%s'.\n",
                codec_string, codec2->name);
        ret = AVERROR_EXPERIMENTAL;
        goto free_and_end;
    }

    if (avctx->codec_type == AVMEDIA_TYPE_AUDIO &&
        (!avctx->time_base.num || !avctx->time_base.den)) {
        avctx->time_base.num = 1;
        avctx->time_base.den = avctx->sample_rate;
    }

    if (!HAVE_THREADS)
        av_log(avctx, AV_LOG_WARNING, "Warning: not compiled with thread support, using thread emulation\n");

    if (CONFIG_FRAME_THREAD_ENCODER) {
        ff_unlock_avcodec(); //we will instanciate a few encoders thus kick the counter to prevent false detection of a problem
        ret = ff_frame_thread_encoder_init(avctx, options ? *options : NULL);
        ff_lock_avcodec(avctx);
        if (ret < 0)
            goto free_and_end;
    }

    if (HAVE_THREADS
        && !(avctx->internal->frame_thread_encoder && (avctx->active_thread_type&FF_THREAD_FRAME))) {
        ret = ff_thread_init(avctx);
        if (ret < 0) {
            goto free_and_end;
        }
    }
    if (!HAVE_THREADS && !(codec->capabilities & CODEC_CAP_AUTO_THREADS))
        avctx->thread_count = 1;

    if (avctx->codec->max_lowres < avctx->lowres || avctx->lowres < 0) {
        av_log(avctx, AV_LOG_ERROR, "The maximum value for lowres supported by the decoder is %d\n",
               avctx->codec->max_lowres);
        ret = AVERROR(EINVAL);
        goto free_and_end;
    }

    if (av_codec_is_encoder(avctx->codec)) {
        int i;
        if (avctx->codec->sample_fmts) {
            for (i = 0; avctx->codec->sample_fmts[i] != AV_SAMPLE_FMT_NONE; i++) {
                if (avctx->sample_fmt == avctx->codec->sample_fmts[i])
                    break;
                if (avctx->channels == 1 &&
                    av_get_planar_sample_fmt(avctx->sample_fmt) ==
                    av_get_planar_sample_fmt(avctx->codec->sample_fmts[i])) {
                    avctx->sample_fmt = avctx->codec->sample_fmts[i];
                    break;
                }
            }
            if (avctx->codec->sample_fmts[i] == AV_SAMPLE_FMT_NONE) {
                char buf[128];
                snprintf(buf, sizeof(buf), "%d", avctx->sample_fmt);
                av_log(avctx, AV_LOG_ERROR, "Specified sample format %s is invalid or not supported\n",
                       (char *)av_x_if_null(av_get_sample_fmt_name(avctx->sample_fmt), buf));
                ret = AVERROR(EINVAL);
                goto free_and_end;
            }
        }
        if (avctx->codec->pix_fmts) {
            for (i = 0; avctx->codec->pix_fmts[i] != AV_PIX_FMT_NONE; i++)
                if (avctx->pix_fmt == avctx->codec->pix_fmts[i])
                    break;
            if (avctx->codec->pix_fmts[i] == AV_PIX_FMT_NONE
                && !((avctx->codec_id == AV_CODEC_ID_MJPEG || avctx->codec_id == AV_CODEC_ID_LJPEG)
                     && avctx->strict_std_compliance <= FF_COMPLIANCE_UNOFFICIAL)) {
                char buf[128];
                snprintf(buf, sizeof(buf), "%d", avctx->pix_fmt);
                av_log(avctx, AV_LOG_ERROR, "Specified pixel format %s is invalid or not supported\n",
                       (char *)av_x_if_null(av_get_pix_fmt_name(avctx->pix_fmt), buf));
                ret = AVERROR(EINVAL);
                goto free_and_end;
            }
        }
        if (avctx->codec->supported_samplerates) {
            for (i = 0; avctx->codec->supported_samplerates[i] != 0; i++)
                if (avctx->sample_rate == avctx->codec->supported_samplerates[i])
                    break;
            if (avctx->codec->supported_samplerates[i] == 0) {
                av_log(avctx, AV_LOG_ERROR, "Specified sample rate %d is not supported\n",
                       avctx->sample_rate);
                ret = AVERROR(EINVAL);
                goto free_and_end;
            }
        }
        if (avctx->codec->channel_layouts) {
            if (!avctx->channel_layout) {
                av_log(avctx, AV_LOG_WARNING, "Channel layout not specified\n");
            } else {
                for (i = 0; avctx->codec->channel_layouts[i] != 0; i++)
                    if (avctx->channel_layout == avctx->codec->channel_layouts[i])
                        break;
                if (avctx->codec->channel_layouts[i] == 0) {
                    char buf[512];
                    av_get_channel_layout_string(buf, sizeof(buf), -1, avctx->channel_layout);
                    av_log(avctx, AV_LOG_ERROR, "Specified channel layout '%s' is not supported\n", buf);
                    ret = AVERROR(EINVAL);
                    goto free_and_end;
                }
            }
        }
        if (avctx->channel_layout && avctx->channels) {
            int channels = av_get_channel_layout_nb_channels(avctx->channel_layout);
            if (channels != avctx->channels) {
                char buf[512];
                av_get_channel_layout_string(buf, sizeof(buf), -1, avctx->channel_layout);
                av_log(avctx, AV_LOG_ERROR,
                       "Channel layout '%s' with %d channels does not match number of specified channels %d\n",
                       buf, channels, avctx->channels);
                ret = AVERROR(EINVAL);
                goto free_and_end;
            }
        } else if (avctx->channel_layout) {
            avctx->channels = av_get_channel_layout_nb_channels(avctx->channel_layout);
        }
        if(avctx->codec_type == AVMEDIA_TYPE_VIDEO &&
           avctx->codec_id != AV_CODEC_ID_PNG // For mplayer
        ) {
            if (avctx->width <= 0 || avctx->height <= 0) {
                av_log(avctx, AV_LOG_ERROR, "dimensions not set\n");
                ret = AVERROR(EINVAL);
                goto free_and_end;
            }
        }
        if (   (avctx->codec_type == AVMEDIA_TYPE_VIDEO || avctx->codec_type == AVMEDIA_TYPE_AUDIO)
            && avctx->bit_rate>0 && avctx->bit_rate<1000) {
            av_log(avctx, AV_LOG_WARNING, "Bitrate %d is extremely low, maybe you mean %dk\n", avctx->bit_rate, avctx->bit_rate);
        }

        if (!avctx->rc_initial_buffer_occupancy)
            avctx->rc_initial_buffer_occupancy = avctx->rc_buffer_size * 3 / 4;
    }

    avctx->pts_correction_num_faulty_pts =
    avctx->pts_correction_num_faulty_dts = 0;
    avctx->pts_correction_last_pts =
    avctx->pts_correction_last_dts = INT64_MIN;

    if (   avctx->codec->init && (!(avctx->active_thread_type&FF_THREAD_FRAME)
        || avctx->internal->frame_thread_encoder)) {
        ret = avctx->codec->init(avctx);
        if (ret < 0) {
            goto free_and_end;
        }
    }

    ret=0;

    if (av_codec_is_decoder(avctx->codec)) {
        if (!avctx->bit_rate)
            avctx->bit_rate = get_bit_rate(avctx);
        /* validate channel layout from the decoder */
        if (avctx->channel_layout) {
            int channels = av_get_channel_layout_nb_channels(avctx->channel_layout);
            if (!avctx->channels)
                avctx->channels = channels;
            else if (channels != avctx->channels) {
                char buf[512];
                av_get_channel_layout_string(buf, sizeof(buf), -1, avctx->channel_layout);
                av_log(avctx, AV_LOG_WARNING,
                       "Channel layout '%s' with %d channels does not match specified number of channels %d: "
                       "ignoring specified channel layout\n",
                       buf, channels, avctx->channels);
                avctx->channel_layout = 0;
            }
        }
        if (avctx->channels && avctx->channels < 0 ||
            avctx->channels > FF_SANE_NB_CHANNELS) {
            ret = AVERROR(EINVAL);
            goto free_and_end;
        }
        if (avctx->sub_charenc) {
            if (avctx->codec_type != AVMEDIA_TYPE_SUBTITLE) {
                av_log(avctx, AV_LOG_ERROR, "Character encoding is only "
                       "supported with subtitles codecs\n");
                ret = AVERROR(EINVAL);
                goto free_and_end;
            } else if (avctx->codec_descriptor->props & AV_CODEC_PROP_BITMAP_SUB) {
                av_log(avctx, AV_LOG_WARNING, "Codec '%s' is bitmap-based, "
                       "subtitles character encoding will be ignored\n",
                       avctx->codec_descriptor->name);
                avctx->sub_charenc_mode = FF_SUB_CHARENC_MODE_DO_NOTHING;
            } else {
                /* input character encoding is set for a text based subtitle
                 * codec at this point */
                if (avctx->sub_charenc_mode == FF_SUB_CHARENC_MODE_AUTOMATIC)
                    avctx->sub_charenc_mode = FF_SUB_CHARENC_MODE_PRE_DECODER;

                if (avctx->sub_charenc_mode == FF_SUB_CHARENC_MODE_PRE_DECODER) {
#if CONFIG_ICONV
                    iconv_t cd = iconv_open("UTF-8", avctx->sub_charenc);
                    if (cd == (iconv_t)-1) {
                        av_log(avctx, AV_LOG_ERROR, "Unable to open iconv context "
                               "with input character encoding \"%s\"\n", avctx->sub_charenc);
                        ret = AVERROR(errno);
                        goto free_and_end;
                    }
                    iconv_close(cd);
#else
                    av_log(avctx, AV_LOG_ERROR, "Character encoding subtitles "
                           "conversion needs a libavcodec built with iconv support "
                           "for this codec\n");
                    ret = AVERROR(ENOSYS);
                    goto free_and_end;
#endif
                }
            }
        }
    }
end:
    ff_unlock_avcodec();
    if (options) {
        av_dict_free(options);
        *options = tmp;
    }

    return ret;
free_and_end:
    av_dict_free(&tmp);
    av_freep(&avctx->priv_data);
    if (avctx->internal)
        av_freep(&avctx->internal->pool);
    av_freep(&avctx->internal);
    avctx->codec = NULL;
    goto end;
}

int ff_alloc_packet2(AVCodecContext *avctx, AVPacket *avpkt, int64_t size)
{
    if (avpkt->size < 0) {
        av_log(avctx, AV_LOG_ERROR, "Invalid negative user packet size %d\n", avpkt->size);
        return AVERROR(EINVAL);
    }
    if (size < 0 || size > INT_MAX - FF_INPUT_BUFFER_PADDING_SIZE) {
        av_log(avctx, AV_LOG_ERROR, "Invalid minimum required packet size %"PRId64" (max allowed is %d)\n",
               size, INT_MAX - FF_INPUT_BUFFER_PADDING_SIZE);
        return AVERROR(EINVAL);
    }

    if (avctx) {
        av_assert0(!avpkt->data || avpkt->data != avctx->internal->byte_buffer);
        if (!avpkt->data || avpkt->size < size) {
            av_fast_padded_malloc(&avctx->internal->byte_buffer, &avctx->internal->byte_buffer_size, size);
            avpkt->data = avctx->internal->byte_buffer;
            avpkt->size = avctx->internal->byte_buffer_size;
            avpkt->destruct = NULL;
        }
    }

    if (avpkt->data) {
        AVBufferRef *buf = avpkt->buf;
#if FF_API_DESTRUCT_PACKET
FF_DISABLE_DEPRECATION_WARNINGS
        void *destruct = avpkt->destruct;
FF_ENABLE_DEPRECATION_WARNINGS
#endif

        if (avpkt->size < size) {
            av_log(avctx, AV_LOG_ERROR, "User packet is too small (%d < %"PRId64")\n", avpkt->size, size);
            return AVERROR(EINVAL);
        }

        av_init_packet(avpkt);
#if FF_API_DESTRUCT_PACKET
FF_DISABLE_DEPRECATION_WARNINGS
        avpkt->destruct = destruct;
FF_ENABLE_DEPRECATION_WARNINGS
#endif
        avpkt->buf      = buf;
        avpkt->size     = size;
        return 0;
    } else {
        int ret = av_new_packet(avpkt, size);
        if (ret < 0)
            av_log(avctx, AV_LOG_ERROR, "Failed to allocate packet of size %"PRId64"\n", size);
        return ret;
    }
}

int ff_alloc_packet(AVPacket *avpkt, int size)
{
    return ff_alloc_packet2(NULL, avpkt, size);
}

/**
 * Pad last frame with silence.
 */
static int pad_last_frame(AVCodecContext *s, AVFrame **dst, const AVFrame *src)
{
    AVFrame *frame = NULL;
    int ret;

    if (!(frame = avcodec_alloc_frame()))
        return AVERROR(ENOMEM);

    frame->format         = src->format;
    frame->channel_layout = src->channel_layout;
    av_frame_set_channels(frame, av_frame_get_channels(src));
    frame->nb_samples     = s->frame_size;
    ret = av_frame_get_buffer(frame, 32);
    if (ret < 0)
        goto fail;

    ret = av_frame_copy_props(frame, src);
    if (ret < 0)
        goto fail;

    if ((ret = av_samples_copy(frame->extended_data, src->extended_data, 0, 0,
                               src->nb_samples, s->channels, s->sample_fmt)) < 0)
        goto fail;
    if ((ret = av_samples_set_silence(frame->extended_data, src->nb_samples,
                                      frame->nb_samples - src->nb_samples,
                                      s->channels, s->sample_fmt)) < 0)
        goto fail;

    *dst = frame;

    return 0;

fail:
    av_frame_free(&frame);
    return ret;
}

int attribute_align_arg avcodec_encode_audio2(AVCodecContext *avctx,
                                              AVPacket *avpkt,
                                              const AVFrame *frame,
                                              int *got_packet_ptr)
{
    AVFrame tmp;
    AVFrame *padded_frame = NULL;
    int ret;
    AVPacket user_pkt = *avpkt;
    int needs_realloc = !user_pkt.data;

    *got_packet_ptr = 0;

    if (!(avctx->codec->capabilities & CODEC_CAP_DELAY) && !frame) {
        av_free_packet(avpkt);
        av_init_packet(avpkt);
        return 0;
    }

    /* ensure that extended_data is properly set */
    if (frame && !frame->extended_data) {
        if (av_sample_fmt_is_planar(avctx->sample_fmt) &&
            avctx->channels > AV_NUM_DATA_POINTERS) {
            av_log(avctx, AV_LOG_ERROR, "Encoding to a planar sample format, "
                                        "with more than %d channels, but extended_data is not set.\n",
                   AV_NUM_DATA_POINTERS);
            return AVERROR(EINVAL);
        }
        av_log(avctx, AV_LOG_WARNING, "extended_data is not set.\n");

        tmp = *frame;
        tmp.extended_data = tmp.data;
        frame = &tmp;
    }

    /* check for valid frame size */
    if (frame) {
        if (avctx->codec->capabilities & CODEC_CAP_SMALL_LAST_FRAME) {
            if (frame->nb_samples > avctx->frame_size) {
                av_log(avctx, AV_LOG_ERROR, "more samples than frame size (avcodec_encode_audio2)\n");
                return AVERROR(EINVAL);
            }
        } else if (!(avctx->codec->capabilities & CODEC_CAP_VARIABLE_FRAME_SIZE)) {
            if (frame->nb_samples < avctx->frame_size &&
                !avctx->internal->last_audio_frame) {
                ret = pad_last_frame(avctx, &padded_frame, frame);
                if (ret < 0)
                    return ret;

                frame = padded_frame;
                avctx->internal->last_audio_frame = 1;
            }

            if (frame->nb_samples != avctx->frame_size) {
                av_log(avctx, AV_LOG_ERROR, "nb_samples (%d) != frame_size (%d) (avcodec_encode_audio2)\n", frame->nb_samples, avctx->frame_size);
                ret = AVERROR(EINVAL);
                goto end;
            }
        }
    }

    ret = avctx->codec->encode2(avctx, avpkt, frame, got_packet_ptr);
    if (!ret) {
        if (*got_packet_ptr) {
            if (!(avctx->codec->capabilities & CODEC_CAP_DELAY)) {
                if (avpkt->pts == AV_NOPTS_VALUE)
                    avpkt->pts = frame->pts;
                if (!avpkt->duration)
                    avpkt->duration = ff_samples_to_time_base(avctx,
                                                              frame->nb_samples);
            }
            avpkt->dts = avpkt->pts;
        } else {
            avpkt->size = 0;
        }
    }
    if (avpkt->data && avpkt->data == avctx->internal->byte_buffer) {
        needs_realloc = 0;
        if (user_pkt.data) {
            if (user_pkt.size >= avpkt->size) {
                memcpy(user_pkt.data, avpkt->data, avpkt->size);
            } else {
                av_log(avctx, AV_LOG_ERROR, "Provided packet is too small, needs to be %d\n", avpkt->size);
                avpkt->size = user_pkt.size;
                ret = -1;
            }
            avpkt->buf      = user_pkt.buf;
            avpkt->data     = user_pkt.data;
            avpkt->destruct = user_pkt.destruct;
        } else {
            if (av_dup_packet(avpkt) < 0) {
                ret = AVERROR(ENOMEM);
            }
        }
    }

    if (!ret) {
        if (needs_realloc && avpkt->data) {
            ret = av_buffer_realloc(&avpkt->buf, avpkt->size + FF_INPUT_BUFFER_PADDING_SIZE);
            if (ret >= 0)
                avpkt->data = avpkt->buf->data;
        }

        avctx->frame_number++;
    }

    if (ret < 0 || !*got_packet_ptr) {
        av_free_packet(avpkt);
        av_init_packet(avpkt);
        goto end;
    }

    /* NOTE: if we add any audio encoders which output non-keyframe packets,
     *       this needs to be moved to the encoders, but for now we can do it
     *       here to simplify things */
    avpkt->flags |= AV_PKT_FLAG_KEY;

end:
    av_frame_free(&padded_frame);

    return ret;
}

#if FF_API_OLD_ENCODE_AUDIO
int attribute_align_arg avcodec_encode_audio(AVCodecContext *avctx,
                                             uint8_t *buf, int buf_size,
                                             const short *samples)
{
    AVPacket pkt;
    AVFrame frame0 = { { 0 } };
    AVFrame *frame;
    int ret, samples_size, got_packet;

    av_init_packet(&pkt);
    pkt.data = buf;
    pkt.size = buf_size;

    if (samples) {
        frame = &frame0;
        avcodec_get_frame_defaults(frame);

        if (avctx->frame_size) {
            frame->nb_samples = avctx->frame_size;
        } else {
            /* if frame_size is not set, the number of samples must be
             * calculated from the buffer size */
            int64_t nb_samples;
            if (!av_get_bits_per_sample(avctx->codec_id)) {
                av_log(avctx, AV_LOG_ERROR, "avcodec_encode_audio() does not "
                                            "support this codec\n");
                return AVERROR(EINVAL);
            }
            nb_samples = (int64_t)buf_size * 8 /
                         (av_get_bits_per_sample(avctx->codec_id) *
                          avctx->channels);
            if (nb_samples >= INT_MAX)
                return AVERROR(EINVAL);
            frame->nb_samples = nb_samples;
        }

        /* it is assumed that the samples buffer is large enough based on the
         * relevant parameters */
        samples_size = av_samples_get_buffer_size(NULL, avctx->channels,
                                                  frame->nb_samples,
                                                  avctx->sample_fmt, 1);
        if ((ret = avcodec_fill_audio_frame(frame, avctx->channels,
                                            avctx->sample_fmt,
                                            (const uint8_t *)samples,
                                            samples_size, 1)) < 0)
            return ret;

        /* fabricate frame pts from sample count.
         * this is needed because the avcodec_encode_audio() API does not have
         * a way for the user to provide pts */
        if (avctx->sample_rate && avctx->time_base.num)
            frame->pts = ff_samples_to_time_base(avctx,
                                                 avctx->internal->sample_count);
        else
            frame->pts = AV_NOPTS_VALUE;
        avctx->internal->sample_count += frame->nb_samples;
    } else {
        frame = NULL;
    }

    got_packet = 0;
    ret = avcodec_encode_audio2(avctx, &pkt, frame, &got_packet);
    if (!ret && got_packet && avctx->coded_frame) {
        avctx->coded_frame->pts       = pkt.pts;
        avctx->coded_frame->key_frame = !!(pkt.flags & AV_PKT_FLAG_KEY);
    }
    /* free any side data since we cannot return it */
    av_packet_free_side_data(&pkt);

    if (frame && frame->extended_data != frame->data)
        av_freep(&frame->extended_data);

    return ret ? ret : pkt.size;
}

#endif

#if FF_API_OLD_ENCODE_VIDEO
int attribute_align_arg avcodec_encode_video(AVCodecContext *avctx, uint8_t *buf, int buf_size,
                                             const AVFrame *pict)
{
    AVPacket pkt;
    int ret, got_packet = 0;

    if (buf_size < FF_MIN_BUFFER_SIZE) {
        av_log(avctx, AV_LOG_ERROR, "buffer smaller than minimum size\n");
        return -1;
    }

    av_init_packet(&pkt);
    pkt.data = buf;
    pkt.size = buf_size;

    ret = avcodec_encode_video2(avctx, &pkt, pict, &got_packet);
    if (!ret && got_packet && avctx->coded_frame) {
        avctx->coded_frame->pts       = pkt.pts;
        avctx->coded_frame->key_frame = !!(pkt.flags & AV_PKT_FLAG_KEY);
    }

    /* free any side data since we cannot return it */
    if (pkt.side_data_elems > 0) {
        int i;
        for (i = 0; i < pkt.side_data_elems; i++)
            av_free(pkt.side_data[i].data);
        av_freep(&pkt.side_data);
        pkt.side_data_elems = 0;
    }

    return ret ? ret : pkt.size;
}

#endif

int attribute_align_arg avcodec_encode_video2(AVCodecContext *avctx,
                                              AVPacket *avpkt,
                                              const AVFrame *frame,
                                              int *got_packet_ptr)
{
    int ret;
    AVPacket user_pkt = *avpkt;
    int needs_realloc = !user_pkt.data;

    *got_packet_ptr = 0;

    if(CONFIG_FRAME_THREAD_ENCODER &&
       avctx->internal->frame_thread_encoder && (avctx->active_thread_type&FF_THREAD_FRAME))
        return ff_thread_video_encode_frame(avctx, avpkt, frame, got_packet_ptr);

    if ((avctx->flags&CODEC_FLAG_PASS1) && avctx->stats_out)
        avctx->stats_out[0] = '\0';

    if (!(avctx->codec->capabilities & CODEC_CAP_DELAY) && !frame) {
        av_free_packet(avpkt);
        av_init_packet(avpkt);
        avpkt->size = 0;
        return 0;
    }

    if (av_image_check_size(avctx->width, avctx->height, 0, avctx))
        return AVERROR(EINVAL);

    av_assert0(avctx->codec->encode2);

    ret = avctx->codec->encode2(avctx, avpkt, frame, got_packet_ptr);
    av_assert0(ret <= 0);

    if (avpkt->data && avpkt->data == avctx->internal->byte_buffer) {
        needs_realloc = 0;
        if (user_pkt.data) {
            if (user_pkt.size >= avpkt->size) {
                memcpy(user_pkt.data, avpkt->data, avpkt->size);
            } else {
                av_log(avctx, AV_LOG_ERROR, "Provided packet is too small, needs to be %d\n", avpkt->size);
                avpkt->size = user_pkt.size;
                ret = -1;
            }
            avpkt->buf      = user_pkt.buf;
            avpkt->data     = user_pkt.data;
            avpkt->destruct = user_pkt.destruct;
        } else {
            if (av_dup_packet(avpkt) < 0) {
                ret = AVERROR(ENOMEM);
            }
        }
    }

    if (!ret) {
        if (!*got_packet_ptr)
            avpkt->size = 0;
        else if (!(avctx->codec->capabilities & CODEC_CAP_DELAY))
            avpkt->pts = avpkt->dts = frame->pts;

        if (needs_realloc && avpkt->data) {
            ret = av_buffer_realloc(&avpkt->buf, avpkt->size + FF_INPUT_BUFFER_PADDING_SIZE);
            if (ret >= 0)
                avpkt->data = avpkt->buf->data;
        }

        avctx->frame_number++;
    }

    if (ret < 0 || !*got_packet_ptr)
        av_free_packet(avpkt);
    else
        av_packet_merge_side_data(avpkt);

    emms_c();
    return ret;
}

int avcodec_encode_subtitle(AVCodecContext *avctx, uint8_t *buf, int buf_size,
                            const AVSubtitle *sub)
{
    int ret;
    if (sub->start_display_time) {
        av_log(avctx, AV_LOG_ERROR, "start_display_time must be 0.\n");
        return -1;
    }

    ret = avctx->codec->encode_sub(avctx, buf, buf_size, sub);
    avctx->frame_number++;
    return ret;
}

/**
 * Attempt to guess proper monotonic timestamps for decoded video frames
 * which might have incorrect times. Input timestamps may wrap around, in
 * which case the output will as well.
 *
 * @param pts the pts field of the decoded AVPacket, as passed through
 * AVFrame.pkt_pts
 * @param dts the dts field of the decoded AVPacket
 * @return one of the input values, may be AV_NOPTS_VALUE
 */
static int64_t guess_correct_pts(AVCodecContext *ctx,
                                 int64_t reordered_pts, int64_t dts)
{
    int64_t pts = AV_NOPTS_VALUE;

    if (dts != AV_NOPTS_VALUE) {
        ctx->pts_correction_num_faulty_dts += dts <= ctx->pts_correction_last_dts;
        ctx->pts_correction_last_dts = dts;
    }
    if (reordered_pts != AV_NOPTS_VALUE) {
        ctx->pts_correction_num_faulty_pts += reordered_pts <= ctx->pts_correction_last_pts;
        ctx->pts_correction_last_pts = reordered_pts;
    }
    if ((ctx->pts_correction_num_faulty_pts<=ctx->pts_correction_num_faulty_dts || dts == AV_NOPTS_VALUE)
       && reordered_pts != AV_NOPTS_VALUE)
        pts = reordered_pts;
    else
        pts = dts;

    return pts;
}

static int apply_param_change(AVCodecContext *avctx, AVPacket *avpkt)
{
    int size = 0, ret;
    const uint8_t *data;
    uint32_t flags;

    data = av_packet_get_side_data(avpkt, AV_PKT_DATA_PARAM_CHANGE, &size);
    if (!data)
        return 0;

    if (!(avctx->codec->capabilities & CODEC_CAP_PARAM_CHANGE)) {
        av_log(avctx, AV_LOG_ERROR, "This decoder does not support parameter "
               "changes, but PARAM_CHANGE side data was sent to it.\n");
        return AVERROR(EINVAL);
    }

    if (size < 4)
        goto fail;

    flags = bytestream_get_le32(&data);
    size -= 4;

    if (flags & AV_SIDE_DATA_PARAM_CHANGE_CHANNEL_COUNT) {
        if (size < 4)
            goto fail;
        avctx->channels = bytestream_get_le32(&data);
        size -= 4;
    }
    if (flags & AV_SIDE_DATA_PARAM_CHANGE_CHANNEL_LAYOUT) {
        if (size < 8)
            goto fail;
        avctx->channel_layout = bytestream_get_le64(&data);
        size -= 8;
    }
    if (flags & AV_SIDE_DATA_PARAM_CHANGE_SAMPLE_RATE) {
        if (size < 4)
            goto fail;
        avctx->sample_rate = bytestream_get_le32(&data);
        size -= 4;
    }
    if (flags & AV_SIDE_DATA_PARAM_CHANGE_DIMENSIONS) {
        if (size < 8)
            goto fail;
        avctx->width  = bytestream_get_le32(&data);
        avctx->height = bytestream_get_le32(&data);
        size -= 8;
        ret = ff_set_dimensions(avctx, avctx->width, avctx->height);
        if (ret < 0)
            return ret;
    }

    return 0;
fail:
    av_log(avctx, AV_LOG_ERROR, "PARAM_CHANGE side data too small.\n");
    return AVERROR_INVALIDDATA;
}

static int add_metadata_from_side_data(AVCodecContext *avctx, AVFrame *frame)
{
    int size, ret = 0;
    const uint8_t *side_metadata;
    const uint8_t *end;

    side_metadata = av_packet_get_side_data(avctx->internal->pkt,
                                            AV_PKT_DATA_STRINGS_METADATA, &size);
    if (!side_metadata)
        goto end;
    end = side_metadata + size;
    if (size && end[-1])
        return AVERROR_INVALIDDATA;
    while (side_metadata < end) {
        const uint8_t *key = side_metadata;
        const uint8_t *val = side_metadata + strlen(key) + 1;
        int ret;

        if (val >= end)
            return AVERROR_INVALIDDATA;

        ret = av_dict_set(avpriv_frame_get_metadatap(frame), key, val, 0);
        if (ret < 0)
            break;
        side_metadata = val + strlen(val) + 1;
    }
end:
    return ret;
}

int attribute_align_arg avcodec_decode_video2(AVCodecContext *avctx, AVFrame *picture,
                                              int *got_picture_ptr,
                                              const AVPacket *avpkt)
{
    AVCodecInternal *avci = avctx->internal;
    int ret;
    // copy to ensure we do not change avpkt
    AVPacket tmp = *avpkt;

    if (!avctx->codec)
        return AVERROR(EINVAL);
    if (avctx->codec->type != AVMEDIA_TYPE_VIDEO) {
        av_log(avctx, AV_LOG_ERROR, "Invalid media type for video\n");
        return AVERROR(EINVAL);
    }

    *got_picture_ptr = 0;
    if ((avctx->coded_width || avctx->coded_height) && av_image_check_size(avctx->coded_width, avctx->coded_height, 0, avctx))
        return AVERROR(EINVAL);

    avcodec_get_frame_defaults(picture);

    if (!avctx->refcounted_frames)
        av_frame_unref(&avci->to_free);

    if ((avctx->codec->capabilities & CODEC_CAP_DELAY) || avpkt->size || (avctx->active_thread_type & FF_THREAD_FRAME)) {
        int did_split = av_packet_split_side_data(&tmp);
        ret = apply_param_change(avctx, &tmp);
        if (ret < 0) {
            av_log(avctx, AV_LOG_ERROR, "Error applying parameter changes.\n");
            if (avctx->err_recognition & AV_EF_EXPLODE)
                goto fail;
        }

        avctx->internal->pkt = &tmp;
        if (HAVE_THREADS && avctx->active_thread_type & FF_THREAD_FRAME)
            ret = ff_thread_decode_frame(avctx, picture, got_picture_ptr,
                                         &tmp);
        else {
            ret = avctx->codec->decode(avctx, picture, got_picture_ptr,
                                       &tmp);
            picture->pkt_dts = avpkt->dts;

            if(!avctx->has_b_frames){
                av_frame_set_pkt_pos(picture, avpkt->pos);
            }
            //FIXME these should be under if(!avctx->has_b_frames)
            /* get_buffer is supposed to set frame parameters */
            if (!(avctx->codec->capabilities & CODEC_CAP_DR1)) {
                if (!picture->sample_aspect_ratio.num)    picture->sample_aspect_ratio = avctx->sample_aspect_ratio;
                if (!picture->width)                      picture->width               = avctx->width;
                if (!picture->height)                     picture->height              = avctx->height;
                if (picture->format == AV_PIX_FMT_NONE)   picture->format              = avctx->pix_fmt;
            }
        }
        add_metadata_from_side_data(avctx, picture);

fail:
        emms_c(); //needed to avoid an emms_c() call before every return;

        avctx->internal->pkt = NULL;
        if (did_split) {
            av_packet_free_side_data(&tmp);
            if(ret == tmp.size)
                ret = avpkt->size;
        }

        if (ret < 0 && picture->data[0])
            av_frame_unref(picture);

        if (*got_picture_ptr) {
            if (!avctx->refcounted_frames) {
                avci->to_free = *picture;
                avci->to_free.extended_data = avci->to_free.data;
                memset(picture->buf, 0, sizeof(picture->buf));
            }

            avctx->frame_number++;
            av_frame_set_best_effort_timestamp(picture,
                                               guess_correct_pts(avctx,
                                                                 picture->pkt_pts,
                                                                 picture->pkt_dts));
        }
    } else
        ret = 0;

    /* many decoders assign whole AVFrames, thus overwriting extended_data;
     * make sure it's set correctly */
    picture->extended_data = picture->data;

    return ret;
}

#if FF_API_OLD_DECODE_AUDIO
int attribute_align_arg avcodec_decode_audio3(AVCodecContext *avctx, int16_t *samples,
                                              int *frame_size_ptr,
                                              AVPacket *avpkt)
{
    AVFrame frame = { { 0 } };
    int ret, got_frame = 0;

    if (avctx->get_buffer != avcodec_default_get_buffer) {
        av_log(avctx, AV_LOG_ERROR, "Custom get_buffer() for use with"
                                    "avcodec_decode_audio3() detected. Overriding with avcodec_default_get_buffer\n");
        av_log(avctx, AV_LOG_ERROR, "Please port your application to "
                                    "avcodec_decode_audio4()\n");
        avctx->get_buffer = avcodec_default_get_buffer;
        avctx->release_buffer = avcodec_default_release_buffer;
    }

    ret = avcodec_decode_audio4(avctx, &frame, &got_frame, avpkt);

    if (ret >= 0 && got_frame) {
        int ch, plane_size;
        int planar    = av_sample_fmt_is_planar(avctx->sample_fmt);
        int data_size = av_samples_get_buffer_size(&plane_size, avctx->channels,
                                                   frame.nb_samples,
                                                   avctx->sample_fmt, 1);
        if (*frame_size_ptr < data_size) {
            av_log(avctx, AV_LOG_ERROR, "output buffer size is too small for "
                                        "the current frame (%d < %d)\n", *frame_size_ptr, data_size);
            return AVERROR(EINVAL);
        }

        memcpy(samples, frame.extended_data[0], plane_size);

        if (planar && avctx->channels > 1) {
            uint8_t *out = ((uint8_t *)samples) + plane_size;
            for (ch = 1; ch < avctx->channels; ch++) {
                memcpy(out, frame.extended_data[ch], plane_size);
                out += plane_size;
            }
        }
        *frame_size_ptr = data_size;
    } else {
        *frame_size_ptr = 0;
    }
    return ret;
}

#endif

int attribute_align_arg avcodec_decode_audio4(AVCodecContext *avctx,
                                              AVFrame *frame,
                                              int *got_frame_ptr,
                                              const AVPacket *avpkt)
{
    AVCodecInternal *avci = avctx->internal;
    int planar, channels;
    int ret = 0;

    *got_frame_ptr = 0;

    if (!avpkt->data && avpkt->size) {
        av_log(avctx, AV_LOG_ERROR, "invalid packet: NULL data, size != 0\n");
        return AVERROR(EINVAL);
    }
    if (!avctx->codec)
        return AVERROR(EINVAL);
    if (avctx->codec->type != AVMEDIA_TYPE_AUDIO) {
        av_log(avctx, AV_LOG_ERROR, "Invalid media type for audio\n");
        return AVERROR(EINVAL);
    }

    avcodec_get_frame_defaults(frame);

    if (!avctx->refcounted_frames)
        av_frame_unref(&avci->to_free);

    if ((avctx->codec->capabilities & CODEC_CAP_DELAY) || avpkt->size || (avctx->active_thread_type & FF_THREAD_FRAME)) {
        uint8_t *side;
        int side_size;
        uint32_t discard_padding = 0;
        // copy to ensure we do not change avpkt
        AVPacket tmp = *avpkt;
        int did_split = av_packet_split_side_data(&tmp);
        ret = apply_param_change(avctx, &tmp);
        if (ret < 0) {
            av_log(avctx, AV_LOG_ERROR, "Error applying parameter changes.\n");
            if (avctx->err_recognition & AV_EF_EXPLODE)
                goto fail;
        }

        avctx->internal->pkt = &tmp;
        if (HAVE_THREADS && avctx->active_thread_type & FF_THREAD_FRAME)
            ret = ff_thread_decode_frame(avctx, frame, got_frame_ptr, &tmp);
        else {
            ret = avctx->codec->decode(avctx, frame, got_frame_ptr, &tmp);
            frame->pkt_dts = avpkt->dts;
        }
        if (ret >= 0 && *got_frame_ptr) {
            add_metadata_from_side_data(avctx, frame);
            avctx->frame_number++;
            av_frame_set_best_effort_timestamp(frame,
                                               guess_correct_pts(avctx,
                                                                 frame->pkt_pts,
                                                                 frame->pkt_dts));
            if (frame->format == AV_SAMPLE_FMT_NONE)
                frame->format = avctx->sample_fmt;
            if (!frame->channel_layout)
                frame->channel_layout = avctx->channel_layout;
            if (!av_frame_get_channels(frame))
                av_frame_set_channels(frame, avctx->channels);
            if (!frame->sample_rate)
                frame->sample_rate = avctx->sample_rate;
        }

        side= av_packet_get_side_data(avctx->internal->pkt, AV_PKT_DATA_SKIP_SAMPLES, &side_size);
        if(side && side_size>=10) {
            avctx->internal->skip_samples = AV_RL32(side);
            av_log(avctx, AV_LOG_DEBUG, "skip %d samples due to side data\n",
                   avctx->internal->skip_samples);
            discard_padding = AV_RL32(side + 4);
        }
        if (avctx->internal->skip_samples && *got_frame_ptr) {
            if(frame->nb_samples <= avctx->internal->skip_samples){
                *got_frame_ptr = 0;
                avctx->internal->skip_samples -= frame->nb_samples;
                av_log(avctx, AV_LOG_DEBUG, "skip whole frame, skip left: %d\n",
                       avctx->internal->skip_samples);
            } else {
                av_samples_copy(frame->extended_data, frame->extended_data, 0, avctx->internal->skip_samples,
                                frame->nb_samples - avctx->internal->skip_samples, avctx->channels, frame->format);
                if(avctx->pkt_timebase.num && avctx->sample_rate) {
                    int64_t diff_ts = av_rescale_q(avctx->internal->skip_samples,
                                                   (AVRational){1, avctx->sample_rate},
                                                   avctx->pkt_timebase);
                    if(frame->pkt_pts!=AV_NOPTS_VALUE)
                        frame->pkt_pts += diff_ts;
                    if(frame->pkt_dts!=AV_NOPTS_VALUE)
                        frame->pkt_dts += diff_ts;
                    if (av_frame_get_pkt_duration(frame) >= diff_ts)
                        av_frame_set_pkt_duration(frame, av_frame_get_pkt_duration(frame) - diff_ts);
                } else {
                    av_log(avctx, AV_LOG_WARNING, "Could not update timestamps for skipped samples.\n");
                }
                av_log(avctx, AV_LOG_DEBUG, "skip %d/%d samples\n",
                       avctx->internal->skip_samples, frame->nb_samples);
                frame->nb_samples -= avctx->internal->skip_samples;
                avctx->internal->skip_samples = 0;
            }
        }

        if (discard_padding > 0 && discard_padding <= frame->nb_samples && *got_frame_ptr) {
            if (discard_padding == frame->nb_samples) {
                *got_frame_ptr = 0;
            } else {
                if(avctx->pkt_timebase.num && avctx->sample_rate) {
                    int64_t diff_ts = av_rescale_q(frame->nb_samples - discard_padding,
                                                   (AVRational){1, avctx->sample_rate},
                                                   avctx->pkt_timebase);
                    if (av_frame_get_pkt_duration(frame) >= diff_ts)
                        av_frame_set_pkt_duration(frame, av_frame_get_pkt_duration(frame) - diff_ts);
                } else {
                    av_log(avctx, AV_LOG_WARNING, "Could not update timestamps for discarded samples.\n");
                }
                av_log(avctx, AV_LOG_DEBUG, "discard %d/%d samples\n",
                       discard_padding, frame->nb_samples);
                frame->nb_samples -= discard_padding;
            }
        }
fail:
        avctx->internal->pkt = NULL;
        if (did_split) {
            av_packet_free_side_data(&tmp);
            if(ret == tmp.size)
                ret = avpkt->size;
        }

        if (ret >= 0 && *got_frame_ptr) {
            if (!avctx->refcounted_frames) {
                avci->to_free = *frame;
                avci->to_free.extended_data = avci->to_free.data;
                memset(frame->buf, 0, sizeof(frame->buf));
                frame->extended_buf    = NULL;
                frame->nb_extended_buf = 0;
            }
        } else if (frame->data[0])
            av_frame_unref(frame);
    }

    /* many decoders assign whole AVFrames, thus overwriting extended_data;
     * make sure it's set correctly; assume decoders that actually use
     * extended_data are doing it correctly */
    if (*got_frame_ptr) {
        planar   = av_sample_fmt_is_planar(frame->format);
        channels = av_frame_get_channels(frame);
        if (!(planar && channels > AV_NUM_DATA_POINTERS))
            frame->extended_data = frame->data;
    } else {
        frame->extended_data = NULL;
    }

    return ret;
}

#define UTF8_MAX_BYTES 4 /* 5 and 6 bytes sequences should not be used */
static int recode_subtitle(AVCodecContext *avctx,
                           AVPacket *outpkt, const AVPacket *inpkt)
{
#if CONFIG_ICONV
    iconv_t cd = (iconv_t)-1;
    int ret = 0;
    char *inb, *outb;
    size_t inl, outl;
    AVPacket tmp;
#endif

    if (avctx->sub_charenc_mode != FF_SUB_CHARENC_MODE_PRE_DECODER || inpkt->size == 0)
        return 0;

#if CONFIG_ICONV
    cd = iconv_open("UTF-8", avctx->sub_charenc);
    av_assert0(cd != (iconv_t)-1);

    inb = inpkt->data;
    inl = inpkt->size;

    if (inl >= INT_MAX / UTF8_MAX_BYTES - FF_INPUT_BUFFER_PADDING_SIZE) {
        av_log(avctx, AV_LOG_ERROR, "Subtitles packet is too big for recoding\n");
        ret = AVERROR(ENOMEM);
        goto end;
    }

    ret = av_new_packet(&tmp, inl * UTF8_MAX_BYTES);
    if (ret < 0)
        goto end;
    outpkt->buf  = tmp.buf;
    outpkt->data = tmp.data;
    outpkt->size = tmp.size;
    outb = outpkt->data;
    outl = outpkt->size;

    if (iconv(cd, &inb, &inl, &outb, &outl) == (size_t)-1 ||
        iconv(cd, NULL, NULL, &outb, &outl) == (size_t)-1 ||
        outl >= outpkt->size || inl != 0) {
        av_log(avctx, AV_LOG_ERROR, "Unable to recode subtitle event \"%s\" "
               "from %s to UTF-8\n", inpkt->data, avctx->sub_charenc);
        av_free_packet(&tmp);
        ret = AVERROR(errno);
        goto end;
    }
    outpkt->size -= outl;
    memset(outpkt->data + outpkt->size, 0, outl);

end:
    if (cd != (iconv_t)-1)
        iconv_close(cd);
    return ret;
#else
    av_assert0(!"requesting subtitles recoding without iconv");
#endif
}

static int utf8_check(const uint8_t *str)
{
    const uint8_t *byte;
    uint32_t codepoint, min;

    while (*str) {
        byte = str;
        GET_UTF8(codepoint, *(byte++), return 0;);
        min = byte - str == 1 ? 0 : byte - str == 2 ? 0x80 :
              1 << (5 * (byte - str) - 4);
        if (codepoint < min || codepoint >= 0x110000 ||
            codepoint == 0xFFFE /* BOM */ ||
            codepoint >= 0xD800 && codepoint <= 0xDFFF /* surrogates */)
            return 0;
        str = byte;
    }
    return 1;
}

int avcodec_decode_subtitle2(AVCodecContext *avctx, AVSubtitle *sub,
                             int *got_sub_ptr,
                             AVPacket *avpkt)
{
    int i, ret = 0;

    if (!avpkt->data && avpkt->size) {
        av_log(avctx, AV_LOG_ERROR, "invalid packet: NULL data, size != 0\n");
        return AVERROR(EINVAL);
    }
    if (!avctx->codec)
        return AVERROR(EINVAL);
    if (avctx->codec->type != AVMEDIA_TYPE_SUBTITLE) {
        av_log(avctx, AV_LOG_ERROR, "Invalid media type for subtitles\n");
        return AVERROR(EINVAL);
    }

    *got_sub_ptr = 0;
    avcodec_get_subtitle_defaults(sub);

    if ((avctx->codec->capabilities & CODEC_CAP_DELAY) || avpkt->size) {
        AVPacket pkt_recoded;
        AVPacket tmp = *avpkt;
        int did_split = av_packet_split_side_data(&tmp);
        //apply_param_change(avctx, &tmp);

        pkt_recoded = tmp;
        ret = recode_subtitle(avctx, &pkt_recoded, &tmp);
        if (ret < 0) {
            *got_sub_ptr = 0;
        } else {
            avctx->internal->pkt = &pkt_recoded;

            if (avctx->pkt_timebase.den && avpkt->pts != AV_NOPTS_VALUE)
                sub->pts = av_rescale_q(avpkt->pts,
                                        avctx->pkt_timebase, AV_TIME_BASE_Q);
            ret = avctx->codec->decode(avctx, sub, got_sub_ptr, &pkt_recoded);
            av_assert1((ret >= 0) >= !!*got_sub_ptr &&
                       !!*got_sub_ptr >= !!sub->num_rects);

            if (sub->num_rects && !sub->end_display_time && avpkt->duration &&
                avctx->pkt_timebase.num) {
                AVRational ms = { 1, 1000 };
                sub->end_display_time = av_rescale_q(avpkt->duration,
                                                     avctx->pkt_timebase, ms);
            }

            for (i = 0; i < sub->num_rects; i++) {
                if (sub->rects[i]->ass && !utf8_check(sub->rects[i]->ass)) {
                    av_log(avctx, AV_LOG_ERROR,
                           "Invalid UTF-8 in decoded subtitles text; "
                           "maybe missing -sub_charenc option\n");
                    avsubtitle_free(sub);
                    return AVERROR_INVALIDDATA;
                }
            }

            if (tmp.data != pkt_recoded.data) { // did we recode?
                /* prevent from destroying side data from original packet */
                pkt_recoded.side_data = NULL;
                pkt_recoded.side_data_elems = 0;

                av_free_packet(&pkt_recoded);
            }
            if (avctx->codec_descriptor->props & AV_CODEC_PROP_BITMAP_SUB)
                sub->format = 0;
            else if (avctx->codec_descriptor->props & AV_CODEC_PROP_TEXT_SUB)
                sub->format = 1;
            avctx->internal->pkt = NULL;
        }

        if (did_split) {
            av_packet_free_side_data(&tmp);
            if(ret == tmp.size)
                ret = avpkt->size;
        }

        if (*got_sub_ptr)
            avctx->frame_number++;
    }

    return ret;
}

void avsubtitle_free(AVSubtitle *sub)
{
    int i;

    for (i = 0; i < sub->num_rects; i++) {
        av_freep(&sub->rects[i]->pict.data[0]);
        av_freep(&sub->rects[i]->pict.data[1]);
        av_freep(&sub->rects[i]->pict.data[2]);
        av_freep(&sub->rects[i]->pict.data[3]);
        av_freep(&sub->rects[i]->text);
        av_freep(&sub->rects[i]->ass);
        av_freep(&sub->rects[i]);
    }

    av_freep(&sub->rects);

    memset(sub, 0, sizeof(AVSubtitle));
}

av_cold int ff_codec_close_recursive(AVCodecContext *avctx)
{
    int ret = 0;

    ff_unlock_avcodec();

    ret = avcodec_close(avctx);

    ff_lock_avcodec(NULL);
    return ret;
}

av_cold int avcodec_close(AVCodecContext *avctx)
{
    int ret;

    if (!avctx)
        return 0;

    ret = ff_lock_avcodec(avctx);
    if (ret < 0)
        return ret;

    if (avcodec_is_open(avctx)) {
        FramePool *pool = avctx->internal->pool;
        int i;
        if (CONFIG_FRAME_THREAD_ENCODER &&
            avctx->internal->frame_thread_encoder && avctx->thread_count > 1) {
            ff_unlock_avcodec();
            ff_frame_thread_encoder_free(avctx);
            ff_lock_avcodec(avctx);
        }
        if (HAVE_THREADS && avctx->internal->thread_ctx)
            ff_thread_free(avctx);
        if (avctx->codec && avctx->codec->close)
            avctx->codec->close(avctx);
        avctx->coded_frame = NULL;
        avctx->internal->byte_buffer_size = 0;
        av_freep(&avctx->internal->byte_buffer);
        if (!avctx->refcounted_frames)
            av_frame_unref(&avctx->internal->to_free);
        for (i = 0; i < FF_ARRAY_ELEMS(pool->pools); i++)
            av_buffer_pool_uninit(&pool->pools[i]);
        av_freep(&avctx->internal->pool);
        av_freep(&avctx->internal);
    }

    if (avctx->priv_data && avctx->codec && avctx->codec->priv_class)
        av_opt_free(avctx->priv_data);
    av_opt_free(avctx);
    av_freep(&avctx->priv_data);
    if (av_codec_is_encoder(avctx->codec))
        av_freep(&avctx->extradata);
    avctx->codec = NULL;
    avctx->active_thread_type = 0;

    ff_unlock_avcodec();
    return 0;
}

static enum AVCodecID remap_deprecated_codec_id(enum AVCodecID id)
{
    switch(id){
        //This is for future deprecatec codec ids, its empty since
        //last major bump but will fill up again over time, please don't remove it
//         case AV_CODEC_ID_UTVIDEO_DEPRECATED: return AV_CODEC_ID_UTVIDEO;
        case AV_CODEC_ID_OPUS_DEPRECATED: return AV_CODEC_ID_OPUS;
        case AV_CODEC_ID_TAK_DEPRECATED : return AV_CODEC_ID_TAK;
        case AV_CODEC_ID_PCM_S24LE_PLANAR_DEPRECATED : return AV_CODEC_ID_PCM_S24LE_PLANAR;
        case AV_CODEC_ID_PCM_S32LE_PLANAR_DEPRECATED : return AV_CODEC_ID_PCM_S32LE_PLANAR;
        case AV_CODEC_ID_ESCAPE130_DEPRECATED : return AV_CODEC_ID_ESCAPE130;
        case AV_CODEC_ID_G2M_DEPRECATED : return AV_CODEC_ID_G2M;
        case AV_CODEC_ID_WEBP_DEPRECATED: return AV_CODEC_ID_WEBP;
        case AV_CODEC_ID_HEVC_DEPRECATED: return AV_CODEC_ID_HEVC;
        default                         : return id;
    }
}

static AVCodec *find_encdec(enum AVCodecID id, int encoder)
{
    AVCodec *p, *experimental = NULL;
    p = first_avcodec;
    id= remap_deprecated_codec_id(id);
    while (p) {
        if ((encoder ? av_codec_is_encoder(p) : av_codec_is_decoder(p)) &&
            p->id == id) {
            if (p->capabilities & CODEC_CAP_EXPERIMENTAL && !experimental) {
                experimental = p;
            } else
                return p;
        }
        p = p->next;
    }
    return experimental;
}

AVCodec *avcodec_find_encoder(enum AVCodecID id)
{
    return find_encdec(id, 1);
}

AVCodec *avcodec_find_encoder_by_name(const char *name)
{
    AVCodec *p;
    if (!name)
        return NULL;
    p = first_avcodec;
    while (p) {
        if (av_codec_is_encoder(p) && strcmp(name, p->name) == 0)
            return p;
        p = p->next;
    }
    return NULL;
}

AVCodec *avcodec_find_decoder(enum AVCodecID id)
{
    return find_encdec(id, 0);
}

AVCodec *avcodec_find_decoder_by_name(const char *name)
{
    AVCodec *p;
    if (!name)
        return NULL;
    p = first_avcodec;
    while (p) {
        if (av_codec_is_decoder(p) && strcmp(name, p->name) == 0)
            return p;
        p = p->next;
    }
    return NULL;
}

const char *avcodec_get_name(enum AVCodecID id)
{
    const AVCodecDescriptor *cd;
    AVCodec *codec;

    if (id == AV_CODEC_ID_NONE)
        return "none";
    cd = avcodec_descriptor_get(id);
    if (cd)
        return cd->name;
    av_log(NULL, AV_LOG_WARNING, "Codec 0x%x is not in the full list.\n", id);
    codec = avcodec_find_decoder(id);
    if (codec)
        return codec->name;
    codec = avcodec_find_encoder(id);
    if (codec)
        return codec->name;
    return "unknown_codec";
}

size_t av_get_codec_tag_string(char *buf, size_t buf_size, unsigned int codec_tag)
{
    int i, len, ret = 0;

#define TAG_PRINT(x)                                              \
    (((x) >= '0' && (x) <= '9') ||                                \
     ((x) >= 'a' && (x) <= 'z') || ((x) >= 'A' && (x) <= 'Z') ||  \
     ((x) == '.' || (x) == ' ' || (x) == '-' || (x) == '_'))

    for (i = 0; i < 4; i++) {
        len = snprintf(buf, buf_size,
                       TAG_PRINT(codec_tag & 0xFF) ? "%c" : "[%d]", codec_tag & 0xFF);
        buf        += len;
        buf_size    = buf_size > len ? buf_size - len : 0;
        ret        += len;
        codec_tag >>= 8;
    }
    return ret;
}

void avcodec_string(char *buf, int buf_size, AVCodecContext *enc, int encode)
{
    const char *codec_type;
    const char *codec_name;
    const char *profile = NULL;
    const AVCodec *p;
    int bitrate;
    AVRational display_aspect_ratio;

    if (!buf || buf_size <= 0)
        return;
    codec_type = av_get_media_type_string(enc->codec_type);
    codec_name = avcodec_get_name(enc->codec_id);
    if (enc->profile != FF_PROFILE_UNKNOWN) {
        if (enc->codec)
            p = enc->codec;
        else
            p = encode ? avcodec_find_encoder(enc->codec_id) :
                        avcodec_find_decoder(enc->codec_id);
        if (p)
            profile = av_get_profile_name(p, enc->profile);
    }

    snprintf(buf, buf_size, "%s: %s", codec_type ? codec_type : "unknown",
             codec_name);
    buf[0] ^= 'a' ^ 'A'; /* first letter in uppercase */

    if (enc->codec && strcmp(enc->codec->name, codec_name))
        snprintf(buf + strlen(buf), buf_size - strlen(buf), " (%s)", enc->codec->name);

    if (profile)
        snprintf(buf + strlen(buf), buf_size - strlen(buf), " (%s)", profile);
    if (enc->codec_tag) {
        char tag_buf[32];
        av_get_codec_tag_string(tag_buf, sizeof(tag_buf), enc->codec_tag);
        snprintf(buf + strlen(buf), buf_size - strlen(buf),
                 " (%s / 0x%04X)", tag_buf, enc->codec_tag);
    }

    switch (enc->codec_type) {
    case AVMEDIA_TYPE_VIDEO:
        if (enc->pix_fmt != AV_PIX_FMT_NONE) {
            char detail[256] = "(";
            const char *colorspace_name;
            snprintf(buf + strlen(buf), buf_size - strlen(buf),
                     ", %s",
                     av_get_pix_fmt_name(enc->pix_fmt));
            if (enc->bits_per_raw_sample &&
                enc->bits_per_raw_sample <= av_pix_fmt_desc_get(enc->pix_fmt)->comp[0].depth_minus1)
                av_strlcatf(detail, sizeof(detail), "%d bpc, ", enc->bits_per_raw_sample);
            if (enc->color_range != AVCOL_RANGE_UNSPECIFIED)
                av_strlcatf(detail, sizeof(detail),
                            enc->color_range == AVCOL_RANGE_MPEG ? "tv, ": "pc, ");

            colorspace_name = av_get_colorspace_name(enc->colorspace);
            if (colorspace_name)
                av_strlcatf(detail, sizeof(detail), "%s, ", colorspace_name);

            if (strlen(detail) > 1) {
                detail[strlen(detail) - 2] = 0;
                av_strlcatf(buf, buf_size, "%s)", detail);
            }
        }
        if (enc->width) {
            snprintf(buf + strlen(buf), buf_size - strlen(buf),
                     ", %dx%d",
                     enc->width, enc->height);
            if (enc->sample_aspect_ratio.num) {
                av_reduce(&display_aspect_ratio.num, &display_aspect_ratio.den,
                          enc->width * enc->sample_aspect_ratio.num,
                          enc->height * enc->sample_aspect_ratio.den,
                          1024 * 1024);
                snprintf(buf + strlen(buf), buf_size - strlen(buf),
                         " [SAR %d:%d DAR %d:%d]",
                         enc->sample_aspect_ratio.num, enc->sample_aspect_ratio.den,
                         display_aspect_ratio.num, display_aspect_ratio.den);
            }
            if (av_log_get_level() >= AV_LOG_DEBUG) {
                int g = av_gcd(enc->time_base.num, enc->time_base.den);
                snprintf(buf + strlen(buf), buf_size - strlen(buf),
                         ", %d/%d",
                         enc->time_base.num / g, enc->time_base.den / g);
            }
        }
        if (encode) {
            snprintf(buf + strlen(buf), buf_size - strlen(buf),
                     ", q=%d-%d", enc->qmin, enc->qmax);
        }
        break;
    case AVMEDIA_TYPE_AUDIO:
        if (enc->sample_rate) {
            snprintf(buf + strlen(buf), buf_size - strlen(buf),
                     ", %d Hz", enc->sample_rate);
        }
        av_strlcat(buf, ", ", buf_size);
        av_get_channel_layout_string(buf + strlen(buf), buf_size - strlen(buf), enc->channels, enc->channel_layout);
        if (enc->sample_fmt != AV_SAMPLE_FMT_NONE) {
            snprintf(buf + strlen(buf), buf_size - strlen(buf),
                     ", %s", av_get_sample_fmt_name(enc->sample_fmt));
        }
        break;
    case AVMEDIA_TYPE_DATA:
        if (av_log_get_level() >= AV_LOG_DEBUG) {
            int g = av_gcd(enc->time_base.num, enc->time_base.den);
            if (g)
                snprintf(buf + strlen(buf), buf_size - strlen(buf),
                         ", %d/%d",
                         enc->time_base.num / g, enc->time_base.den / g);
        }
        break;
    case AVMEDIA_TYPE_SUBTITLE:
        if (enc->width)
            snprintf(buf + strlen(buf), buf_size - strlen(buf),
                     ", %dx%d", enc->width, enc->height);
        break;
    default:
        return;
    }
    if (encode) {
        if (enc->flags & CODEC_FLAG_PASS1)
            snprintf(buf + strlen(buf), buf_size - strlen(buf),
                     ", pass 1");
        if (enc->flags & CODEC_FLAG_PASS2)
            snprintf(buf + strlen(buf), buf_size - strlen(buf),
                     ", pass 2");
    }
    bitrate = get_bit_rate(enc);
    if (bitrate != 0) {
        snprintf(buf + strlen(buf), buf_size - strlen(buf),
                 ", %d kb/s", bitrate / 1000);
    } else if (enc->rc_max_rate > 0) {
        snprintf(buf + strlen(buf), buf_size - strlen(buf),
                 ", max. %d kb/s", enc->rc_max_rate / 1000);
    }
}

const char *av_get_profile_name(const AVCodec *codec, int profile)
{
    const AVProfile *p;
    if (profile == FF_PROFILE_UNKNOWN || !codec->profiles)
        return NULL;

    for (p = codec->profiles; p->profile != FF_PROFILE_UNKNOWN; p++)
        if (p->profile == profile)
            return p->name;

    return NULL;
}

unsigned avcodec_version(void)
{
//    av_assert0(AV_CODEC_ID_V410==164);
    av_assert0(AV_CODEC_ID_PCM_S8_PLANAR==65563);
    av_assert0(AV_CODEC_ID_ADPCM_G722==69660);
//     av_assert0(AV_CODEC_ID_BMV_AUDIO==86071);
    av_assert0(AV_CODEC_ID_SRT==94216);
    av_assert0(LIBAVCODEC_VERSION_MICRO >= 100);

    av_assert0(CODEC_ID_CLLC == AV_CODEC_ID_CLLC);
    av_assert0(CODEC_ID_PCM_S8_PLANAR == AV_CODEC_ID_PCM_S8_PLANAR);
    av_assert0(CODEC_ID_ADPCM_IMA_APC == AV_CODEC_ID_ADPCM_IMA_APC);
    av_assert0(CODEC_ID_ILBC == AV_CODEC_ID_ILBC);
    av_assert0(CODEC_ID_SRT == AV_CODEC_ID_SRT);
    return LIBAVCODEC_VERSION_INT;
}

const char *avcodec_configuration(void)
{
    return FFMPEG_CONFIGURATION;
}

const char *avcodec_license(void)
{
#define LICENSE_PREFIX "libavcodec license: "
    return LICENSE_PREFIX FFMPEG_LICENSE + sizeof(LICENSE_PREFIX) - 1;
}

void avcodec_flush_buffers(AVCodecContext *avctx)
{
    if (HAVE_THREADS && avctx->active_thread_type & FF_THREAD_FRAME)
        ff_thread_flush(avctx);
    else if (avctx->codec->flush)
        avctx->codec->flush(avctx);

    avctx->pts_correction_last_pts =
    avctx->pts_correction_last_dts = INT64_MIN;

    if (!avctx->refcounted_frames)
        av_frame_unref(&avctx->internal->to_free);
}

int av_get_exact_bits_per_sample(enum AVCodecID codec_id)
{
    switch (codec_id) {
    case AV_CODEC_ID_8SVX_EXP:
    case AV_CODEC_ID_8SVX_FIB:
    case AV_CODEC_ID_ADPCM_CT:
    case AV_CODEC_ID_ADPCM_IMA_APC:
    case AV_CODEC_ID_ADPCM_IMA_EA_SEAD:
    case AV_CODEC_ID_ADPCM_IMA_OKI:
    case AV_CODEC_ID_ADPCM_IMA_WS:
    case AV_CODEC_ID_ADPCM_G722:
    case AV_CODEC_ID_ADPCM_YAMAHA:
        return 4;
    case AV_CODEC_ID_PCM_ALAW:
    case AV_CODEC_ID_PCM_MULAW:
    case AV_CODEC_ID_PCM_S8:
    case AV_CODEC_ID_PCM_S8_PLANAR:
    case AV_CODEC_ID_PCM_U8:
    case AV_CODEC_ID_PCM_ZORK:
        return 8;
    case AV_CODEC_ID_PCM_S16BE:
    case AV_CODEC_ID_PCM_S16BE_PLANAR:
    case AV_CODEC_ID_PCM_S16LE:
    case AV_CODEC_ID_PCM_S16LE_PLANAR:
    case AV_CODEC_ID_PCM_U16BE:
    case AV_CODEC_ID_PCM_U16LE:
        return 16;
    case AV_CODEC_ID_PCM_S24DAUD:
    case AV_CODEC_ID_PCM_S24BE:
    case AV_CODEC_ID_PCM_S24LE:
    case AV_CODEC_ID_PCM_S24LE_PLANAR:
    case AV_CODEC_ID_PCM_U24BE:
    case AV_CODEC_ID_PCM_U24LE:
        return 24;
    case AV_CODEC_ID_PCM_S32BE:
    case AV_CODEC_ID_PCM_S32LE:
    case AV_CODEC_ID_PCM_S32LE_PLANAR:
    case AV_CODEC_ID_PCM_U32BE:
    case AV_CODEC_ID_PCM_U32LE:
    case AV_CODEC_ID_PCM_F32BE:
    case AV_CODEC_ID_PCM_F32LE:
        return 32;
    case AV_CODEC_ID_PCM_F64BE:
    case AV_CODEC_ID_PCM_F64LE:
        return 64;
    default:
        return 0;
    }
}

enum AVCodecID av_get_pcm_codec(enum AVSampleFormat fmt, int be)
{
    static const enum AVCodecID map[AV_SAMPLE_FMT_NB][2] = {
        [AV_SAMPLE_FMT_U8  ] = { AV_CODEC_ID_PCM_U8,    AV_CODEC_ID_PCM_U8    },
        [AV_SAMPLE_FMT_S16 ] = { AV_CODEC_ID_PCM_S16LE, AV_CODEC_ID_PCM_S16BE },
        [AV_SAMPLE_FMT_S32 ] = { AV_CODEC_ID_PCM_S32LE, AV_CODEC_ID_PCM_S32BE },
        [AV_SAMPLE_FMT_FLT ] = { AV_CODEC_ID_PCM_F32LE, AV_CODEC_ID_PCM_F32BE },
        [AV_SAMPLE_FMT_DBL ] = { AV_CODEC_ID_PCM_F64LE, AV_CODEC_ID_PCM_F64BE },
        [AV_SAMPLE_FMT_U8P ] = { AV_CODEC_ID_PCM_U8,    AV_CODEC_ID_PCM_U8    },
        [AV_SAMPLE_FMT_S16P] = { AV_CODEC_ID_PCM_S16LE, AV_CODEC_ID_PCM_S16BE },
        [AV_SAMPLE_FMT_S32P] = { AV_CODEC_ID_PCM_S32LE, AV_CODEC_ID_PCM_S32BE },
        [AV_SAMPLE_FMT_FLTP] = { AV_CODEC_ID_PCM_F32LE, AV_CODEC_ID_PCM_F32BE },
        [AV_SAMPLE_FMT_DBLP] = { AV_CODEC_ID_PCM_F64LE, AV_CODEC_ID_PCM_F64BE },
    };
    if (fmt < 0 || fmt >= AV_SAMPLE_FMT_NB)
        return AV_CODEC_ID_NONE;
    if (be < 0 || be > 1)
        be = AV_NE(1, 0);
    return map[fmt][be];
}

int av_get_bits_per_sample(enum AVCodecID codec_id)
{
    switch (codec_id) {
    case AV_CODEC_ID_ADPCM_SBPRO_2:
        return 2;
    case AV_CODEC_ID_ADPCM_SBPRO_3:
        return 3;
    case AV_CODEC_ID_ADPCM_SBPRO_4:
    case AV_CODEC_ID_ADPCM_IMA_WAV:
    case AV_CODEC_ID_ADPCM_IMA_QT:
    case AV_CODEC_ID_ADPCM_SWF:
    case AV_CODEC_ID_ADPCM_MS:
        return 4;
    default:
        return av_get_exact_bits_per_sample(codec_id);
    }
}

int av_get_audio_frame_duration(AVCodecContext *avctx, int frame_bytes)
{
    int id, sr, ch, ba, tag, bps;

    id  = avctx->codec_id;
    sr  = avctx->sample_rate;
    ch  = avctx->channels;
    ba  = avctx->block_align;
    tag = avctx->codec_tag;
    bps = av_get_exact_bits_per_sample(avctx->codec_id);

    /* codecs with an exact constant bits per sample */
    if (bps > 0 && ch > 0 && frame_bytes > 0 && ch < 32768 && bps < 32768)
        return (frame_bytes * 8LL) / (bps * ch);
    bps = avctx->bits_per_coded_sample;

    /* codecs with a fixed packet duration */
    switch (id) {
    case AV_CODEC_ID_ADPCM_ADX:    return   32;
    case AV_CODEC_ID_ADPCM_IMA_QT: return   64;
    case AV_CODEC_ID_ADPCM_EA_XAS: return  128;
    case AV_CODEC_ID_AMR_NB:
    case AV_CODEC_ID_EVRC:
    case AV_CODEC_ID_GSM:
    case AV_CODEC_ID_QCELP:
    case AV_CODEC_ID_RA_288:       return  160;
    case AV_CODEC_ID_AMR_WB:
    case AV_CODEC_ID_GSM_MS:       return  320;
    case AV_CODEC_ID_MP1:          return  384;
    case AV_CODEC_ID_ATRAC1:       return  512;
    case AV_CODEC_ID_ATRAC3:       return 1024;
    case AV_CODEC_ID_MP2:
    case AV_CODEC_ID_MUSEPACK7:    return 1152;
    case AV_CODEC_ID_AC3:          return 1536;
    }

    if (sr > 0) {
        /* calc from sample rate */
        if (id == AV_CODEC_ID_TTA)
            return 256 * sr / 245;

        if (ch > 0) {
            /* calc from sample rate and channels */
            if (id == AV_CODEC_ID_BINKAUDIO_DCT)
                return (480 << (sr / 22050)) / ch;
        }
    }

    if (ba > 0) {
        /* calc from block_align */
        if (id == AV_CODEC_ID_SIPR) {
            switch (ba) {
            case 20: return 160;
            case 19: return 144;
            case 29: return 288;
            case 37: return 480;
            }
        } else if (id == AV_CODEC_ID_ILBC) {
            switch (ba) {
            case 38: return 160;
            case 50: return 240;
            }
        }
    }

    if (frame_bytes > 0) {
        /* calc from frame_bytes only */
        if (id == AV_CODEC_ID_TRUESPEECH)
            return 240 * (frame_bytes / 32);
        if (id == AV_CODEC_ID_NELLYMOSER)
            return 256 * (frame_bytes / 64);
        if (id == AV_CODEC_ID_RA_144)
            return 160 * (frame_bytes / 20);
        if (id == AV_CODEC_ID_G723_1)
            return 240 * (frame_bytes / 24);

        if (bps > 0) {
            /* calc from frame_bytes and bits_per_coded_sample */
            if (id == AV_CODEC_ID_ADPCM_G726)
                return frame_bytes * 8 / bps;
        }

        if (ch > 0) {
            /* calc from frame_bytes and channels */
            switch (id) {
            case AV_CODEC_ID_ADPCM_AFC:
                return frame_bytes / (9 * ch) * 16;
            case AV_CODEC_ID_ADPCM_DTK:
                return frame_bytes / (16 * ch) * 28;
            case AV_CODEC_ID_ADPCM_4XM:
            case AV_CODEC_ID_ADPCM_IMA_ISS:
                return (frame_bytes - 4 * ch) * 2 / ch;
            case AV_CODEC_ID_ADPCM_IMA_SMJPEG:
                return (frame_bytes - 4) * 2 / ch;
            case AV_CODEC_ID_ADPCM_IMA_AMV:
                return (frame_bytes - 8) * 2 / ch;
            case AV_CODEC_ID_ADPCM_XA:
                return (frame_bytes / 128) * 224 / ch;
            case AV_CODEC_ID_INTERPLAY_DPCM:
                return (frame_bytes - 6 - ch) / ch;
            case AV_CODEC_ID_ROQ_DPCM:
                return (frame_bytes - 8) / ch;
            case AV_CODEC_ID_XAN_DPCM:
                return (frame_bytes - 2 * ch) / ch;
            case AV_CODEC_ID_MACE3:
                return 3 * frame_bytes / ch;
            case AV_CODEC_ID_MACE6:
                return 6 * frame_bytes / ch;
            case AV_CODEC_ID_PCM_LXF:
                return 2 * (frame_bytes / (5 * ch));
            case AV_CODEC_ID_IAC:
            case AV_CODEC_ID_IMC:
                return 4 * frame_bytes / ch;
            }

            if (tag) {
                /* calc from frame_bytes, channels, and codec_tag */
                if (id == AV_CODEC_ID_SOL_DPCM) {
                    if (tag == 3)
                        return frame_bytes / ch;
                    else
                        return frame_bytes * 2 / ch;
                }
            }

            if (ba > 0) {
                /* calc from frame_bytes, channels, and block_align */
                int blocks = frame_bytes / ba;
                switch (avctx->codec_id) {
                case AV_CODEC_ID_ADPCM_IMA_WAV:
                    if (bps < 2 || bps > 5)
                        return 0;
                    return blocks * (1 + (ba - 4 * ch) / (bps * ch) * 8);
                case AV_CODEC_ID_ADPCM_IMA_DK3:
                    return blocks * (((ba - 16) * 2 / 3 * 4) / ch);
                case AV_CODEC_ID_ADPCM_IMA_DK4:
                    return blocks * (1 + (ba - 4 * ch) * 2 / ch);
                case AV_CODEC_ID_ADPCM_IMA_RAD:
                    return blocks * ((ba - 4 * ch) * 2 / ch);
                case AV_CODEC_ID_ADPCM_MS:
                    return blocks * (2 + (ba - 7 * ch) * 2 / ch);
                }
            }

            if (bps > 0) {
                /* calc from frame_bytes, channels, and bits_per_coded_sample */
                switch (avctx->codec_id) {
                case AV_CODEC_ID_PCM_DVD:
                    if(bps<4)
                        return 0;
                    return 2 * (frame_bytes / ((bps * 2 / 8) * ch));
                case AV_CODEC_ID_PCM_BLURAY:
                    if(bps<4)
                        return 0;
                    return frame_bytes / ((FFALIGN(ch, 2) * bps) / 8);
                case AV_CODEC_ID_S302M:
                    return 2 * (frame_bytes / ((bps + 4) / 4)) / ch;
                }
            }
        }
    }

    return 0;
}

#if !HAVE_THREADS
int ff_thread_init(AVCodecContext *s)
{
    return -1;
}

#endif

unsigned int av_xiphlacing(unsigned char *s, unsigned int v)
{
    unsigned int n = 0;

    while (v >= 0xff) {
        *s++ = 0xff;
        v -= 0xff;
        n++;
    }
    *s = v;
    n++;
    return n;
}

int ff_match_2uint16(const uint16_t(*tab)[2], int size, int a, int b)
{
    int i;
    for (i = 0; i < size && !(tab[i][0] == a && tab[i][1] == b); i++) ;
    return i;
}

#if FF_API_MISSING_SAMPLE
FF_DISABLE_DEPRECATION_WARNINGS
void av_log_missing_feature(void *avc, const char *feature, int want_sample)
{
    av_log(avc, AV_LOG_WARNING, "%s is not implemented. Update your FFmpeg "
            "version to the newest one from Git. If the problem still "
            "occurs, it means that your file has a feature which has not "
            "been implemented.\n", feature);
    if(want_sample)
        av_log_ask_for_sample(avc, NULL);
}

void av_log_ask_for_sample(void *avc, const char *msg, ...)
{
    va_list argument_list;

    va_start(argument_list, msg);

    if (msg)
        av_vlog(avc, AV_LOG_WARNING, msg, argument_list);
    av_log(avc, AV_LOG_WARNING, "If you want to help, upload a sample "
            "of this file to ftp://upload.ffmpeg.org/MPlayer/incoming/ "
            "and contact the ffmpeg-devel mailing list.\n");

    va_end(argument_list);
}
FF_ENABLE_DEPRECATION_WARNINGS
#endif /* FF_API_MISSING_SAMPLE */

static AVHWAccel *first_hwaccel = NULL;

void av_register_hwaccel(AVHWAccel *hwaccel)
{
    AVHWAccel **p = &first_hwaccel;
    hwaccel->next = NULL;
    while(avpriv_atomic_ptr_cas((void * volatile *)p, NULL, hwaccel))
        p = &(*p)->next;
}

AVHWAccel *av_hwaccel_next(AVHWAccel *hwaccel)
{
    return hwaccel ? hwaccel->next : first_hwaccel;
}

AVHWAccel *ff_find_hwaccel(AVCodecContext *avctx)
{
    enum AVCodecID codec_id = avctx->codec->id;
    enum AVPixelFormat pix_fmt = avctx->pix_fmt;

    AVHWAccel *hwaccel = NULL;

    while ((hwaccel = av_hwaccel_next(hwaccel)))
        if (hwaccel->id == codec_id
            && hwaccel->pix_fmt == pix_fmt)
            return hwaccel;
    return NULL;
}

int av_lockmgr_register(int (*cb)(void **mutex, enum AVLockOp op))
{
    if (lockmgr_cb) {
        if (lockmgr_cb(&codec_mutex, AV_LOCK_DESTROY))
            return -1;
        if (lockmgr_cb(&avformat_mutex, AV_LOCK_DESTROY))
            return -1;
    }

    lockmgr_cb = cb;

    if (lockmgr_cb) {
        if (lockmgr_cb(&codec_mutex, AV_LOCK_CREATE))
            return -1;
        if (lockmgr_cb(&avformat_mutex, AV_LOCK_CREATE))
            return -1;
    }
    return 0;
}

int ff_lock_avcodec(AVCodecContext *log_ctx)
{
    if (lockmgr_cb) {
        if ((*lockmgr_cb)(&codec_mutex, AV_LOCK_OBTAIN))
            return -1;
    }
    entangled_thread_counter++;
    if (entangled_thread_counter != 1) {
        av_log(log_ctx, AV_LOG_ERROR, "Insufficient thread locking around avcodec_open/close()\n");
        if (!lockmgr_cb)
            av_log(log_ctx, AV_LOG_ERROR, "No lock manager is set, please see av_lockmgr_register()\n");
        ff_avcodec_locked = 1;
        ff_unlock_avcodec();
        return AVERROR(EINVAL);
    }
    av_assert0(!ff_avcodec_locked);
    ff_avcodec_locked = 1;
    return 0;
}

int ff_unlock_avcodec(void)
{
    av_assert0(ff_avcodec_locked);
    ff_avcodec_locked = 0;
    entangled_thread_counter--;
    if (lockmgr_cb) {
        if ((*lockmgr_cb)(&codec_mutex, AV_LOCK_RELEASE))
            return -1;
    }
    return 0;
}

int avpriv_lock_avformat(void)
{
    if (lockmgr_cb) {
        if ((*lockmgr_cb)(&avformat_mutex, AV_LOCK_OBTAIN))
            return -1;
    }
    return 0;
}

int avpriv_unlock_avformat(void)
{
    if (lockmgr_cb) {
        if ((*lockmgr_cb)(&avformat_mutex, AV_LOCK_RELEASE))
            return -1;
    }
    return 0;
}

unsigned int avpriv_toupper4(unsigned int x)
{
    return av_toupper(x & 0xFF) +
          (av_toupper((x >>  8) & 0xFF) << 8)  +
          (av_toupper((x >> 16) & 0xFF) << 16) +
          (av_toupper((x >> 24) & 0xFF) << 24);
}

int ff_thread_ref_frame(ThreadFrame *dst, ThreadFrame *src)
{
    int ret;

    dst->owner = src->owner;

    ret = av_frame_ref(dst->f, src->f);
    if (ret < 0)
        return ret;

    if (src->progress &&
        !(dst->progress = av_buffer_ref(src->progress))) {
        ff_thread_release_buffer(dst->owner, dst);
        return AVERROR(ENOMEM);
    }

    return 0;
}

#if !HAVE_THREADS

enum AVPixelFormat ff_thread_get_format(AVCodecContext *avctx, const enum AVPixelFormat *fmt)
{
    return avctx->get_format(avctx, fmt);
}

int ff_thread_get_buffer(AVCodecContext *avctx, ThreadFrame *f, int flags)
{
    f->owner = avctx;
    return ff_get_buffer(avctx, f->f, flags);
}

void ff_thread_release_buffer(AVCodecContext *avctx, ThreadFrame *f)
{
    av_frame_unref(f->f);
}

void ff_thread_finish_setup(AVCodecContext *avctx)
{
}

void ff_thread_report_progress(ThreadFrame *f, int progress, int field)
{
}

void ff_thread_await_progress(ThreadFrame *f, int progress, int field)
{
}

int ff_thread_can_start_frame(AVCodecContext *avctx)
{
    return 1;
}

int ff_alloc_entries(AVCodecContext *avctx, int count)
{
    return 0;
}

void ff_reset_entries(AVCodecContext *avctx)
{
}

void ff_thread_await_progress2(AVCodecContext *avctx, int field, int thread, int shift)
{
}

void ff_thread_report_progress2(AVCodecContext *avctx, int field, int thread, int n)
{
}

#endif

enum AVMediaType avcodec_get_type(enum AVCodecID codec_id)
{
    AVCodec *c= avcodec_find_decoder(codec_id);
    if(!c)
        c= avcodec_find_encoder(codec_id);
    if(c)
        return c->type;

    if (codec_id <= AV_CODEC_ID_NONE)
        return AVMEDIA_TYPE_UNKNOWN;
    else if (codec_id < AV_CODEC_ID_FIRST_AUDIO)
        return AVMEDIA_TYPE_VIDEO;
    else if (codec_id < AV_CODEC_ID_FIRST_SUBTITLE)
        return AVMEDIA_TYPE_AUDIO;
    else if (codec_id < AV_CODEC_ID_FIRST_UNKNOWN)
        return AVMEDIA_TYPE_SUBTITLE;

    return AVMEDIA_TYPE_UNKNOWN;
}

int avcodec_is_open(AVCodecContext *s)
{
    return !!s->internal;
}

int avpriv_bprint_to_extradata(AVCodecContext *avctx, struct AVBPrint *buf)
{
    int ret;
    char *str;

    ret = av_bprint_finalize(buf, &str);
    if (ret < 0)
        return ret;
    avctx->extradata = str;
    /* Note: the string is NUL terminated (so extradata can be read as a
     * string), but the ending character is not accounted in the size (in
     * binary formats you are likely not supposed to mux that character). When
     * extradata is copied, it is also padded with FF_INPUT_BUFFER_PADDING_SIZE
     * zeros. */
    avctx->extradata_size = buf->len;
    return 0;
}

const uint8_t *avpriv_find_start_code(const uint8_t *av_restrict p,
                                      const uint8_t *end,
                                      uint32_t *av_restrict state)
{
    int i;

    av_assert0(p <= end);
    if (p >= end)
        return end;

    for (i = 0; i < 3; i++) {
        uint32_t tmp = *state << 8;
        *state = tmp + *(p++);
        if (tmp == 0x100 || p == end)
            return p;
    }

    while (p < end) {
        if      (p[-1] > 1      ) p += 3;
        else if (p[-2]          ) p += 2;
        else if (p[-3]|(p[-1]-1)) p++;
        else {
            p++;
            break;
        }
    }

    p = FFMIN(p, end) - 4;
    *state = AV_RB32(p);

    return p + 4;
}<|MERGE_RESOLUTION|>--- conflicted
+++ resolved
@@ -123,7 +123,12 @@
     return av_fast_realloc(ptr, size, min_size);
 }
 
-<<<<<<< HEAD
+FF_SYMVER(void, av_fast_malloc, (void *ptr, unsigned int *size, size_t min_size), "LIBAVCODEC_55")
+{
+    av_fast_malloc(ptr, size, min_size);
+}
+#endif
+
 static inline int ff_fast_malloc(void *ptr, unsigned int *size, size_t min_size, int zero_realloc)
 {
     void **p = ptr;
@@ -137,17 +142,6 @@
     *size = min_size;
     return 1;
 }
-
-void av_fast_malloc(void *ptr, unsigned int *size, size_t min_size)
-{
-    ff_fast_malloc(ptr, size, min_size, 0);
-=======
-FF_SYMVER(void, av_fast_malloc, (void *ptr, unsigned int *size, size_t min_size), "LIBAVCODEC_55")
-{
-    av_fast_malloc(ptr, size, min_size);
->>>>>>> cce3e0a4
-}
-#endif
 
 void av_fast_padded_malloc(void *ptr, unsigned int *size, size_t min_size)
 {
