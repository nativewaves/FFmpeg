/*
 * H.26L/H.264/AVC/JVT/14496-10/... decoder
 * Copyright (c) 2003 Michael Niedermayer <michaelni@gmx.at>
 *
 * This file is part of FFmpeg.
 *
 * FFmpeg is free software; you can redistribute it and/or
 * modify it under the terms of the GNU Lesser General Public
 * License as published by the Free Software Foundation; either
 * version 2.1 of the License, or (at your option) any later version.
 *
 * FFmpeg is distributed in the hope that it will be useful,
 * but WITHOUT ANY WARRANTY; without even the implied warranty of
 * MERCHANTABILITY or FITNESS FOR A PARTICULAR PURPOSE.  See the GNU
 * Lesser General Public License for more details.
 *
 * You should have received a copy of the GNU Lesser General Public
 * License along with FFmpeg; if not, write to the Free Software
 * Foundation, Inc., 51 Franklin Street, Fifth Floor, Boston, MA 02110-1301 USA
 */

/**
 * @file
 * H.264 / AVC / MPEG4 part10 codec.
 * @author Michael Niedermayer <michaelni@gmx.at>
 */

#include "libavutil/imgutils.h"
#include "libavutil/opt.h"
#include "internal.h"
#include "dsputil.h"
#include "avcodec.h"
#include "mpegvideo.h"
#include "h264.h"
#include "h264data.h"
#include "h264_mvpred.h"
#include "golomb.h"
#include "mathops.h"
#include "rectangle.h"
#include "thread.h"
#include "vdpau_internal.h"
#include "libavutil/avassert.h"

#include "cabac.h"

//#undef NDEBUG
#include <assert.h>

static const uint8_t rem6[QP_MAX_NUM+1]={
0, 1, 2, 3, 4, 5, 0, 1, 2, 3, 4, 5, 0, 1, 2, 3, 4, 5, 0, 1, 2, 3, 4, 5, 0, 1, 2, 3, 4, 5, 0, 1, 2, 3, 4, 5, 0, 1, 2, 3, 4, 5, 0, 1, 2, 3, 4, 5, 0, 1, 2, 3, 4, 5, 0, 1, 2, 3, 4, 5, 0, 1, 2, 3,
};

static const uint8_t div6[QP_MAX_NUM+1]={
0, 0, 0, 0, 0, 0, 1, 1, 1, 1, 1, 1, 2, 2, 2, 2, 2, 2, 3, 3, 3, 3, 3, 3, 4, 4, 4, 4, 4, 4, 5, 5, 5, 5, 5, 5, 6, 6, 6, 6, 6, 6, 7, 7, 7, 7, 7, 7, 8, 8, 8, 8, 8, 8, 9, 9, 9, 9, 9, 9,10,10,10,10,
};

static const enum PixelFormat hwaccel_pixfmt_list_h264_jpeg_420[] = {
    PIX_FMT_DXVA2_VLD,
    PIX_FMT_VAAPI_VLD,
    PIX_FMT_VDA_VLD,
    PIX_FMT_YUVJ420P,
    PIX_FMT_NONE
};

/**
 * Check if the top & left blocks are available if needed and
 * change the dc mode so it only uses the available blocks.
 */
int ff_h264_check_intra4x4_pred_mode(H264Context *h){
    MpegEncContext * const s = &h->s;
    static const int8_t top [12]= {-1, 0,LEFT_DC_PRED,-1,-1,-1,-1,-1, 0};
    static const int8_t left[12]= { 0,-1, TOP_DC_PRED, 0,-1,-1,-1, 0,-1,DC_128_PRED};
    int i;

    if(!(h->top_samples_available&0x8000)){
        for(i=0; i<4; i++){
            int status= top[ h->intra4x4_pred_mode_cache[scan8[0] + i] ];
            if(status<0){
                av_log(h->s.avctx, AV_LOG_ERROR, "top block unavailable for requested intra4x4 mode %d at %d %d\n", status, s->mb_x, s->mb_y);
                return -1;
            } else if(status){
                h->intra4x4_pred_mode_cache[scan8[0] + i]= status;
            }
        }
    }

    if((h->left_samples_available&0x8888)!=0x8888){
        static const int mask[4]={0x8000,0x2000,0x80,0x20};
        for(i=0; i<4; i++){
            if(!(h->left_samples_available&mask[i])){
                int status= left[ h->intra4x4_pred_mode_cache[scan8[0] + 8*i] ];
                if(status<0){
                    av_log(h->s.avctx, AV_LOG_ERROR, "left block unavailable for requested intra4x4 mode %d at %d %d\n", status, s->mb_x, s->mb_y);
                    return -1;
                } else if(status){
                    h->intra4x4_pred_mode_cache[scan8[0] + 8*i]= status;
                }
            }
        }
    }

    return 0;
} //FIXME cleanup like check_intra_pred_mode

<<<<<<< HEAD
static int check_intra_pred_mode(H264Context *h, int mode, int is_chroma){
=======
/**
 * Check if the top & left blocks are available if needed and
 * change the dc mode so it only uses the available blocks.
 */
int ff_h264_check_intra_pred_mode(H264Context *h, int mode){
>>>>>>> 58c42af7
    MpegEncContext * const s = &h->s;
    static const int8_t top [7]= {LEFT_DC_PRED8x8, 1,-1,-1};
    static const int8_t left[7]= { TOP_DC_PRED8x8,-1, 2,-1,DC_128_PRED8x8};

    if(mode > 6U) {
        av_log(h->s.avctx, AV_LOG_ERROR, "out of range intra chroma pred mode at %d %d\n", s->mb_x, s->mb_y);
        return -1;
    }

    if(!(h->top_samples_available&0x8000)){
        mode= top[ mode ];
        if(mode<0){
            av_log(h->s.avctx, AV_LOG_ERROR, "top block unavailable for requested intra mode at %d %d\n", s->mb_x, s->mb_y);
            return -1;
        }
    }

    if((h->left_samples_available&0x8080) != 0x8080){
        mode= left[ mode ];
        if(is_chroma && (h->left_samples_available&0x8080)){ //mad cow disease mode, aka MBAFF + constrained_intra_pred
            mode= ALZHEIMER_DC_L0T_PRED8x8 + (!(h->left_samples_available&0x8000)) + 2*(mode == DC_128_PRED8x8);
        }
        if(mode<0){
            av_log(h->s.avctx, AV_LOG_ERROR, "left block unavailable for requested intra mode at %d %d\n", s->mb_x, s->mb_y);
            return -1;
        }
    }

    return mode;
}

/**
 * checks if the top & left blocks are available if needed & changes the dc mode so it only uses the available blocks.
 */
int ff_h264_check_intra16x16_pred_mode(H264Context *h, int mode)
{
    return check_intra_pred_mode(h, mode, 0);
}

/**
 * checks if the top & left blocks are available if needed & changes the dc mode so it only uses the available blocks.
 */
int ff_h264_check_intra_chroma_pred_mode(H264Context *h, int mode)
{
    return check_intra_pred_mode(h, mode, 1);
}


const uint8_t *ff_h264_decode_nal(H264Context *h, const uint8_t *src, int *dst_length, int *consumed, int length){
    int i, si, di;
    uint8_t *dst;
    int bufidx;

//    src[0]&0x80;                //forbidden bit
    h->nal_ref_idc= src[0]>>5;
    h->nal_unit_type= src[0]&0x1F;

    src++; length--;

#if HAVE_FAST_UNALIGNED
# if HAVE_FAST_64BIT
#   define RS 7
    for(i=0; i+1<length; i+=9){
        if(!((~AV_RN64A(src+i) & (AV_RN64A(src+i) - 0x0100010001000101ULL)) & 0x8000800080008080ULL))
# else
#   define RS 3
    for(i=0; i+1<length; i+=5){
        if(!((~AV_RN32A(src+i) & (AV_RN32A(src+i) - 0x01000101U)) & 0x80008080U))
# endif
            continue;
        if(i>0 && !src[i]) i--;
        while(src[i]) i++;
#else
#   define RS 0
    for(i=0; i+1<length; i+=2){
        if(src[i]) continue;
        if(i>0 && src[i-1]==0) i--;
#endif
        if(i+2<length && src[i+1]==0 && src[i+2]<=3){
            if(src[i+2]!=3){
                /* startcode, so we must be past the end */
                length=i;
            }
            break;
        }
        i-= RS;
    }

    bufidx = h->nal_unit_type == NAL_DPC ? 1 : 0; // use second escape buffer for inter data
    si=h->rbsp_buffer_size[bufidx];
    av_fast_malloc(&h->rbsp_buffer[bufidx], &h->rbsp_buffer_size[bufidx], length+FF_INPUT_BUFFER_PADDING_SIZE+MAX_MBPAIR_SIZE);
    dst= h->rbsp_buffer[bufidx];
    if(si != h->rbsp_buffer_size[bufidx])
        memset(dst + length, 0, FF_INPUT_BUFFER_PADDING_SIZE+MAX_MBPAIR_SIZE);

    if (dst == NULL){
        return NULL;
    }

    if(i>=length-1){ //no escaped 0
        *dst_length= length;
        *consumed= length+1; //+1 for the header
        if(h->s.avctx->flags2 & CODEC_FLAG2_FAST){
            return src;
        }else{
            memcpy(dst, src, length);
            return dst;
        }
    }

//printf("decoding esc\n");
    memcpy(dst, src, i);
    si=di=i;
    while(si+2<length){
        //remove escapes (very rare 1:2^22)
        if(src[si+2]>3){
            dst[di++]= src[si++];
            dst[di++]= src[si++];
        }else if(src[si]==0 && src[si+1]==0){
            if(src[si+2]==3){ //escape
                dst[di++]= 0;
                dst[di++]= 0;
                si+=3;
                continue;
            }else //next start code
                goto nsc;
        }

        dst[di++]= src[si++];
    }
    while(si<length)
        dst[di++]= src[si++];
nsc:

    memset(dst+di, 0, FF_INPUT_BUFFER_PADDING_SIZE);

    *dst_length= di;
    *consumed= si + 1;//+1 for the header
//FIXME store exact number of bits in the getbitcontext (it is needed for decoding)
    return dst;
}

/**
 * Identify the exact end of the bitstream
 * @return the length of the trailing, or 0 if damaged
 */
static int ff_h264_decode_rbsp_trailing(H264Context *h, const uint8_t *src){
    int v= *src;
    int r;

    tprintf(h->s.avctx, "rbsp trailing %X\n", v);

    for(r=1; r<9; r++){
        if(v&1) return r;
        v>>=1;
    }
    return 0;
}

static inline int get_lowest_part_list_y(H264Context *h, Picture *pic, int n, int height,
                                 int y_offset, int list){
    int raw_my= h->mv_cache[list][ scan8[n] ][1];
    int filter_height= (raw_my&3) ? 2 : 0;
    int full_my= (raw_my>>2) + y_offset;
    int top = full_my - filter_height, bottom = full_my + height + filter_height;

    return FFMAX(abs(top), bottom);
}

static inline void get_lowest_part_y(H264Context *h, int refs[2][48], int n, int height,
                               int y_offset, int list0, int list1, int *nrefs){
    MpegEncContext * const s = &h->s;
    int my;

    y_offset += 16*(s->mb_y >> MB_FIELD);

    if(list0){
        int ref_n = h->ref_cache[0][ scan8[n] ];
        Picture *ref= &h->ref_list[0][ref_n];

        // Error resilience puts the current picture in the ref list.
        // Don't try to wait on these as it will cause a deadlock.
        // Fields can wait on each other, though.
        if (ref->f.thread_opaque != s->current_picture.f.thread_opaque ||
           (ref->f.reference & 3) != s->picture_structure) {
            my = get_lowest_part_list_y(h, ref, n, height, y_offset, 0);
            if (refs[0][ref_n] < 0) nrefs[0] += 1;
            refs[0][ref_n] = FFMAX(refs[0][ref_n], my);
        }
    }

    if(list1){
        int ref_n = h->ref_cache[1][ scan8[n] ];
        Picture *ref= &h->ref_list[1][ref_n];

        if (ref->f.thread_opaque != s->current_picture.f.thread_opaque ||
           (ref->f.reference & 3) != s->picture_structure) {
            my = get_lowest_part_list_y(h, ref, n, height, y_offset, 1);
            if (refs[1][ref_n] < 0) nrefs[1] += 1;
            refs[1][ref_n] = FFMAX(refs[1][ref_n], my);
        }
    }
}

/**
 * Wait until all reference frames are available for MC operations.
 *
 * @param h the H264 context
 */
static void await_references(H264Context *h){
    MpegEncContext * const s = &h->s;
    const int mb_xy= h->mb_xy;
    const int mb_type = s->current_picture.f.mb_type[mb_xy];
    int refs[2][48];
    int nrefs[2] = {0};
    int ref, list;

    memset(refs, -1, sizeof(refs));

    if(IS_16X16(mb_type)){
        get_lowest_part_y(h, refs, 0, 16, 0,
                  IS_DIR(mb_type, 0, 0), IS_DIR(mb_type, 0, 1), nrefs);
    }else if(IS_16X8(mb_type)){
        get_lowest_part_y(h, refs, 0, 8, 0,
                  IS_DIR(mb_type, 0, 0), IS_DIR(mb_type, 0, 1), nrefs);
        get_lowest_part_y(h, refs, 8, 8, 8,
                  IS_DIR(mb_type, 1, 0), IS_DIR(mb_type, 1, 1), nrefs);
    }else if(IS_8X16(mb_type)){
        get_lowest_part_y(h, refs, 0, 16, 0,
                  IS_DIR(mb_type, 0, 0), IS_DIR(mb_type, 0, 1), nrefs);
        get_lowest_part_y(h, refs, 4, 16, 0,
                  IS_DIR(mb_type, 1, 0), IS_DIR(mb_type, 1, 1), nrefs);
    }else{
        int i;

        assert(IS_8X8(mb_type));

        for(i=0; i<4; i++){
            const int sub_mb_type= h->sub_mb_type[i];
            const int n= 4*i;
            int y_offset= (i&2)<<2;

            if(IS_SUB_8X8(sub_mb_type)){
                get_lowest_part_y(h, refs, n  , 8, y_offset,
                          IS_DIR(sub_mb_type, 0, 0), IS_DIR(sub_mb_type, 0, 1), nrefs);
            }else if(IS_SUB_8X4(sub_mb_type)){
                get_lowest_part_y(h, refs, n  , 4, y_offset,
                          IS_DIR(sub_mb_type, 0, 0), IS_DIR(sub_mb_type, 0, 1), nrefs);
                get_lowest_part_y(h, refs, n+2, 4, y_offset+4,
                          IS_DIR(sub_mb_type, 0, 0), IS_DIR(sub_mb_type, 0, 1), nrefs);
            }else if(IS_SUB_4X8(sub_mb_type)){
                get_lowest_part_y(h, refs, n  , 8, y_offset,
                          IS_DIR(sub_mb_type, 0, 0), IS_DIR(sub_mb_type, 0, 1), nrefs);
                get_lowest_part_y(h, refs, n+1, 8, y_offset,
                          IS_DIR(sub_mb_type, 0, 0), IS_DIR(sub_mb_type, 0, 1), nrefs);
            }else{
                int j;
                assert(IS_SUB_4X4(sub_mb_type));
                for(j=0; j<4; j++){
                    int sub_y_offset= y_offset + 2*(j&2);
                    get_lowest_part_y(h, refs, n+j, 4, sub_y_offset,
                              IS_DIR(sub_mb_type, 0, 0), IS_DIR(sub_mb_type, 0, 1), nrefs);
                }
            }
        }
    }

    for(list=h->list_count-1; list>=0; list--){
        for(ref=0; ref<48 && nrefs[list]; ref++){
            int row = refs[list][ref];
            if(row >= 0){
                Picture *ref_pic = &h->ref_list[list][ref];
                int ref_field = ref_pic->f.reference - 1;
                int ref_field_picture = ref_pic->field_picture;
                int pic_height = 16*s->mb_height >> ref_field_picture;

                row <<= MB_MBAFF;
                nrefs[list]--;

                if(!FIELD_PICTURE && ref_field_picture){ // frame referencing two fields
                    ff_thread_await_progress((AVFrame*)ref_pic, FFMIN((row >> 1) - !(row&1), pic_height-1), 1);
                    ff_thread_await_progress((AVFrame*)ref_pic, FFMIN((row >> 1)           , pic_height-1), 0);
                }else if(FIELD_PICTURE && !ref_field_picture){ // field referencing one field of a frame
                    ff_thread_await_progress((AVFrame*)ref_pic, FFMIN(row*2 + ref_field    , pic_height-1), 0);
                }else if(FIELD_PICTURE){
                    ff_thread_await_progress((AVFrame*)ref_pic, FFMIN(row, pic_height-1), ref_field);
                }else{
                    ff_thread_await_progress((AVFrame*)ref_pic, FFMIN(row, pic_height-1), 0);
                }
            }
        }
    }
}

#if 0
/**
 * DCT transforms the 16 dc values.
 * @param qp quantization parameter ??? FIXME
 */
static void h264_luma_dc_dct_c(DCTELEM *block/*, int qp*/){
//    const int qmul= dequant_coeff[qp][0];
    int i;
    int temp[16]; //FIXME check if this is a good idea
    static const int x_offset[4]={0, 1*stride, 4* stride,  5*stride};
    static const int y_offset[4]={0, 2*stride, 8* stride, 10*stride};

    for(i=0; i<4; i++){
        const int offset= y_offset[i];
        const int z0= block[offset+stride*0] + block[offset+stride*4];
        const int z1= block[offset+stride*0] - block[offset+stride*4];
        const int z2= block[offset+stride*1] - block[offset+stride*5];
        const int z3= block[offset+stride*1] + block[offset+stride*5];

        temp[4*i+0]= z0+z3;
        temp[4*i+1]= z1+z2;
        temp[4*i+2]= z1-z2;
        temp[4*i+3]= z0-z3;
    }

    for(i=0; i<4; i++){
        const int offset= x_offset[i];
        const int z0= temp[4*0+i] + temp[4*2+i];
        const int z1= temp[4*0+i] - temp[4*2+i];
        const int z2= temp[4*1+i] - temp[4*3+i];
        const int z3= temp[4*1+i] + temp[4*3+i];

        block[stride*0 +offset]= (z0 + z3)>>1;
        block[stride*2 +offset]= (z1 + z2)>>1;
        block[stride*8 +offset]= (z1 - z2)>>1;
        block[stride*10+offset]= (z0 - z3)>>1;
    }
}
#endif

#undef xStride
#undef stride

#if 0
static void chroma_dc_dct_c(DCTELEM *block){
    const int stride= 16*2;
    const int xStride= 16;
    int a,b,c,d,e;

    a= block[stride*0 + xStride*0];
    b= block[stride*0 + xStride*1];
    c= block[stride*1 + xStride*0];
    d= block[stride*1 + xStride*1];

    e= a-b;
    a= a+b;
    b= c-d;
    c= c+d;

    block[stride*0 + xStride*0]= (a+c);
    block[stride*0 + xStride*1]= (e+b);
    block[stride*1 + xStride*0]= (a-c);
    block[stride*1 + xStride*1]= (e-b);
}
#endif

static av_always_inline void
mc_dir_part(H264Context *h, Picture *pic, int n, int square,
            int height, int delta, int list,
            uint8_t *dest_y, uint8_t *dest_cb, uint8_t *dest_cr,
            int src_x_offset, int src_y_offset,
            qpel_mc_func *qpix_op, h264_chroma_mc_func chroma_op,
            int pixel_shift, int chroma_idc)
{
    MpegEncContext * const s = &h->s;
    const int mx= h->mv_cache[list][ scan8[n] ][0] + src_x_offset*8;
    int my=       h->mv_cache[list][ scan8[n] ][1] + src_y_offset*8;
    const int luma_xy= (mx&3) + ((my&3)<<2);
    int offset = ((mx>>2) << pixel_shift) + (my>>2)*h->mb_linesize;
    uint8_t * src_y = pic->f.data[0] + offset;
    uint8_t * src_cb, * src_cr;
    int extra_width= h->emu_edge_width;
    int extra_height= h->emu_edge_height;
    int emu=0;
    const int full_mx= mx>>2;
    const int full_my= my>>2;
    const int pic_width  = 16*s->mb_width;
    const int pic_height = 16*s->mb_height >> MB_FIELD;
    int ysh;

    if(mx&7) extra_width -= 3;
    if(my&7) extra_height -= 3;

    if(   full_mx < 0-extra_width
       || full_my < 0-extra_height
       || full_mx + 16/*FIXME*/ > pic_width + extra_width
       || full_my + 16/*FIXME*/ > pic_height + extra_height){
        s->dsp.emulated_edge_mc(s->edge_emu_buffer, src_y - (2 << pixel_shift) - 2*h->mb_linesize, h->mb_linesize,
                                16+5, 16+5/*FIXME*/, full_mx-2, full_my-2, pic_width, pic_height);
            src_y= s->edge_emu_buffer + (2 << pixel_shift) + 2*h->mb_linesize;
        emu=1;
    }

    qpix_op[luma_xy](dest_y, src_y, h->mb_linesize); //FIXME try variable height perhaps?
    if(!square){
        qpix_op[luma_xy](dest_y + delta, src_y + delta, h->mb_linesize);
    }

    if(CONFIG_GRAY && s->flags&CODEC_FLAG_GRAY) return;

    if(chroma_idc == 3 /* yuv444 */){
        src_cb = pic->f.data[1] + offset;
        if(emu){
            s->dsp.emulated_edge_mc(s->edge_emu_buffer, src_cb - (2 << pixel_shift) - 2*h->mb_linesize, h->mb_linesize,
                                    16+5, 16+5/*FIXME*/, full_mx-2, full_my-2, pic_width, pic_height);
            src_cb= s->edge_emu_buffer + (2 << pixel_shift) + 2*h->mb_linesize;
        }
        qpix_op[luma_xy](dest_cb, src_cb, h->mb_linesize); //FIXME try variable height perhaps?
        if(!square){
            qpix_op[luma_xy](dest_cb + delta, src_cb + delta, h->mb_linesize);
        }

        src_cr = pic->f.data[2] + offset;
        if(emu){
            s->dsp.emulated_edge_mc(s->edge_emu_buffer, src_cr - (2 << pixel_shift) - 2*h->mb_linesize, h->mb_linesize,
                                    16+5, 16+5/*FIXME*/, full_mx-2, full_my-2, pic_width, pic_height);
            src_cr= s->edge_emu_buffer + (2 << pixel_shift) + 2*h->mb_linesize;
        }
        qpix_op[luma_xy](dest_cr, src_cr, h->mb_linesize); //FIXME try variable height perhaps?
        if(!square){
            qpix_op[luma_xy](dest_cr + delta, src_cr + delta, h->mb_linesize);
        }
        return;
    }

    ysh = 3 - (chroma_idc == 2 /* yuv422 */);
    if(chroma_idc == 1 /* yuv420 */ && MB_FIELD){
        // chroma offset when predicting from a field of opposite parity
        my += 2 * ((s->mb_y & 1) - (pic->f.reference - 1));
        emu |= (my>>3) < 0 || (my>>3) + 8 >= (pic_height>>1);
    }

    src_cb = pic->f.data[1] + ((mx >> 3) << pixel_shift) + (my >> ysh) * h->mb_uvlinesize;
    src_cr = pic->f.data[2] + ((mx >> 3) << pixel_shift) + (my >> ysh) * h->mb_uvlinesize;

    if(emu){
        s->dsp.emulated_edge_mc(s->edge_emu_buffer, src_cb, h->mb_uvlinesize,
                                9, 8 * chroma_idc + 1, (mx >> 3), (my >> ysh),
                                pic_width >> 1, pic_height >> (chroma_idc == 1 /* yuv420 */));
            src_cb= s->edge_emu_buffer;
    }
    chroma_op(dest_cb, src_cb, h->mb_uvlinesize, height >> (chroma_idc == 1 /* yuv420 */),
              mx&7, (my << (chroma_idc == 2 /* yuv422 */)) &7);

    if(emu){
        s->dsp.emulated_edge_mc(s->edge_emu_buffer, src_cr, h->mb_uvlinesize,
                                9, 8 * chroma_idc + 1, (mx >> 3), (my >> ysh),
                                pic_width >> 1, pic_height >> (chroma_idc == 1 /* yuv420 */));
            src_cr= s->edge_emu_buffer;
    }
    chroma_op(dest_cr, src_cr, h->mb_uvlinesize, height >> (chroma_idc == 1 /* yuv420 */),
              mx&7, (my << (chroma_idc == 2 /* yuv422 */)) &7);
}

static av_always_inline void
mc_part_std(H264Context *h, int n, int square, int height, int delta,
            uint8_t *dest_y, uint8_t *dest_cb, uint8_t *dest_cr,
            int x_offset, int y_offset,
            qpel_mc_func *qpix_put, h264_chroma_mc_func chroma_put,
            qpel_mc_func *qpix_avg, h264_chroma_mc_func chroma_avg,
            int list0, int list1, int pixel_shift, int chroma_idc)
{
    MpegEncContext * const s = &h->s;
    qpel_mc_func *qpix_op=  qpix_put;
    h264_chroma_mc_func chroma_op= chroma_put;

    dest_y  += (2*x_offset << pixel_shift) + 2*y_offset*h->mb_linesize;
    if (chroma_idc == 3 /* yuv444 */) {
        dest_cb += (2*x_offset << pixel_shift) + 2*y_offset*h->mb_linesize;
        dest_cr += (2*x_offset << pixel_shift) + 2*y_offset*h->mb_linesize;
    } else if (chroma_idc == 2 /* yuv422 */) {
        dest_cb += (  x_offset << pixel_shift) + 2*y_offset*h->mb_uvlinesize;
        dest_cr += (  x_offset << pixel_shift) + 2*y_offset*h->mb_uvlinesize;
    } else /* yuv420 */ {
        dest_cb += (  x_offset << pixel_shift) +   y_offset*h->mb_uvlinesize;
        dest_cr += (  x_offset << pixel_shift) +   y_offset*h->mb_uvlinesize;
    }
    x_offset += 8*s->mb_x;
    y_offset += 8*(s->mb_y >> MB_FIELD);

    if(list0){
        Picture *ref= &h->ref_list[0][ h->ref_cache[0][ scan8[n] ] ];
        mc_dir_part(h, ref, n, square, height, delta, 0,
                           dest_y, dest_cb, dest_cr, x_offset, y_offset,
                           qpix_op, chroma_op, pixel_shift, chroma_idc);

        qpix_op=  qpix_avg;
        chroma_op= chroma_avg;
    }

    if(list1){
        Picture *ref= &h->ref_list[1][ h->ref_cache[1][ scan8[n] ] ];
        mc_dir_part(h, ref, n, square, height, delta, 1,
                           dest_y, dest_cb, dest_cr, x_offset, y_offset,
                           qpix_op, chroma_op, pixel_shift, chroma_idc);
    }
}

static av_always_inline void
mc_part_weighted(H264Context *h, int n, int square, int height, int delta,
                 uint8_t *dest_y, uint8_t *dest_cb, uint8_t *dest_cr,
                 int x_offset, int y_offset,
                 qpel_mc_func *qpix_put, h264_chroma_mc_func chroma_put,
                 h264_weight_func luma_weight_op, h264_weight_func chroma_weight_op,
                 h264_biweight_func luma_weight_avg, h264_biweight_func chroma_weight_avg,
                 int list0, int list1, int pixel_shift, int chroma_idc){
    MpegEncContext * const s = &h->s;
    int chroma_height;

    dest_y += (2*x_offset << pixel_shift) + 2*y_offset*h->mb_linesize;
    if (chroma_idc == 3 /* yuv444 */) {
        chroma_height = height;
        chroma_weight_avg = luma_weight_avg;
        chroma_weight_op = luma_weight_op;
        dest_cb += (2*x_offset << pixel_shift) + 2*y_offset*h->mb_linesize;
        dest_cr += (2*x_offset << pixel_shift) + 2*y_offset*h->mb_linesize;
    } else if (chroma_idc == 2 /* yuv422 */) {
        chroma_height = height;
        dest_cb += (  x_offset << pixel_shift) + 2*y_offset*h->mb_uvlinesize;
        dest_cr += (  x_offset << pixel_shift) + 2*y_offset*h->mb_uvlinesize;
    } else /* yuv420 */ {
        chroma_height = height >> 1;
        dest_cb += (  x_offset << pixel_shift) +   y_offset*h->mb_uvlinesize;
        dest_cr += (  x_offset << pixel_shift) +   y_offset*h->mb_uvlinesize;
    }
    x_offset += 8*s->mb_x;
    y_offset += 8*(s->mb_y >> MB_FIELD);

    if(list0 && list1){
        /* don't optimize for luma-only case, since B-frames usually
         * use implicit weights => chroma too. */
        uint8_t *tmp_cb = s->obmc_scratchpad;
        uint8_t *tmp_cr = s->obmc_scratchpad + (16 << pixel_shift);
        uint8_t *tmp_y  = s->obmc_scratchpad + 16*h->mb_uvlinesize;
        int refn0 = h->ref_cache[0][ scan8[n] ];
        int refn1 = h->ref_cache[1][ scan8[n] ];

        mc_dir_part(h, &h->ref_list[0][refn0], n, square, height, delta, 0,
                    dest_y, dest_cb, dest_cr,
                    x_offset, y_offset, qpix_put, chroma_put,
                    pixel_shift, chroma_idc);
        mc_dir_part(h, &h->ref_list[1][refn1], n, square, height, delta, 1,
                    tmp_y, tmp_cb, tmp_cr,
                    x_offset, y_offset, qpix_put, chroma_put,
                    pixel_shift, chroma_idc);

        if(h->use_weight == 2){
            int weight0 = h->implicit_weight[refn0][refn1][s->mb_y&1];
            int weight1 = 64 - weight0;
            luma_weight_avg(  dest_y,  tmp_y,  h->  mb_linesize,
                              height,        5, weight0, weight1, 0);
            chroma_weight_avg(dest_cb, tmp_cb, h->mb_uvlinesize,
                              chroma_height, 5, weight0, weight1, 0);
            chroma_weight_avg(dest_cr, tmp_cr, h->mb_uvlinesize,
                              chroma_height, 5, weight0, weight1, 0);
        }else{
            luma_weight_avg(dest_y, tmp_y, h->mb_linesize, height, h->luma_log2_weight_denom,
                            h->luma_weight[refn0][0][0] , h->luma_weight[refn1][1][0],
                            h->luma_weight[refn0][0][1] + h->luma_weight[refn1][1][1]);
            chroma_weight_avg(dest_cb, tmp_cb, h->mb_uvlinesize, chroma_height, h->chroma_log2_weight_denom,
                            h->chroma_weight[refn0][0][0][0] , h->chroma_weight[refn1][1][0][0],
                            h->chroma_weight[refn0][0][0][1] + h->chroma_weight[refn1][1][0][1]);
            chroma_weight_avg(dest_cr, tmp_cr, h->mb_uvlinesize, chroma_height, h->chroma_log2_weight_denom,
                            h->chroma_weight[refn0][0][1][0] , h->chroma_weight[refn1][1][1][0],
                            h->chroma_weight[refn0][0][1][1] + h->chroma_weight[refn1][1][1][1]);
        }
    }else{
        int list = list1 ? 1 : 0;
        int refn = h->ref_cache[list][ scan8[n] ];
        Picture *ref= &h->ref_list[list][refn];
        mc_dir_part(h, ref, n, square, height, delta, list,
                    dest_y, dest_cb, dest_cr, x_offset, y_offset,
                    qpix_put, chroma_put, pixel_shift, chroma_idc);

        luma_weight_op(dest_y, h->mb_linesize, height, h->luma_log2_weight_denom,
                       h->luma_weight[refn][list][0], h->luma_weight[refn][list][1]);
        if(h->use_weight_chroma){
            chroma_weight_op(dest_cb, h->mb_uvlinesize, chroma_height, h->chroma_log2_weight_denom,
                             h->chroma_weight[refn][list][0][0], h->chroma_weight[refn][list][0][1]);
            chroma_weight_op(dest_cr, h->mb_uvlinesize, chroma_height, h->chroma_log2_weight_denom,
                             h->chroma_weight[refn][list][1][0], h->chroma_weight[refn][list][1][1]);
        }
    }
}

static av_always_inline void
mc_part(H264Context *h, int n, int square, int height, int delta,
        uint8_t *dest_y, uint8_t *dest_cb, uint8_t *dest_cr,
        int x_offset, int y_offset,
        qpel_mc_func *qpix_put, h264_chroma_mc_func chroma_put,
        qpel_mc_func *qpix_avg, h264_chroma_mc_func chroma_avg,
        h264_weight_func *weight_op, h264_biweight_func *weight_avg,
        int list0, int list1, int pixel_shift, int chroma_idc)
{
    if((h->use_weight==2 && list0 && list1
        && (h->implicit_weight[ h->ref_cache[0][scan8[n]] ][ h->ref_cache[1][scan8[n]] ][h->s.mb_y&1] != 32))
       || h->use_weight==1)
        mc_part_weighted(h, n, square, height, delta, dest_y, dest_cb, dest_cr,
                         x_offset, y_offset, qpix_put, chroma_put,
                         weight_op[0], weight_op[1], weight_avg[0],
                         weight_avg[1], list0, list1, pixel_shift, chroma_idc);
    else
        mc_part_std(h, n, square, height, delta, dest_y, dest_cb, dest_cr,
                    x_offset, y_offset, qpix_put, chroma_put, qpix_avg,
                    chroma_avg, list0, list1, pixel_shift, chroma_idc);
}

static av_always_inline void
prefetch_motion(H264Context *h, int list, int pixel_shift, int chroma_idc)
{
    /* fetch pixels for estimated mv 4 macroblocks ahead
     * optimized for 64byte cache lines */
    MpegEncContext * const s = &h->s;
    const int refn = h->ref_cache[list][scan8[0]];
    if(refn >= 0){
        const int mx= (h->mv_cache[list][scan8[0]][0]>>2) + 16*s->mb_x + 8;
        const int my= (h->mv_cache[list][scan8[0]][1]>>2) + 16*s->mb_y;
        uint8_t **src = h->ref_list[list][refn].f.data;
        int off= (mx << pixel_shift) + (my + (s->mb_x&3)*4)*h->mb_linesize + (64 << pixel_shift);
        s->dsp.prefetch(src[0]+off, s->linesize, 4);
        if (chroma_idc == 3 /* yuv444 */) {
            s->dsp.prefetch(src[1]+off, s->linesize, 4);
            s->dsp.prefetch(src[2]+off, s->linesize, 4);
        }else{
            off= (((mx>>1)+64)<<pixel_shift) + ((my>>1) + (s->mb_x&7))*s->uvlinesize;
            s->dsp.prefetch(src[1]+off, src[2]-src[1], 2);
        }
    }
}

static av_always_inline void hl_motion(H264Context *h, uint8_t *dest_y, uint8_t *dest_cb, uint8_t *dest_cr,
                      qpel_mc_func (*qpix_put)[16], h264_chroma_mc_func (*chroma_put),
                      qpel_mc_func (*qpix_avg)[16], h264_chroma_mc_func (*chroma_avg),
                      h264_weight_func *weight_op, h264_biweight_func *weight_avg,
                      int pixel_shift, int chroma_idc)
{
    MpegEncContext * const s = &h->s;
    const int mb_xy= h->mb_xy;
    const int mb_type = s->current_picture.f.mb_type[mb_xy];

    assert(IS_INTER(mb_type));

    if(HAVE_THREADS && (s->avctx->active_thread_type & FF_THREAD_FRAME))
        await_references(h);
    prefetch_motion(h, 0, pixel_shift, chroma_idc);

    if(IS_16X16(mb_type)){
        mc_part(h, 0, 1, 16, 0, dest_y, dest_cb, dest_cr, 0, 0,
                qpix_put[0], chroma_put[0], qpix_avg[0], chroma_avg[0],
                weight_op, weight_avg,
                IS_DIR(mb_type, 0, 0), IS_DIR(mb_type, 0, 1),
                pixel_shift, chroma_idc);
    }else if(IS_16X8(mb_type)){
        mc_part(h, 0, 0, 8, 8 << pixel_shift, dest_y, dest_cb, dest_cr, 0, 0,
                qpix_put[1], chroma_put[0], qpix_avg[1], chroma_avg[0],
                weight_op, weight_avg,
                IS_DIR(mb_type, 0, 0), IS_DIR(mb_type, 0, 1),
                pixel_shift, chroma_idc);
        mc_part(h, 8, 0, 8, 8 << pixel_shift, dest_y, dest_cb, dest_cr, 0, 4,
                qpix_put[1], chroma_put[0], qpix_avg[1], chroma_avg[0],
                weight_op, weight_avg,
                IS_DIR(mb_type, 1, 0), IS_DIR(mb_type, 1, 1),
                pixel_shift, chroma_idc);
    }else if(IS_8X16(mb_type)){
        mc_part(h, 0, 0, 16, 8*h->mb_linesize, dest_y, dest_cb, dest_cr, 0, 0,
                qpix_put[1], chroma_put[1], qpix_avg[1], chroma_avg[1],
                &weight_op[1], &weight_avg[1],
                IS_DIR(mb_type, 0, 0), IS_DIR(mb_type, 0, 1),
                pixel_shift, chroma_idc);
        mc_part(h, 4, 0, 16, 8*h->mb_linesize, dest_y, dest_cb, dest_cr, 4, 0,
                qpix_put[1], chroma_put[1], qpix_avg[1], chroma_avg[1],
                &weight_op[1], &weight_avg[1],
                IS_DIR(mb_type, 1, 0), IS_DIR(mb_type, 1, 1),
                pixel_shift, chroma_idc);
    }else{
        int i;

        assert(IS_8X8(mb_type));

        for(i=0; i<4; i++){
            const int sub_mb_type= h->sub_mb_type[i];
            const int n= 4*i;
            int x_offset= (i&1)<<2;
            int y_offset= (i&2)<<1;

            if(IS_SUB_8X8(sub_mb_type)){
                mc_part(h, n, 1, 8, 0, dest_y, dest_cb, dest_cr, x_offset, y_offset,
                    qpix_put[1], chroma_put[1], qpix_avg[1], chroma_avg[1],
                    &weight_op[1], &weight_avg[1],
                    IS_DIR(sub_mb_type, 0, 0), IS_DIR(sub_mb_type, 0, 1),
                    pixel_shift, chroma_idc);
            }else if(IS_SUB_8X4(sub_mb_type)){
                mc_part(h, n  , 0, 4, 4 << pixel_shift, dest_y, dest_cb, dest_cr, x_offset, y_offset,
                    qpix_put[2], chroma_put[1], qpix_avg[2], chroma_avg[1],
                    &weight_op[1], &weight_avg[1],
                    IS_DIR(sub_mb_type, 0, 0), IS_DIR(sub_mb_type, 0, 1),
                    pixel_shift, chroma_idc);
                mc_part(h, n+2, 0, 4, 4 << pixel_shift, dest_y, dest_cb, dest_cr, x_offset, y_offset+2,
                    qpix_put[2], chroma_put[1], qpix_avg[2], chroma_avg[1],
                    &weight_op[1], &weight_avg[1],
                    IS_DIR(sub_mb_type, 0, 0), IS_DIR(sub_mb_type, 0, 1),
                    pixel_shift, chroma_idc);
            }else if(IS_SUB_4X8(sub_mb_type)){
                mc_part(h, n  , 0, 8, 4*h->mb_linesize, dest_y, dest_cb, dest_cr, x_offset, y_offset,
                    qpix_put[2], chroma_put[2], qpix_avg[2], chroma_avg[2],
                    &weight_op[2], &weight_avg[2],
                    IS_DIR(sub_mb_type, 0, 0), IS_DIR(sub_mb_type, 0, 1),
                    pixel_shift, chroma_idc);
                mc_part(h, n+1, 0, 8, 4*h->mb_linesize, dest_y, dest_cb, dest_cr, x_offset+2, y_offset,
                    qpix_put[2], chroma_put[2], qpix_avg[2], chroma_avg[2],
                    &weight_op[2], &weight_avg[2],
                    IS_DIR(sub_mb_type, 0, 0), IS_DIR(sub_mb_type, 0, 1),
                    pixel_shift, chroma_idc);
            }else{
                int j;
                assert(IS_SUB_4X4(sub_mb_type));
                for(j=0; j<4; j++){
                    int sub_x_offset= x_offset + 2*(j&1);
                    int sub_y_offset= y_offset +   (j&2);
                    mc_part(h, n+j, 1, 4, 0, dest_y, dest_cb, dest_cr, sub_x_offset, sub_y_offset,
                        qpix_put[2], chroma_put[2], qpix_avg[2], chroma_avg[2],
                        &weight_op[2], &weight_avg[2],
                        IS_DIR(sub_mb_type, 0, 0), IS_DIR(sub_mb_type, 0, 1),
                        pixel_shift, chroma_idc);
                }
            }
        }
    }

    prefetch_motion(h, 1, pixel_shift, chroma_idc);
}

static av_always_inline void
hl_motion_420(H264Context *h, uint8_t *dest_y, uint8_t *dest_cb, uint8_t *dest_cr,
              qpel_mc_func (*qpix_put)[16], h264_chroma_mc_func (*chroma_put),
              qpel_mc_func (*qpix_avg)[16], h264_chroma_mc_func (*chroma_avg),
              h264_weight_func *weight_op, h264_biweight_func *weight_avg,
              int pixel_shift)
{
    hl_motion(h, dest_y, dest_cb, dest_cr, qpix_put, chroma_put,
              qpix_avg, chroma_avg, weight_op, weight_avg, pixel_shift, 1);
}

static av_always_inline void
hl_motion_422(H264Context *h, uint8_t *dest_y, uint8_t *dest_cb, uint8_t *dest_cr,
              qpel_mc_func (*qpix_put)[16], h264_chroma_mc_func (*chroma_put),
              qpel_mc_func (*qpix_avg)[16], h264_chroma_mc_func (*chroma_avg),
              h264_weight_func *weight_op, h264_biweight_func *weight_avg,
              int pixel_shift)
{
    hl_motion(h, dest_y, dest_cb, dest_cr, qpix_put, chroma_put,
              qpix_avg, chroma_avg, weight_op, weight_avg, pixel_shift, 2);
}

static void free_tables(H264Context *h, int free_rbsp){
    int i;
    H264Context *hx;

    av_freep(&h->intra4x4_pred_mode);
    av_freep(&h->chroma_pred_mode_table);
    av_freep(&h->cbp_table);
    av_freep(&h->mvd_table[0]);
    av_freep(&h->mvd_table[1]);
    av_freep(&h->direct_table);
    av_freep(&h->non_zero_count);
    av_freep(&h->slice_table_base);
    h->slice_table= NULL;
    av_freep(&h->list_counts);

    av_freep(&h->mb2b_xy);
    av_freep(&h->mb2br_xy);

    for(i = 0; i < MAX_THREADS; i++) {
        hx = h->thread_context[i];
        if(!hx) continue;
        av_freep(&hx->top_borders[1]);
        av_freep(&hx->top_borders[0]);
        av_freep(&hx->s.obmc_scratchpad);
        if (free_rbsp){
            av_freep(&hx->rbsp_buffer[1]);
            av_freep(&hx->rbsp_buffer[0]);
            hx->rbsp_buffer_size[0] = 0;
            hx->rbsp_buffer_size[1] = 0;
        }
        if (i) av_freep(&h->thread_context[i]);
    }
}

static void init_dequant8_coeff_table(H264Context *h){
    int i,j,q,x;
    const int max_qp = 51 + 6*(h->sps.bit_depth_luma-8);

    for(i=0; i<6; i++ ){
        h->dequant8_coeff[i] = h->dequant8_buffer[i];
        for(j=0; j<i; j++){
            if(!memcmp(h->pps.scaling_matrix8[j], h->pps.scaling_matrix8[i], 64*sizeof(uint8_t))){
                h->dequant8_coeff[i] = h->dequant8_buffer[j];
                break;
            }
        }
        if(j<i)
            continue;

        for(q=0; q<max_qp+1; q++){
            int shift = div6[q];
            int idx = rem6[q];
            for(x=0; x<64; x++)
                h->dequant8_coeff[i][q][(x>>3)|((x&7)<<3)] =
                    ((uint32_t)dequant8_coeff_init[idx][ dequant8_coeff_init_scan[((x>>1)&12) | (x&3)] ] *
                    h->pps.scaling_matrix8[i][x]) << shift;
        }
    }
}

static void init_dequant4_coeff_table(H264Context *h){
    int i,j,q,x;
    const int max_qp = 51 + 6*(h->sps.bit_depth_luma-8);
    for(i=0; i<6; i++ ){
        h->dequant4_coeff[i] = h->dequant4_buffer[i];
        for(j=0; j<i; j++){
            if(!memcmp(h->pps.scaling_matrix4[j], h->pps.scaling_matrix4[i], 16*sizeof(uint8_t))){
                h->dequant4_coeff[i] = h->dequant4_buffer[j];
                break;
            }
        }
        if(j<i)
            continue;

        for(q=0; q<max_qp+1; q++){
            int shift = div6[q] + 2;
            int idx = rem6[q];
            for(x=0; x<16; x++)
                h->dequant4_coeff[i][q][(x>>2)|((x<<2)&0xF)] =
                    ((uint32_t)dequant4_coeff_init[idx][(x&1) + ((x>>2)&1)] *
                    h->pps.scaling_matrix4[i][x]) << shift;
        }
    }
}

static void init_dequant_tables(H264Context *h){
    int i,x;
    init_dequant4_coeff_table(h);
    if(h->pps.transform_8x8_mode)
        init_dequant8_coeff_table(h);
    if(h->sps.transform_bypass){
        for(i=0; i<6; i++)
            for(x=0; x<16; x++)
                h->dequant4_coeff[i][0][x] = 1<<6;
        if(h->pps.transform_8x8_mode)
            for(i=0; i<6; i++)
                for(x=0; x<64; x++)
                    h->dequant8_coeff[i][0][x] = 1<<6;
    }
}


int ff_h264_alloc_tables(H264Context *h){
    MpegEncContext * const s = &h->s;
    const int big_mb_num= s->mb_stride * (s->mb_height+1);
    const int row_mb_num= 2*s->mb_stride*s->avctx->thread_count;
    int x,y;

    FF_ALLOCZ_OR_GOTO(h->s.avctx, h->intra4x4_pred_mode, row_mb_num * 8  * sizeof(uint8_t), fail)

    FF_ALLOCZ_OR_GOTO(h->s.avctx, h->non_zero_count    , big_mb_num * 48 * sizeof(uint8_t), fail)
    FF_ALLOCZ_OR_GOTO(h->s.avctx, h->slice_table_base  , (big_mb_num+s->mb_stride) * sizeof(*h->slice_table_base), fail)
    FF_ALLOCZ_OR_GOTO(h->s.avctx, h->cbp_table, big_mb_num * sizeof(uint16_t), fail)

    FF_ALLOCZ_OR_GOTO(h->s.avctx, h->chroma_pred_mode_table, big_mb_num * sizeof(uint8_t), fail)
    FF_ALLOCZ_OR_GOTO(h->s.avctx, h->mvd_table[0], 16*row_mb_num * sizeof(uint8_t), fail);
    FF_ALLOCZ_OR_GOTO(h->s.avctx, h->mvd_table[1], 16*row_mb_num * sizeof(uint8_t), fail);
    FF_ALLOCZ_OR_GOTO(h->s.avctx, h->direct_table, 4*big_mb_num * sizeof(uint8_t) , fail);
    FF_ALLOCZ_OR_GOTO(h->s.avctx, h->list_counts, big_mb_num * sizeof(uint8_t), fail)

    memset(h->slice_table_base, -1, (big_mb_num+s->mb_stride)  * sizeof(*h->slice_table_base));
    h->slice_table= h->slice_table_base + s->mb_stride*2 + 1;

    FF_ALLOCZ_OR_GOTO(h->s.avctx, h->mb2b_xy  , big_mb_num * sizeof(uint32_t), fail);
    FF_ALLOCZ_OR_GOTO(h->s.avctx, h->mb2br_xy , big_mb_num * sizeof(uint32_t), fail);
    for(y=0; y<s->mb_height; y++){
        for(x=0; x<s->mb_width; x++){
            const int mb_xy= x + y*s->mb_stride;
            const int b_xy = 4*x + 4*y*h->b_stride;

            h->mb2b_xy [mb_xy]= b_xy;
            h->mb2br_xy[mb_xy]= 8*(FMO ? mb_xy : (mb_xy % (2*s->mb_stride)));
        }
    }

    s->obmc_scratchpad = NULL;

    if(!h->dequant4_coeff[0])
        init_dequant_tables(h);

    return 0;
fail:
    free_tables(h, 1);
    return -1;
}

/**
 * Mimic alloc_tables(), but for every context thread.
 */
static void clone_tables(H264Context *dst, H264Context *src, int i){
    MpegEncContext * const s = &src->s;
    dst->intra4x4_pred_mode       = src->intra4x4_pred_mode + i*8*2*s->mb_stride;
    dst->non_zero_count           = src->non_zero_count;
    dst->slice_table              = src->slice_table;
    dst->cbp_table                = src->cbp_table;
    dst->mb2b_xy                  = src->mb2b_xy;
    dst->mb2br_xy                 = src->mb2br_xy;
    dst->chroma_pred_mode_table   = src->chroma_pred_mode_table;
    dst->mvd_table[0]             = src->mvd_table[0] + i*8*2*s->mb_stride;
    dst->mvd_table[1]             = src->mvd_table[1] + i*8*2*s->mb_stride;
    dst->direct_table             = src->direct_table;
    dst->list_counts              = src->list_counts;

    dst->s.obmc_scratchpad = NULL;
    ff_h264_pred_init(&dst->hpc, src->s.codec_id, src->sps.bit_depth_luma, src->sps.chroma_format_idc);
}

/**
 * Init context
 * Allocate buffers which are not shared amongst multiple threads.
 */
static int context_init(H264Context *h){
    FF_ALLOCZ_OR_GOTO(h->s.avctx, h->top_borders[0], h->s.mb_width * 16*3 * sizeof(uint8_t)*2, fail)
    FF_ALLOCZ_OR_GOTO(h->s.avctx, h->top_borders[1], h->s.mb_width * 16*3 * sizeof(uint8_t)*2, fail)

    h->ref_cache[0][scan8[5 ]+1] = h->ref_cache[0][scan8[7 ]+1] = h->ref_cache[0][scan8[13]+1] =
    h->ref_cache[1][scan8[5 ]+1] = h->ref_cache[1][scan8[7 ]+1] = h->ref_cache[1][scan8[13]+1] = PART_NOT_AVAILABLE;

    return 0;
fail:
    return -1; // free_tables will clean up for us
}

static int decode_nal_units(H264Context *h, const uint8_t *buf, int buf_size);

static av_cold void common_init(H264Context *h){
    MpegEncContext * const s = &h->s;

    s->width = s->avctx->width;
    s->height = s->avctx->height;
    s->codec_id= s->avctx->codec->id;

    s->avctx->bits_per_raw_sample = 8;
    h->cur_chroma_format_idc = 1;

    ff_h264dsp_init(&h->h264dsp,
                    s->avctx->bits_per_raw_sample, h->cur_chroma_format_idc);
    ff_h264_pred_init(&h->hpc, s->codec_id,
                      s->avctx->bits_per_raw_sample, h->cur_chroma_format_idc);

    h->dequant_coeff_pps= -1;
    s->unrestricted_mv=1;

    s->dsp.dct_bits = 16;
    dsputil_init(&s->dsp, s->avctx); // needed so that idct permutation is known early

    memset(h->pps.scaling_matrix4, 16, 6*16*sizeof(uint8_t));
    memset(h->pps.scaling_matrix8, 16, 2*64*sizeof(uint8_t));
}

int ff_h264_decode_extradata(H264Context *h, const uint8_t *buf, int size)
{
    AVCodecContext *avctx = h->s.avctx;

    if(!buf || size <= 0)
        return -1;

    if(buf[0] == 1){
        int i, cnt, nalsize;
        const unsigned char *p = buf;

        h->is_avc = 1;

        if(size < 7) {
            av_log(avctx, AV_LOG_ERROR, "avcC too short\n");
            return -1;
        }
        /* sps and pps in the avcC always have length coded with 2 bytes,
           so put a fake nal_length_size = 2 while parsing them */
        h->nal_length_size = 2;
        // Decode sps from avcC
        cnt = *(p+5) & 0x1f; // Number of sps
        p += 6;
        for (i = 0; i < cnt; i++) {
            nalsize = AV_RB16(p) + 2;
            if(nalsize > size - (p-buf))
                return -1;
            if(decode_nal_units(h, p, nalsize) < 0) {
                av_log(avctx, AV_LOG_ERROR, "Decoding sps %d from avcC failed\n", i);
                return -1;
            }
            p += nalsize;
        }
        // Decode pps from avcC
        cnt = *(p++); // Number of pps
        for (i = 0; i < cnt; i++) {
            nalsize = AV_RB16(p) + 2;
            if(nalsize > size - (p-buf))
                return -1;
            if (decode_nal_units(h, p, nalsize) < 0) {
                av_log(avctx, AV_LOG_ERROR, "Decoding pps %d from avcC failed\n", i);
                return -1;
            }
            p += nalsize;
        }
        // Now store right nal length size, that will be use to parse all other nals
        h->nal_length_size = (buf[4] & 0x03) + 1;
    } else {
        h->is_avc = 0;
        if(decode_nal_units(h, buf, size) < 0)
            return -1;
    }
    return 0;
}

av_cold int ff_h264_decode_init(AVCodecContext *avctx){
    H264Context *h= avctx->priv_data;
    MpegEncContext * const s = &h->s;
    int i;

    MPV_decode_defaults(s);

    s->avctx = avctx;
    common_init(h);

    s->out_format = FMT_H264;
    s->workaround_bugs= avctx->workaround_bugs;

    // set defaults
//    s->decode_mb= ff_h263_decode_mb;
    s->quarter_sample = 1;
    if(!avctx->has_b_frames)
    s->low_delay= 1;

    avctx->chroma_sample_location = AVCHROMA_LOC_LEFT;

    ff_h264_decode_init_vlc();

    h->pixel_shift = 0;
    h->sps.bit_depth_luma = avctx->bits_per_raw_sample = 8;

    h->thread_context[0] = h;
    h->outputed_poc = h->next_outputed_poc = INT_MIN;
    for (i = 0; i < MAX_DELAYED_PIC_COUNT; i++)
        h->last_pocs[i] = INT_MIN;
    h->prev_poc_msb= 1<<16;
    h->prev_frame_num= -1;
    h->x264_build = -1;
    ff_h264_reset_sei(h);
    if(avctx->codec_id == CODEC_ID_H264){
        if(avctx->ticks_per_frame == 1){
            s->avctx->time_base.den *=2;
        }
        avctx->ticks_per_frame = 2;
    }

    if(avctx->extradata_size > 0 && avctx->extradata &&
        ff_h264_decode_extradata(h, avctx->extradata, avctx->extradata_size))
        return -1;

    if(h->sps.bitstream_restriction_flag && s->avctx->has_b_frames < h->sps.num_reorder_frames){
        s->avctx->has_b_frames = h->sps.num_reorder_frames;
        s->low_delay = 0;
    }

    return 0;
}

#define IN_RANGE(a, b, size) (((a) >= (b)) && ((a) < ((b)+(size))))
static void copy_picture_range(Picture **to, Picture **from, int count, MpegEncContext *new_base, MpegEncContext *old_base)
{
    int i;

    for (i=0; i<count; i++){
        assert((IN_RANGE(from[i], old_base, sizeof(*old_base)) ||
                IN_RANGE(from[i], old_base->picture, sizeof(Picture) * old_base->picture_count) ||
                !from[i]));
        to[i] = REBASE_PICTURE(from[i], new_base, old_base);
    }
}

static void copy_parameter_set(void **to, void **from, int count, int size)
{
    int i;

    for (i=0; i<count; i++){
        if (to[i] && !from[i]) av_freep(&to[i]);
        else if (from[i] && !to[i]) to[i] = av_malloc(size);

        if (from[i]) memcpy(to[i], from[i], size);
    }
}

static int decode_init_thread_copy(AVCodecContext *avctx){
    H264Context *h= avctx->priv_data;

    if (!avctx->internal->is_copy)
        return 0;
    memset(h->sps_buffers, 0, sizeof(h->sps_buffers));
    memset(h->pps_buffers, 0, sizeof(h->pps_buffers));

    return 0;
}

#define copy_fields(to, from, start_field, end_field) memcpy(&to->start_field, &from->start_field, (char*)&to->end_field - (char*)&to->start_field)
static int decode_update_thread_context(AVCodecContext *dst, const AVCodecContext *src){
    H264Context *h= dst->priv_data, *h1= src->priv_data;
    MpegEncContext * const s = &h->s, * const s1 = &h1->s;
    int inited = s->context_initialized, err;
    int i;

    if(dst == src || !s1->context_initialized) return 0;

    err = ff_mpeg_update_thread_context(dst, src);
    if(err) return err;

    //FIXME handle width/height changing
    if(!inited){
        for(i = 0; i < MAX_SPS_COUNT; i++)
            av_freep(h->sps_buffers + i);

        for(i = 0; i < MAX_PPS_COUNT; i++)
            av_freep(h->pps_buffers + i);

        memcpy(&h->s + 1, &h1->s + 1, sizeof(H264Context) - sizeof(MpegEncContext)); //copy all fields after MpegEnc
        memset(h->sps_buffers, 0, sizeof(h->sps_buffers));
        memset(h->pps_buffers, 0, sizeof(h->pps_buffers));
        if (ff_h264_alloc_tables(h) < 0) {
            av_log(dst, AV_LOG_ERROR, "Could not allocate memory for h264\n");
            return AVERROR(ENOMEM);
        }
        context_init(h);

        for(i=0; i<2; i++){
            h->rbsp_buffer[i] = NULL;
            h->rbsp_buffer_size[i] = 0;
        }

        h->thread_context[0] = h;

        // frame_start may not be called for the next thread (if it's decoding a bottom field)
        // so this has to be allocated here
        h->s.obmc_scratchpad = av_malloc(16*6*s->linesize);

        s->dsp.clear_blocks(h->mb);
        s->dsp.clear_blocks(h->mb+(24*16<<h->pixel_shift));
    }

    //extradata/NAL handling
    h->is_avc          = h1->is_avc;

    //SPS/PPS
    copy_parameter_set((void**)h->sps_buffers, (void**)h1->sps_buffers, MAX_SPS_COUNT, sizeof(SPS));
    h->sps             = h1->sps;
    copy_parameter_set((void**)h->pps_buffers, (void**)h1->pps_buffers, MAX_PPS_COUNT, sizeof(PPS));
    h->pps             = h1->pps;

    //Dequantization matrices
    //FIXME these are big - can they be only copied when PPS changes?
    copy_fields(h, h1, dequant4_buffer, dequant4_coeff);

    for(i=0; i<6; i++)
        h->dequant4_coeff[i] = h->dequant4_buffer[0] + (h1->dequant4_coeff[i] - h1->dequant4_buffer[0]);

    for(i=0; i<6; i++)
        h->dequant8_coeff[i] = h->dequant8_buffer[0] + (h1->dequant8_coeff[i] - h1->dequant8_buffer[0]);

    h->dequant_coeff_pps = h1->dequant_coeff_pps;

    //POC timing
    copy_fields(h, h1, poc_lsb, redundant_pic_count);

    //reference lists
    copy_fields(h, h1, ref_count, list_count);
    copy_fields(h, h1, ref_list,  intra_gb);
    copy_fields(h, h1, short_ref, cabac_init_idc);

    copy_picture_range(h->short_ref,   h1->short_ref,   32, s, s1);
    copy_picture_range(h->long_ref,    h1->long_ref,    32, s, s1);
    copy_picture_range(h->delayed_pic, h1->delayed_pic, MAX_DELAYED_PIC_COUNT+2, s, s1);

    h->last_slice_type = h1->last_slice_type;
    h->sync            = h1->sync;

    if(!s->current_picture_ptr) return 0;

    if(!s->dropable) {
        err = ff_h264_execute_ref_pic_marking(h, h->mmco, h->mmco_index);
        h->prev_poc_msb     = h->poc_msb;
        h->prev_poc_lsb     = h->poc_lsb;
    }
    h->prev_frame_num_offset= h->frame_num_offset;
    h->prev_frame_num       = h->frame_num;
    h->outputed_poc         = h->next_outputed_poc;

    return err;
}

int ff_h264_frame_start(H264Context *h){
    MpegEncContext * const s = &h->s;
    int i;
    const int pixel_shift = h->pixel_shift;
    int thread_count = (s->avctx->active_thread_type & FF_THREAD_SLICE) ? s->avctx->thread_count : 1;

    if(MPV_frame_start(s, s->avctx) < 0)
        return -1;
    ff_er_frame_start(s);
    /*
     * MPV_frame_start uses pict_type to derive key_frame.
     * This is incorrect for H.264; IDR markings must be used.
     * Zero here; IDR markings per slice in frame or fields are ORed in later.
     * See decode_nal_units().
     */
    s->current_picture_ptr->f.key_frame = 0;
    s->current_picture_ptr->mmco_reset= 0;

    assert(s->linesize && s->uvlinesize);

    for(i=0; i<16; i++){
        h->block_offset[i]= (4*((scan8[i] - scan8[0])&7) << pixel_shift) + 4*s->linesize*((scan8[i] - scan8[0])>>3);
        h->block_offset[48+i]= (4*((scan8[i] - scan8[0])&7) << pixel_shift) + 8*s->linesize*((scan8[i] - scan8[0])>>3);
    }
    for(i=0; i<16; i++){
        h->block_offset[16+i]=
        h->block_offset[32+i]= (4*((scan8[i] - scan8[0])&7) << pixel_shift) + 4*s->uvlinesize*((scan8[i] - scan8[0])>>3);
        h->block_offset[48+16+i]=
        h->block_offset[48+32+i]= (4*((scan8[i] - scan8[0])&7) << pixel_shift) + 8*s->uvlinesize*((scan8[i] - scan8[0])>>3);
    }

    /* can't be in alloc_tables because linesize isn't known there.
     * FIXME: redo bipred weight to not require extra buffer? */
    for(i = 0; i < thread_count; i++)
        if(h->thread_context[i] && !h->thread_context[i]->s.obmc_scratchpad)
            h->thread_context[i]->s.obmc_scratchpad = av_malloc(16*6*s->linesize);

    /* some macroblocks can be accessed before they're available in case of lost slices, mbaff or threading*/
    memset(h->slice_table, -1, (s->mb_height*s->mb_stride-1) * sizeof(*h->slice_table));

//    s->decode = (s->flags & CODEC_FLAG_PSNR) || !s->encoding || s->current_picture.f.reference /*|| h->contains_intra*/ || 1;

    // We mark the current picture as non-reference after allocating it, so
    // that if we break out due to an error it can be released automatically
    // in the next MPV_frame_start().
    // SVQ3 as well as most other codecs have only last/next/current and thus
    // get released even with set reference, besides SVQ3 and others do not
    // mark frames as reference later "naturally".
    if(s->codec_id != CODEC_ID_SVQ3)
        s->current_picture_ptr->f.reference = 0;

    s->current_picture_ptr->field_poc[0]=
    s->current_picture_ptr->field_poc[1]= INT_MAX;

    h->next_output_pic = NULL;

    assert(s->current_picture_ptr->long_ref==0);

    return 0;
}

/**
  * Run setup operations that must be run after slice header decoding.
  * This includes finding the next displayed frame.
  *
  * @param h h264 master context
  * @param setup_finished enough NALs have been read that we can call
  * ff_thread_finish_setup()
  */
static void decode_postinit(H264Context *h, int setup_finished){
    MpegEncContext * const s = &h->s;
    Picture *out = s->current_picture_ptr;
    Picture *cur = s->current_picture_ptr;
    int i, pics, out_of_order, out_idx;

    s->current_picture_ptr->f.qscale_type = FF_QSCALE_TYPE_H264;
    s->current_picture_ptr->f.pict_type   = s->pict_type;

    if (h->next_output_pic) return;

    if (cur->field_poc[0]==INT_MAX || cur->field_poc[1]==INT_MAX) {
        //FIXME: if we have two PAFF fields in one packet, we can't start the next thread here.
        //If we have one field per packet, we can. The check in decode_nal_units() is not good enough
        //to find this yet, so we assume the worst for now.
        //if (setup_finished)
        //    ff_thread_finish_setup(s->avctx);
        return;
    }

    cur->f.interlaced_frame = 0;
    cur->f.repeat_pict      = 0;

    /* Signal interlacing information externally. */
    /* Prioritize picture timing SEI information over used decoding process if it exists. */

    if(h->sps.pic_struct_present_flag){
        switch (h->sei_pic_struct)
        {
        case SEI_PIC_STRUCT_FRAME:
            break;
        case SEI_PIC_STRUCT_TOP_FIELD:
        case SEI_PIC_STRUCT_BOTTOM_FIELD:
            cur->f.interlaced_frame = 1;
            break;
        case SEI_PIC_STRUCT_TOP_BOTTOM:
        case SEI_PIC_STRUCT_BOTTOM_TOP:
            if (FIELD_OR_MBAFF_PICTURE)
                cur->f.interlaced_frame = 1;
            else
                // try to flag soft telecine progressive
                cur->f.interlaced_frame = h->prev_interlaced_frame;
            break;
        case SEI_PIC_STRUCT_TOP_BOTTOM_TOP:
        case SEI_PIC_STRUCT_BOTTOM_TOP_BOTTOM:
            // Signal the possibility of telecined film externally (pic_struct 5,6)
            // From these hints, let the applications decide if they apply deinterlacing.
            cur->f.repeat_pict = 1;
            break;
        case SEI_PIC_STRUCT_FRAME_DOUBLING:
            // Force progressive here, as doubling interlaced frame is a bad idea.
            cur->f.repeat_pict = 2;
            break;
        case SEI_PIC_STRUCT_FRAME_TRIPLING:
            cur->f.repeat_pict = 4;
            break;
        }

        if ((h->sei_ct_type & 3) && h->sei_pic_struct <= SEI_PIC_STRUCT_BOTTOM_TOP)
            cur->f.interlaced_frame = (h->sei_ct_type & (1 << 1)) != 0;
    }else{
        /* Derive interlacing flag from used decoding process. */
        cur->f.interlaced_frame = FIELD_OR_MBAFF_PICTURE;
    }
    h->prev_interlaced_frame = cur->f.interlaced_frame;

    if (cur->field_poc[0] != cur->field_poc[1]){
        /* Derive top_field_first from field pocs. */
        cur->f.top_field_first = cur->field_poc[0] < cur->field_poc[1];
    }else{
        if (cur->f.interlaced_frame || h->sps.pic_struct_present_flag) {
            /* Use picture timing SEI information. Even if it is a information of a past frame, better than nothing. */
            if(h->sei_pic_struct == SEI_PIC_STRUCT_TOP_BOTTOM
              || h->sei_pic_struct == SEI_PIC_STRUCT_TOP_BOTTOM_TOP)
                cur->f.top_field_first = 1;
            else
                cur->f.top_field_first = 0;
        }else{
            /* Most likely progressive */
            cur->f.top_field_first = 0;
        }
    }

    cur->mmco_reset = h->mmco_reset;
    h->mmco_reset = 0;
    //FIXME do something with unavailable reference frames

    /* Sort B-frames into display order */

    if(h->sps.bitstream_restriction_flag
       && s->avctx->has_b_frames < h->sps.num_reorder_frames){
        s->avctx->has_b_frames = h->sps.num_reorder_frames;
        s->low_delay = 0;
    }

    if(   s->avctx->strict_std_compliance >= FF_COMPLIANCE_STRICT
       && !h->sps.bitstream_restriction_flag){
        s->avctx->has_b_frames = MAX_DELAYED_PIC_COUNT - 1;
        s->low_delay= 0;
    }

    for (i = 0; 1; i++) {
        if(i == MAX_DELAYED_PIC_COUNT || cur->poc < h->last_pocs[i]){
            if(i)
                h->last_pocs[i-1] = cur->poc;
            break;
        } else if(i) {
            h->last_pocs[i-1]= h->last_pocs[i];
        }
    }
    out_of_order = MAX_DELAYED_PIC_COUNT - i;
    if(   cur->f.pict_type == AV_PICTURE_TYPE_B
       || (h->last_pocs[MAX_DELAYED_PIC_COUNT-2] > INT_MIN && h->last_pocs[MAX_DELAYED_PIC_COUNT-1] - h->last_pocs[MAX_DELAYED_PIC_COUNT-2] > 2))
        out_of_order = FFMAX(out_of_order, 1);
    if(s->avctx->has_b_frames < out_of_order && !h->sps.bitstream_restriction_flag){
        av_log(s->avctx, AV_LOG_WARNING, "Increasing reorder buffer to %d\n", out_of_order);
        s->avctx->has_b_frames = out_of_order;
        s->low_delay = 0;
    }

    pics = 0;
    while(h->delayed_pic[pics]) pics++;

    av_assert0(pics <= MAX_DELAYED_PIC_COUNT);

    h->delayed_pic[pics++] = cur;
    if (cur->f.reference == 0)
        cur->f.reference = DELAYED_PIC_REF;

    out = h->delayed_pic[0];
    out_idx = 0;
    for (i = 1; h->delayed_pic[i] && !h->delayed_pic[i]->f.key_frame && !h->delayed_pic[i]->mmco_reset; i++)
        if(h->delayed_pic[i]->poc < out->poc){
            out = h->delayed_pic[i];
            out_idx = i;
        }
    if (s->avctx->has_b_frames == 0 && (h->delayed_pic[0]->f.key_frame || h->delayed_pic[0]->mmco_reset))
        h->next_outputed_poc= INT_MIN;
    out_of_order = out->poc < h->next_outputed_poc;

    if(out_of_order || pics > s->avctx->has_b_frames){
        out->f.reference &= ~DELAYED_PIC_REF;
        out->owner2 = s; // for frame threading, the owner must be the second field's thread
                         // or else the first thread can release the picture and reuse it unsafely
        for(i=out_idx; h->delayed_pic[i]; i++)
            h->delayed_pic[i] = h->delayed_pic[i+1];
    }
    if(!out_of_order && pics > s->avctx->has_b_frames){
        h->next_output_pic = out;
        if (out_idx == 0 && h->delayed_pic[0] && (h->delayed_pic[0]->f.key_frame || h->delayed_pic[0]->mmco_reset)) {
            h->next_outputed_poc = INT_MIN;
        } else
            h->next_outputed_poc = out->poc;
    }else{
        av_log(s->avctx, AV_LOG_DEBUG, "no picture %s\n", out_of_order ? "ooo" : "");
    }

    if (h->next_output_pic && h->next_output_pic->sync) {
        h->sync |= 2;
    }

    if (setup_finished)
        ff_thread_finish_setup(s->avctx);
}

static av_always_inline void backup_mb_border(H264Context *h, uint8_t *src_y,
                                              uint8_t *src_cb, uint8_t *src_cr,
                                              int linesize, int uvlinesize, int simple)
{
    MpegEncContext * const s = &h->s;
    uint8_t *top_border;
    int top_idx = 1;
    const int pixel_shift = h->pixel_shift;
    int chroma444 = CHROMA444;
    int chroma422 = CHROMA422;

    src_y  -=   linesize;
    src_cb -= uvlinesize;
    src_cr -= uvlinesize;

    if(!simple && FRAME_MBAFF){
        if(s->mb_y&1){
            if(!MB_MBAFF){
                top_border = h->top_borders[0][s->mb_x];
                AV_COPY128(top_border, src_y + 15*linesize);
                if (pixel_shift)
                    AV_COPY128(top_border+16, src_y+15*linesize+16);
                if(simple || !CONFIG_GRAY || !(s->flags&CODEC_FLAG_GRAY)){
                    if(chroma444){
                        if (pixel_shift){
                            AV_COPY128(top_border+32, src_cb + 15*uvlinesize);
                            AV_COPY128(top_border+48, src_cb + 15*uvlinesize+16);
                            AV_COPY128(top_border+64, src_cr + 15*uvlinesize);
                            AV_COPY128(top_border+80, src_cr + 15*uvlinesize+16);
                        } else {
                            AV_COPY128(top_border+16, src_cb + 15*uvlinesize);
                            AV_COPY128(top_border+32, src_cr + 15*uvlinesize);
                        }
                    } else if(chroma422){
                        if (pixel_shift) {
                            AV_COPY128(top_border+32, src_cb + 15*uvlinesize);
                            AV_COPY128(top_border+48, src_cr + 15*uvlinesize);
                        } else {
                            AV_COPY64(top_border+16, src_cb +  15*uvlinesize);
                            AV_COPY64(top_border+24, src_cr +  15*uvlinesize);
                        }
                    } else {
                        if (pixel_shift) {
                            AV_COPY128(top_border+32, src_cb+7*uvlinesize);
                            AV_COPY128(top_border+48, src_cr+7*uvlinesize);
                        } else {
                            AV_COPY64(top_border+16, src_cb+7*uvlinesize);
                            AV_COPY64(top_border+24, src_cr+7*uvlinesize);
                        }
                    }
                }
            }
        }else if(MB_MBAFF){
            top_idx = 0;
        }else
            return;
    }

    top_border = h->top_borders[top_idx][s->mb_x];
    // There are two lines saved, the line above the the top macroblock of a pair,
    // and the line above the bottom macroblock
    AV_COPY128(top_border, src_y + 16*linesize);
    if (pixel_shift)
        AV_COPY128(top_border+16, src_y+16*linesize+16);

    if(simple || !CONFIG_GRAY || !(s->flags&CODEC_FLAG_GRAY)){
        if(chroma444){
            if (pixel_shift){
                AV_COPY128(top_border+32, src_cb + 16*linesize);
                AV_COPY128(top_border+48, src_cb + 16*linesize+16);
                AV_COPY128(top_border+64, src_cr + 16*linesize);
                AV_COPY128(top_border+80, src_cr + 16*linesize+16);
            } else {
                AV_COPY128(top_border+16, src_cb + 16*linesize);
                AV_COPY128(top_border+32, src_cr + 16*linesize);
            }
        } else if(chroma422) {
            if (pixel_shift) {
                AV_COPY128(top_border+32, src_cb+16*uvlinesize);
                AV_COPY128(top_border+48, src_cr+16*uvlinesize);
            } else {
                AV_COPY64(top_border+16, src_cb+16*uvlinesize);
                AV_COPY64(top_border+24, src_cr+16*uvlinesize);
            }
        } else {
            if (pixel_shift) {
                AV_COPY128(top_border+32, src_cb+8*uvlinesize);
                AV_COPY128(top_border+48, src_cr+8*uvlinesize);
            } else {
                AV_COPY64(top_border+16, src_cb+8*uvlinesize);
                AV_COPY64(top_border+24, src_cr+8*uvlinesize);
            }
        }
    }
}

static av_always_inline void xchg_mb_border(H264Context *h, uint8_t *src_y,
                                  uint8_t *src_cb, uint8_t *src_cr,
                                  int linesize, int uvlinesize,
                                  int xchg, int chroma444,
                                  int simple, int pixel_shift){
    MpegEncContext * const s = &h->s;
    int deblock_topleft;
    int deblock_top;
    int top_idx = 1;
    uint8_t *top_border_m1;
    uint8_t *top_border;

    if(!simple && FRAME_MBAFF){
        if(s->mb_y&1){
            if(!MB_MBAFF)
                return;
        }else{
            top_idx = MB_MBAFF ? 0 : 1;
        }
    }

    if(h->deblocking_filter == 2) {
        deblock_topleft = h->slice_table[h->mb_xy - 1 - s->mb_stride] == h->slice_num;
        deblock_top     = h->top_type;
    } else {
        deblock_topleft = (s->mb_x > 0);
        deblock_top     = (s->mb_y > !!MB_FIELD);
    }

    src_y  -=   linesize + 1 + pixel_shift;
    src_cb -= uvlinesize + 1 + pixel_shift;
    src_cr -= uvlinesize + 1 + pixel_shift;

    top_border_m1 = h->top_borders[top_idx][s->mb_x-1];
    top_border    = h->top_borders[top_idx][s->mb_x];

#define XCHG(a,b,xchg)\
    if (pixel_shift) {\
        if (xchg) {\
            AV_SWAP64(b+0,a+0);\
            AV_SWAP64(b+8,a+8);\
        } else {\
            AV_COPY128(b,a); \
        }\
    } else \
if (xchg) AV_SWAP64(b,a);\
else      AV_COPY64(b,a);

    if(deblock_top){
        if(deblock_topleft){
            XCHG(top_border_m1 + (8 << pixel_shift), src_y - (7 << pixel_shift), 1);
        }
        XCHG(top_border + (0 << pixel_shift), src_y + (1 << pixel_shift), xchg);
        XCHG(top_border + (8 << pixel_shift), src_y + (9 << pixel_shift), 1);
        if(s->mb_x+1 < s->mb_width){
            XCHG(h->top_borders[top_idx][s->mb_x+1], src_y + (17 << pixel_shift), 1);
        }
    }
    if(simple || !CONFIG_GRAY || !(s->flags&CODEC_FLAG_GRAY)){
        if(chroma444){
            if(deblock_topleft){
                XCHG(top_border_m1 + (24 << pixel_shift), src_cb - (7 << pixel_shift), 1);
                XCHG(top_border_m1 + (40 << pixel_shift), src_cr - (7 << pixel_shift), 1);
            }
            XCHG(top_border + (16 << pixel_shift), src_cb + (1 << pixel_shift), xchg);
            XCHG(top_border + (24 << pixel_shift), src_cb + (9 << pixel_shift), 1);
            XCHG(top_border + (32 << pixel_shift), src_cr + (1 << pixel_shift), xchg);
            XCHG(top_border + (40 << pixel_shift), src_cr + (9 << pixel_shift), 1);
            if(s->mb_x+1 < s->mb_width){
                XCHG(h->top_borders[top_idx][s->mb_x+1] + (16 << pixel_shift), src_cb + (17 << pixel_shift), 1);
                XCHG(h->top_borders[top_idx][s->mb_x+1] + (32 << pixel_shift), src_cr + (17 << pixel_shift), 1);
            }
        } else {
            if(deblock_top){
                if(deblock_topleft){
                    XCHG(top_border_m1 + (16 << pixel_shift), src_cb - (7 << pixel_shift), 1);
                    XCHG(top_border_m1 + (24 << pixel_shift), src_cr - (7 << pixel_shift), 1);
                }
                XCHG(top_border + (16 << pixel_shift), src_cb+1+pixel_shift, 1);
                XCHG(top_border + (24 << pixel_shift), src_cr+1+pixel_shift, 1);
            }
        }
    }
}

static av_always_inline int dctcoef_get(DCTELEM *mb, int high_bit_depth, int index) {
    if (high_bit_depth) {
        return AV_RN32A(((int32_t*)mb) + index);
    } else
        return AV_RN16A(mb + index);
}

static av_always_inline void dctcoef_set(DCTELEM *mb, int high_bit_depth, int index, int value) {
    if (high_bit_depth) {
        AV_WN32A(((int32_t*)mb) + index, value);
    } else
        AV_WN16A(mb + index, value);
}

static av_always_inline void hl_decode_mb_predict_luma(H264Context *h, int mb_type, int is_h264, int simple, int transform_bypass,
                                                       int pixel_shift, int *block_offset, int linesize, uint8_t *dest_y, int p)
{
    MpegEncContext * const s = &h->s;
    void (*idct_add)(uint8_t *dst, DCTELEM *block, int stride);
    void (*idct_dc_add)(uint8_t *dst, DCTELEM *block, int stride);
    int i;
    int qscale = p == 0 ? s->qscale : h->chroma_qp[p-1];
    block_offset += 16*p;
    if(IS_INTRA4x4(mb_type)){
        if(simple || !s->encoding){
            if(IS_8x8DCT(mb_type)){
                if(transform_bypass){
                    idct_dc_add =
                    idct_add    = s->dsp.add_pixels8;
                }else{
                    idct_dc_add = h->h264dsp.h264_idct8_dc_add;
                    idct_add    = h->h264dsp.h264_idct8_add;
                }
                for(i=0; i<16; i+=4){
                    uint8_t * const ptr= dest_y + block_offset[i];
                    const int dir= h->intra4x4_pred_mode_cache[ scan8[i] ];
                    if(transform_bypass && h->sps.profile_idc==244 && dir<=1){
                        h->hpc.pred8x8l_add[dir](ptr, h->mb + (i*16+p*256 << pixel_shift), linesize);
                    }else{
                        const int nnz = h->non_zero_count_cache[ scan8[i+p*16] ];
                        h->hpc.pred8x8l[ dir ](ptr, (h->topleft_samples_available<<i)&0x8000,
                                                    (h->topright_samples_available<<i)&0x4000, linesize);
                        if(nnz){
                            if(nnz == 1 && dctcoef_get(h->mb, pixel_shift, i*16+p*256))
                                idct_dc_add(ptr, h->mb + (i*16+p*256 << pixel_shift), linesize);
                            else
                                idct_add   (ptr, h->mb + (i*16+p*256 << pixel_shift), linesize);
                        }
                    }
                }
            }else{
                if(transform_bypass){
                    idct_dc_add =
                    idct_add    = s->dsp.add_pixels4;
                }else{
                    idct_dc_add = h->h264dsp.h264_idct_dc_add;
                    idct_add    = h->h264dsp.h264_idct_add;
                }
                for(i=0; i<16; i++){
                    uint8_t * const ptr= dest_y + block_offset[i];
                    const int dir= h->intra4x4_pred_mode_cache[ scan8[i] ];

                    if(transform_bypass && h->sps.profile_idc==244 && dir<=1){
                        h->hpc.pred4x4_add[dir](ptr, h->mb + (i*16+p*256 << pixel_shift), linesize);
                    }else{
                        uint8_t *topright;
                        int nnz, tr;
                        uint64_t tr_high;
                        if(dir == DIAG_DOWN_LEFT_PRED || dir == VERT_LEFT_PRED){
                            const int topright_avail= (h->topright_samples_available<<i)&0x8000;
                            assert(s->mb_y || linesize <= block_offset[i]);
                            if(!topright_avail){
                                if (pixel_shift) {
                                    tr_high= ((uint16_t*)ptr)[3 - linesize/2]*0x0001000100010001ULL;
                                    topright= (uint8_t*) &tr_high;
                                } else {
                                    tr= ptr[3 - linesize]*0x01010101u;
                                    topright= (uint8_t*) &tr;
                                }
                            }else
                                topright= ptr + (4 << pixel_shift) - linesize;
                        }else
                            topright= NULL;

                        h->hpc.pred4x4[ dir ](ptr, topright, linesize);
                        nnz = h->non_zero_count_cache[ scan8[i+p*16] ];
                        if(nnz){
                            if(is_h264){
                                if(nnz == 1 && dctcoef_get(h->mb, pixel_shift, i*16+p*256))
                                    idct_dc_add(ptr, h->mb + (i*16+p*256 << pixel_shift), linesize);
                                else
                                    idct_add   (ptr, h->mb + (i*16+p*256 << pixel_shift), linesize);
                            }else
                                ff_svq3_add_idct_c(ptr, h->mb + i*16+p*256, linesize, qscale, 0);
                        }
                    }
                }
            }
        }
    }else{
        h->hpc.pred16x16[ h->intra16x16_pred_mode ](dest_y , linesize);
        if(is_h264){
            if(h->non_zero_count_cache[ scan8[LUMA_DC_BLOCK_INDEX+p] ]){
                if(!transform_bypass)
                    h->h264dsp.h264_luma_dc_dequant_idct(h->mb+(p*256 << pixel_shift), h->mb_luma_dc[p], h->dequant4_coeff[p][qscale][0]);
                else{
                    static const uint8_t dc_mapping[16] = { 0*16, 1*16, 4*16, 5*16, 2*16, 3*16, 6*16, 7*16,
                                                            8*16, 9*16,12*16,13*16,10*16,11*16,14*16,15*16};
                    for(i = 0; i < 16; i++)
                        dctcoef_set(h->mb+(p*256 << pixel_shift), pixel_shift, dc_mapping[i], dctcoef_get(h->mb_luma_dc[p], pixel_shift, i));
                }
            }
        }else
            ff_svq3_luma_dc_dequant_idct_c(h->mb+p*256, h->mb_luma_dc[p], qscale);
    }
}

static av_always_inline void hl_decode_mb_idct_luma(H264Context *h, int mb_type, int is_h264, int simple, int transform_bypass,
                                                    int pixel_shift, int *block_offset, int linesize, uint8_t *dest_y, int p)
{
    MpegEncContext * const s = &h->s;
    void (*idct_add)(uint8_t *dst, DCTELEM *block, int stride);
    int i;
    block_offset += 16*p;
    if(!IS_INTRA4x4(mb_type)){
        if(is_h264){
            if(IS_INTRA16x16(mb_type)){
                if(transform_bypass){
                    if(h->sps.profile_idc==244 && (h->intra16x16_pred_mode==VERT_PRED8x8 || h->intra16x16_pred_mode==HOR_PRED8x8)){
                        h->hpc.pred16x16_add[h->intra16x16_pred_mode](dest_y, block_offset, h->mb + (p*256 << pixel_shift), linesize);
                    }else{
                        for(i=0; i<16; i++){
                            if(h->non_zero_count_cache[ scan8[i+p*16] ] || dctcoef_get(h->mb, pixel_shift, i*16+p*256))
                                s->dsp.add_pixels4(dest_y + block_offset[i], h->mb + (i*16+p*256 << pixel_shift), linesize);
                        }
                    }
                }else{
                    h->h264dsp.h264_idct_add16intra(dest_y, block_offset, h->mb + (p*256 << pixel_shift), linesize, h->non_zero_count_cache+p*5*8);
                }
            }else if(h->cbp&15){
                if(transform_bypass){
                    const int di = IS_8x8DCT(mb_type) ? 4 : 1;
                    idct_add= IS_8x8DCT(mb_type) ? s->dsp.add_pixels8 : s->dsp.add_pixels4;
                    for(i=0; i<16; i+=di){
                        if(h->non_zero_count_cache[ scan8[i+p*16] ]){
                            idct_add(dest_y + block_offset[i], h->mb + (i*16+p*256 << pixel_shift), linesize);
                        }
                    }
                }else{
                    if(IS_8x8DCT(mb_type)){
                        h->h264dsp.h264_idct8_add4(dest_y, block_offset, h->mb + (p*256 << pixel_shift), linesize, h->non_zero_count_cache+p*5*8);
                    }else{
                        h->h264dsp.h264_idct_add16(dest_y, block_offset, h->mb + (p*256 << pixel_shift), linesize, h->non_zero_count_cache+p*5*8);
                    }
                }
            }
        }else{
            for(i=0; i<16; i++){
                if(h->non_zero_count_cache[ scan8[i+p*16] ] || h->mb[i*16+p*256]){ //FIXME benchmark weird rule, & below
                    uint8_t * const ptr= dest_y + block_offset[i];
                    ff_svq3_add_idct_c(ptr, h->mb + i*16 + p*256, linesize, s->qscale, IS_INTRA(mb_type) ? 1 : 0);
                }
            }
        }
    }
}

static av_always_inline void hl_decode_mb_internal(H264Context *h, int simple, int pixel_shift)
{
    MpegEncContext * const s = &h->s;
    const int mb_x= s->mb_x;
    const int mb_y= s->mb_y;
    const int mb_xy= h->mb_xy;
    const int mb_type = s->current_picture.f.mb_type[mb_xy];
    uint8_t  *dest_y, *dest_cb, *dest_cr;
    int linesize, uvlinesize /*dct_offset*/;
    int i, j;
    int *block_offset = &h->block_offset[0];
    const int transform_bypass = !simple && (s->qscale == 0 && h->sps.transform_bypass);
    /* is_h264 should always be true if SVQ3 is disabled. */
    const int is_h264 = !CONFIG_SVQ3_DECODER || simple || s->codec_id == CODEC_ID_H264;
    void (*idct_add)(uint8_t *dst, DCTELEM *block, int stride);
    const int block_h = 16 >> s->chroma_y_shift;
    const int chroma422 = CHROMA422;

    dest_y  = s->current_picture.f.data[0] + ((mb_x << pixel_shift) + mb_y * s->linesize  ) * 16;
    dest_cb = s->current_picture.f.data[1] + (mb_x << pixel_shift)*8 + mb_y * s->uvlinesize * block_h;
    dest_cr = s->current_picture.f.data[2] + (mb_x << pixel_shift)*8 + mb_y * s->uvlinesize * block_h;

    s->dsp.prefetch(dest_y + (s->mb_x&3)*4*s->linesize + (64 << pixel_shift), s->linesize, 4);
    s->dsp.prefetch(dest_cb + (s->mb_x&7)*s->uvlinesize + (64 << pixel_shift), dest_cr - dest_cb, 2);

    h->list_counts[mb_xy]= h->list_count;

    if (!simple && MB_FIELD) {
        linesize   = h->mb_linesize   = s->linesize * 2;
        uvlinesize = h->mb_uvlinesize = s->uvlinesize * 2;
        block_offset = &h->block_offset[48];
        if(mb_y&1){ //FIXME move out of this function?
            dest_y -= s->linesize*15;
            dest_cb-= s->uvlinesize * (block_h - 1);
            dest_cr-= s->uvlinesize * (block_h - 1);
        }
        if(FRAME_MBAFF) {
            int list;
            for(list=0; list<h->list_count; list++){
                if(!USES_LIST(mb_type, list))
                    continue;
                if(IS_16X16(mb_type)){
                    int8_t *ref = &h->ref_cache[list][scan8[0]];
                    fill_rectangle(ref, 4, 4, 8, (16+*ref)^(s->mb_y&1), 1);
                }else{
                    for(i=0; i<16; i+=4){
                        int ref = h->ref_cache[list][scan8[i]];
                        if(ref >= 0)
                            fill_rectangle(&h->ref_cache[list][scan8[i]], 2, 2, 8, (16+ref)^(s->mb_y&1), 1);
                    }
                }
            }
        }
    } else {
        linesize   = h->mb_linesize   = s->linesize;
        uvlinesize = h->mb_uvlinesize = s->uvlinesize;
//        dct_offset = s->linesize * 16;
    }

    if (!simple && IS_INTRA_PCM(mb_type)) {
        const int bit_depth = h->sps.bit_depth_luma;
        if (pixel_shift) {
            int j;
            GetBitContext gb;
            init_get_bits(&gb, (uint8_t*)h->mb, 384*bit_depth);

            for (i = 0; i < 16; i++) {
                uint16_t *tmp_y  = (uint16_t*)(dest_y  + i*linesize);
                for (j = 0; j < 16; j++)
                    tmp_y[j] = get_bits(&gb, bit_depth);
            }
            if(simple || !CONFIG_GRAY || !(s->flags&CODEC_FLAG_GRAY)){
                if (!h->sps.chroma_format_idc) {
                    for (i = 0; i < block_h; i++) {
                        uint16_t *tmp_cb = (uint16_t*)(dest_cb + i*uvlinesize);
                        uint16_t *tmp_cr = (uint16_t*)(dest_cr + i*uvlinesize);
                        for (j = 0; j < 8; j++) {
                            tmp_cb[j] = tmp_cr[j] = 1 << (bit_depth - 1);
                        }
                    }
                } else {
                    for (i = 0; i < block_h; i++) {
                        uint16_t *tmp_cb = (uint16_t*)(dest_cb + i*uvlinesize);
                        for (j = 0; j < 8; j++)
                            tmp_cb[j] = get_bits(&gb, bit_depth);
                    }
                    for (i = 0; i < block_h; i++) {
                        uint16_t *tmp_cr = (uint16_t*)(dest_cr + i*uvlinesize);
                        for (j = 0; j < 8; j++)
                            tmp_cr[j] = get_bits(&gb, bit_depth);
                    }
                }
            }
        } else {
            for (i=0; i<16; i++) {
                memcpy(dest_y + i*  linesize, h->mb       + i*8, 16);
            }
            if(simple || !CONFIG_GRAY || !(s->flags&CODEC_FLAG_GRAY)){
                if (!h->sps.chroma_format_idc) {
                    for (i=0; i<8; i++) {
                        memset(dest_cb + i*uvlinesize, 1 << (bit_depth - 1), 8);
                        memset(dest_cr + i*uvlinesize, 1 << (bit_depth - 1), 8);
                    }
                } else {
                    for (i=0; i<block_h; i++) {
                        memcpy(dest_cb + i*uvlinesize, h->mb + 128 + i*4,  8);
                        memcpy(dest_cr + i*uvlinesize, h->mb + 160 + i*4,  8);
                    }
                }
            }
        }
    } else {
        if(IS_INTRA(mb_type)){
            if(h->deblocking_filter)
                xchg_mb_border(h, dest_y, dest_cb, dest_cr, linesize, uvlinesize, 1, 0, simple, pixel_shift);

            if(simple || !CONFIG_GRAY || !(s->flags&CODEC_FLAG_GRAY)){
                h->hpc.pred8x8[ h->chroma_pred_mode ](dest_cb, uvlinesize);
                h->hpc.pred8x8[ h->chroma_pred_mode ](dest_cr, uvlinesize);
            }

            hl_decode_mb_predict_luma(h, mb_type, is_h264, simple, transform_bypass, pixel_shift, block_offset, linesize, dest_y, 0);

            if(h->deblocking_filter)
                xchg_mb_border(h, dest_y, dest_cb, dest_cr, linesize, uvlinesize, 0, 0, simple, pixel_shift);
        }else if(is_h264){
            if (chroma422) {
                hl_motion_422(h, dest_y, dest_cb, dest_cr,
                              s->me.qpel_put, s->dsp.put_h264_chroma_pixels_tab,
                              s->me.qpel_avg, s->dsp.avg_h264_chroma_pixels_tab,
                              h->h264dsp.weight_h264_pixels_tab,
                              h->h264dsp.biweight_h264_pixels_tab,
                              pixel_shift);
            } else {
                hl_motion_420(h, dest_y, dest_cb, dest_cr,
                              s->me.qpel_put, s->dsp.put_h264_chroma_pixels_tab,
                              s->me.qpel_avg, s->dsp.avg_h264_chroma_pixels_tab,
                              h->h264dsp.weight_h264_pixels_tab,
                              h->h264dsp.biweight_h264_pixels_tab,
                              pixel_shift);
            }
        }

        hl_decode_mb_idct_luma(h, mb_type, is_h264, simple, transform_bypass, pixel_shift, block_offset, linesize, dest_y, 0);

        if((simple || !CONFIG_GRAY || !(s->flags&CODEC_FLAG_GRAY)) && (h->cbp&0x30)){
            uint8_t *dest[2] = {dest_cb, dest_cr};
            if(transform_bypass){
                if(IS_INTRA(mb_type) && h->sps.profile_idc==244 && (h->chroma_pred_mode==VERT_PRED8x8 || h->chroma_pred_mode==HOR_PRED8x8)){
                    h->hpc.pred8x8_add[h->chroma_pred_mode](dest[0], block_offset + 16, h->mb + (16*16*1 << pixel_shift), uvlinesize);
                    h->hpc.pred8x8_add[h->chroma_pred_mode](dest[1], block_offset + 32, h->mb + (16*16*2 << pixel_shift), uvlinesize);
                }else{
                    idct_add = s->dsp.add_pixels4;
                    for(j=1; j<3; j++){
                        for(i=j*16; i<j*16+4; i++){
                            if(h->non_zero_count_cache[ scan8[i] ] || dctcoef_get(h->mb, pixel_shift, i*16))
                                idct_add   (dest[j-1] + block_offset[i], h->mb + (i*16 << pixel_shift), uvlinesize);
                        }
                        if (chroma422) {
                            for(i=j*16+4; i<j*16+8; i++){
                                if(h->non_zero_count_cache[ scan8[i+4] ] || dctcoef_get(h->mb, pixel_shift, i*16))
                                    idct_add   (dest[j-1] + block_offset[i+4], h->mb + (i*16 << pixel_shift), uvlinesize);
                            }
                        }
                    }
                }
            }else{
                if(is_h264){
                    int qp[2];
                    if (chroma422) {
                        qp[0] = h->chroma_qp[0] + 3;
                        qp[1] = h->chroma_qp[1] + 3;
                    } else {
                        qp[0] = h->chroma_qp[0];
                        qp[1] = h->chroma_qp[1];
                    }
                    if(h->non_zero_count_cache[ scan8[CHROMA_DC_BLOCK_INDEX+0] ])
                        h->h264dsp.h264_chroma_dc_dequant_idct(h->mb + (16*16*1 << pixel_shift), h->dequant4_coeff[IS_INTRA(mb_type) ? 1:4][qp[0]][0]);
                    if(h->non_zero_count_cache[ scan8[CHROMA_DC_BLOCK_INDEX+1] ])
                        h->h264dsp.h264_chroma_dc_dequant_idct(h->mb + (16*16*2 << pixel_shift), h->dequant4_coeff[IS_INTRA(mb_type) ? 2:5][qp[1]][0]);
                    h->h264dsp.h264_idct_add8(dest, block_offset,
                                              h->mb, uvlinesize,
                                              h->non_zero_count_cache);
                }
#if CONFIG_SVQ3_DECODER
                else{
                    h->h264dsp.h264_chroma_dc_dequant_idct(h->mb + 16*16*1, h->dequant4_coeff[IS_INTRA(mb_type) ? 1:4][h->chroma_qp[0]][0]);
                    h->h264dsp.h264_chroma_dc_dequant_idct(h->mb + 16*16*2, h->dequant4_coeff[IS_INTRA(mb_type) ? 2:5][h->chroma_qp[1]][0]);
                    for(j=1; j<3; j++){
                        for(i=j*16; i<j*16+4; i++){
                            if(h->non_zero_count_cache[ scan8[i] ] || h->mb[i*16]){
                                uint8_t * const ptr= dest[j-1] + block_offset[i];
                                ff_svq3_add_idct_c(ptr, h->mb + i*16, uvlinesize, ff_h264_chroma_qp[0][s->qscale + 12] - 12, 2);
                            }
                        }
                    }
                }
#endif
            }
        }
    }
    if(h->cbp || IS_INTRA(mb_type))
    {
        s->dsp.clear_blocks(h->mb);
        s->dsp.clear_blocks(h->mb+(24*16<<pixel_shift));
    }
}

static av_always_inline void hl_decode_mb_444_internal(H264Context *h, int simple, int pixel_shift){
    MpegEncContext * const s = &h->s;
    const int mb_x= s->mb_x;
    const int mb_y= s->mb_y;
    const int mb_xy= h->mb_xy;
    const int mb_type = s->current_picture.f.mb_type[mb_xy];
    uint8_t  *dest[3];
    int linesize;
    int i, j, p;
    int *block_offset = &h->block_offset[0];
    const int transform_bypass = !simple && (s->qscale == 0 && h->sps.transform_bypass);
    const int plane_count = (simple || !CONFIG_GRAY || !(s->flags&CODEC_FLAG_GRAY)) ? 3 : 1;

    for (p = 0; p < plane_count; p++)
    {
        dest[p] = s->current_picture.f.data[p] + ((mb_x << pixel_shift) + mb_y * s->linesize) * 16;
        s->dsp.prefetch(dest[p] + (s->mb_x&3)*4*s->linesize + (64 << pixel_shift), s->linesize, 4);
    }

    h->list_counts[mb_xy]= h->list_count;

    if (!simple && MB_FIELD) {
        linesize   = h->mb_linesize = h->mb_uvlinesize = s->linesize * 2;
        block_offset = &h->block_offset[48];
        if(mb_y&1) //FIXME move out of this function?
            for (p = 0; p < 3; p++)
                dest[p] -= s->linesize*15;
        if(FRAME_MBAFF) {
            int list;
            for(list=0; list<h->list_count; list++){
                if(!USES_LIST(mb_type, list))
                    continue;
                if(IS_16X16(mb_type)){
                    int8_t *ref = &h->ref_cache[list][scan8[0]];
                    fill_rectangle(ref, 4, 4, 8, (16+*ref)^(s->mb_y&1), 1);
                }else{
                    for(i=0; i<16; i+=4){
                        int ref = h->ref_cache[list][scan8[i]];
                        if(ref >= 0)
                            fill_rectangle(&h->ref_cache[list][scan8[i]], 2, 2, 8, (16+ref)^(s->mb_y&1), 1);
                    }
                }
            }
        }
    } else {
        linesize   = h->mb_linesize = h->mb_uvlinesize = s->linesize;
    }

    if (!simple && IS_INTRA_PCM(mb_type)) {
        if (pixel_shift) {
            const int bit_depth = h->sps.bit_depth_luma;
            GetBitContext gb;
            init_get_bits(&gb, (uint8_t*)h->mb, 768*bit_depth);

            for (p = 0; p < plane_count; p++) {
                for (i = 0; i < 16; i++) {
                    uint16_t *tmp = (uint16_t*)(dest[p] + i*linesize);
                    for (j = 0; j < 16; j++)
                        tmp[j] = get_bits(&gb, bit_depth);
                }
            }
        } else {
            for (p = 0; p < plane_count; p++) {
                for (i = 0; i < 16; i++) {
                    memcpy(dest[p] + i*linesize, h->mb + p*128 + i*8, 16);
                }
            }
        }
    } else {
        if(IS_INTRA(mb_type)){
            if(h->deblocking_filter)
                xchg_mb_border(h, dest[0], dest[1], dest[2], linesize, linesize, 1, 1, simple, pixel_shift);

            for (p = 0; p < plane_count; p++)
                hl_decode_mb_predict_luma(h, mb_type, 1, simple, transform_bypass, pixel_shift, block_offset, linesize, dest[p], p);

            if(h->deblocking_filter)
                xchg_mb_border(h, dest[0], dest[1], dest[2], linesize, linesize, 0, 1, simple, pixel_shift);
        }else{
            hl_motion(h, dest[0], dest[1], dest[2],
                      s->me.qpel_put, s->dsp.put_h264_chroma_pixels_tab,
                      s->me.qpel_avg, s->dsp.avg_h264_chroma_pixels_tab,
                      h->h264dsp.weight_h264_pixels_tab,
                      h->h264dsp.biweight_h264_pixels_tab, pixel_shift, 3);
        }

        for (p = 0; p < plane_count; p++)
            hl_decode_mb_idct_luma(h, mb_type, 1, simple, transform_bypass, pixel_shift, block_offset, linesize, dest[p], p);
    }
    if(h->cbp || IS_INTRA(mb_type))
    {
        s->dsp.clear_blocks(h->mb);
        s->dsp.clear_blocks(h->mb+(24*16<<pixel_shift));
    }
}

/**
 * Process a macroblock; this case avoids checks for expensive uncommon cases.
 */
#define hl_decode_mb_simple(sh, bits) \
static void hl_decode_mb_simple_ ## bits(H264Context *h){ \
    hl_decode_mb_internal(h, 1, sh); \
}
hl_decode_mb_simple(0, 8)
hl_decode_mb_simple(1, 16)

/**
 * Process a macroblock; this handles edge cases, such as interlacing.
 */
static void av_noinline hl_decode_mb_complex(H264Context *h){
    hl_decode_mb_internal(h, 0, h->pixel_shift);
}

static void av_noinline hl_decode_mb_444_complex(H264Context *h){
    hl_decode_mb_444_internal(h, 0, h->pixel_shift);
}

static void av_noinline hl_decode_mb_444_simple(H264Context *h){
    hl_decode_mb_444_internal(h, 1, 0);
}

void ff_h264_hl_decode_mb(H264Context *h){
    MpegEncContext * const s = &h->s;
    const int mb_xy= h->mb_xy;
    const int mb_type = s->current_picture.f.mb_type[mb_xy];
    int is_complex = CONFIG_SMALL || h->is_complex || IS_INTRA_PCM(mb_type) || s->qscale == 0;

    if (CHROMA444) {
        if(is_complex || h->pixel_shift)
            hl_decode_mb_444_complex(h);
        else
            hl_decode_mb_444_simple(h);
    } else if (is_complex) {
        hl_decode_mb_complex(h);
    } else if (h->pixel_shift) {
        hl_decode_mb_simple_16(h);
    } else
        hl_decode_mb_simple_8(h);
}

static int pred_weight_table(H264Context *h){
    MpegEncContext * const s = &h->s;
    int list, i;
    int luma_def, chroma_def;

    h->use_weight= 0;
    h->use_weight_chroma= 0;
    h->luma_log2_weight_denom= get_ue_golomb(&s->gb);
    if(h->sps.chroma_format_idc)
        h->chroma_log2_weight_denom= get_ue_golomb(&s->gb);
    luma_def = 1<<h->luma_log2_weight_denom;
    chroma_def = 1<<h->chroma_log2_weight_denom;

    for(list=0; list<2; list++){
        h->luma_weight_flag[list]   = 0;
        h->chroma_weight_flag[list] = 0;
        for(i=0; i<h->ref_count[list]; i++){
            int luma_weight_flag, chroma_weight_flag;

            luma_weight_flag= get_bits1(&s->gb);
            if(luma_weight_flag){
                h->luma_weight[i][list][0]= get_se_golomb(&s->gb);
                h->luma_weight[i][list][1]= get_se_golomb(&s->gb);
                if(   h->luma_weight[i][list][0] != luma_def
                   || h->luma_weight[i][list][1] != 0) {
                    h->use_weight= 1;
                    h->luma_weight_flag[list]= 1;
                }
            }else{
                h->luma_weight[i][list][0]= luma_def;
                h->luma_weight[i][list][1]= 0;
            }

            if(h->sps.chroma_format_idc){
                chroma_weight_flag= get_bits1(&s->gb);
                if(chroma_weight_flag){
                    int j;
                    for(j=0; j<2; j++){
                        h->chroma_weight[i][list][j][0]= get_se_golomb(&s->gb);
                        h->chroma_weight[i][list][j][1]= get_se_golomb(&s->gb);
                        if(   h->chroma_weight[i][list][j][0] != chroma_def
                           || h->chroma_weight[i][list][j][1] != 0) {
                            h->use_weight_chroma= 1;
                            h->chroma_weight_flag[list]= 1;
                        }
                    }
                }else{
                    int j;
                    for(j=0; j<2; j++){
                        h->chroma_weight[i][list][j][0]= chroma_def;
                        h->chroma_weight[i][list][j][1]= 0;
                    }
                }
            }
        }
        if(h->slice_type_nos != AV_PICTURE_TYPE_B) break;
    }
    h->use_weight= h->use_weight || h->use_weight_chroma;
    return 0;
}

/**
 * Initialize implicit_weight table.
 * @param field  0/1 initialize the weight for interlaced MBAFF
 *                -1 initializes the rest
 */
static void implicit_weight_table(H264Context *h, int field){
    MpegEncContext * const s = &h->s;
    int ref0, ref1, i, cur_poc, ref_start, ref_count0, ref_count1;

    for (i = 0; i < 2; i++) {
        h->luma_weight_flag[i]   = 0;
        h->chroma_weight_flag[i] = 0;
    }

    if(field < 0){
        if (s->picture_structure == PICT_FRAME) {
            cur_poc = s->current_picture_ptr->poc;
        } else {
            cur_poc = s->current_picture_ptr->field_poc[s->picture_structure - 1];
        }
    if(   h->ref_count[0] == 1 && h->ref_count[1] == 1 && !FRAME_MBAFF
       && h->ref_list[0][0].poc + h->ref_list[1][0].poc == 2*cur_poc){
        h->use_weight= 0;
        h->use_weight_chroma= 0;
        return;
    }
        ref_start= 0;
        ref_count0= h->ref_count[0];
        ref_count1= h->ref_count[1];
    }else{
        cur_poc = s->current_picture_ptr->field_poc[field];
        ref_start= 16;
        ref_count0= 16+2*h->ref_count[0];
        ref_count1= 16+2*h->ref_count[1];
    }

    h->use_weight= 2;
    h->use_weight_chroma= 2;
    h->luma_log2_weight_denom= 5;
    h->chroma_log2_weight_denom= 5;

    for(ref0=ref_start; ref0 < ref_count0; ref0++){
        int poc0 = h->ref_list[0][ref0].poc;
        for(ref1=ref_start; ref1 < ref_count1; ref1++){
            int w = 32;
            if (!h->ref_list[0][ref0].long_ref && !h->ref_list[1][ref1].long_ref) {
                int poc1 = h->ref_list[1][ref1].poc;
                int td = av_clip(poc1 - poc0, -128, 127);
                if(td){
                    int tb = av_clip(cur_poc - poc0, -128, 127);
                    int tx = (16384 + (FFABS(td) >> 1)) / td;
                    int dist_scale_factor = (tb*tx + 32) >> 8;
                    if(dist_scale_factor >= -64 && dist_scale_factor <= 128)
                        w = 64 - dist_scale_factor;
                }
            }
            if(field<0){
                h->implicit_weight[ref0][ref1][0]=
                h->implicit_weight[ref0][ref1][1]= w;
            }else{
                h->implicit_weight[ref0][ref1][field]=w;
            }
        }
    }
}

/**
 * instantaneous decoder refresh.
 */
static void idr(H264Context *h){
    int i;
    ff_h264_remove_all_refs(h);
    h->prev_frame_num= 0;
    h->prev_frame_num_offset= 0;
    h->prev_poc_msb= 1<<16;
    h->prev_poc_lsb= 0;
    for (i = 0; i < MAX_DELAYED_PIC_COUNT; i++)
        h->last_pocs[i] = INT_MIN;
}

/* forget old pics after a seek */
static void flush_dpb(AVCodecContext *avctx){
    H264Context *h= avctx->priv_data;
    int i;
    for(i=0; i<=MAX_DELAYED_PIC_COUNT; i++) {
        if(h->delayed_pic[i])
            h->delayed_pic[i]->f.reference = 0;
        h->delayed_pic[i]= NULL;
    }
    h->outputed_poc=h->next_outputed_poc= INT_MIN;
    h->prev_interlaced_frame = 1;
    idr(h);
    h->prev_frame_num= -1;
    if(h->s.current_picture_ptr)
        h->s.current_picture_ptr->f.reference = 0;
    h->s.first_field= 0;
    ff_h264_reset_sei(h);
    ff_mpeg_flush(avctx);
    h->recovery_frame= -1;
    h->sync= 0;
}

static int init_poc(H264Context *h){
    MpegEncContext * const s = &h->s;
    const int max_frame_num= 1<<h->sps.log2_max_frame_num;
    int field_poc[2];
    Picture *cur = s->current_picture_ptr;

    h->frame_num_offset= h->prev_frame_num_offset;
    if(h->frame_num < h->prev_frame_num)
        h->frame_num_offset += max_frame_num;

    if(h->sps.poc_type==0){
        const int max_poc_lsb= 1<<h->sps.log2_max_poc_lsb;

        if     (h->poc_lsb < h->prev_poc_lsb && h->prev_poc_lsb - h->poc_lsb >= max_poc_lsb/2)
            h->poc_msb = h->prev_poc_msb + max_poc_lsb;
        else if(h->poc_lsb > h->prev_poc_lsb && h->prev_poc_lsb - h->poc_lsb < -max_poc_lsb/2)
            h->poc_msb = h->prev_poc_msb - max_poc_lsb;
        else
            h->poc_msb = h->prev_poc_msb;
//printf("poc: %d %d\n", h->poc_msb, h->poc_lsb);
        field_poc[0] =
        field_poc[1] = h->poc_msb + h->poc_lsb;
        if(s->picture_structure == PICT_FRAME)
            field_poc[1] += h->delta_poc_bottom;
    }else if(h->sps.poc_type==1){
        int abs_frame_num, expected_delta_per_poc_cycle, expectedpoc;
        int i;

        if(h->sps.poc_cycle_length != 0)
            abs_frame_num = h->frame_num_offset + h->frame_num;
        else
            abs_frame_num = 0;

        if(h->nal_ref_idc==0 && abs_frame_num > 0)
            abs_frame_num--;

        expected_delta_per_poc_cycle = 0;
        for(i=0; i < h->sps.poc_cycle_length; i++)
            expected_delta_per_poc_cycle += h->sps.offset_for_ref_frame[ i ]; //FIXME integrate during sps parse

        if(abs_frame_num > 0){
            int poc_cycle_cnt          = (abs_frame_num - 1) / h->sps.poc_cycle_length;
            int frame_num_in_poc_cycle = (abs_frame_num - 1) % h->sps.poc_cycle_length;

            expectedpoc = poc_cycle_cnt * expected_delta_per_poc_cycle;
            for(i = 0; i <= frame_num_in_poc_cycle; i++)
                expectedpoc = expectedpoc + h->sps.offset_for_ref_frame[ i ];
        } else
            expectedpoc = 0;

        if(h->nal_ref_idc == 0)
            expectedpoc = expectedpoc + h->sps.offset_for_non_ref_pic;

        field_poc[0] = expectedpoc + h->delta_poc[0];
        field_poc[1] = field_poc[0] + h->sps.offset_for_top_to_bottom_field;

        if(s->picture_structure == PICT_FRAME)
            field_poc[1] += h->delta_poc[1];
    }else{
        int poc= 2*(h->frame_num_offset + h->frame_num);

        if(!h->nal_ref_idc)
            poc--;

        field_poc[0]= poc;
        field_poc[1]= poc;
    }

    if(s->picture_structure != PICT_BOTTOM_FIELD)
        s->current_picture_ptr->field_poc[0]= field_poc[0];
    if(s->picture_structure != PICT_TOP_FIELD)
        s->current_picture_ptr->field_poc[1]= field_poc[1];
    cur->poc= FFMIN(cur->field_poc[0], cur->field_poc[1]);

    return 0;
}


/**
 * initialize scan tables
 */
static void init_scan_tables(H264Context *h){
    int i;
    for(i=0; i<16; i++){
#define T(x) (x>>2) | ((x<<2) & 0xF)
        h->zigzag_scan[i] = T(zigzag_scan[i]);
        h-> field_scan[i] = T( field_scan[i]);
#undef T
    }
    for(i=0; i<64; i++){
#define T(x) (x>>3) | ((x&7)<<3)
        h->zigzag_scan8x8[i]       = T(ff_zigzag_direct[i]);
        h->zigzag_scan8x8_cavlc[i] = T(zigzag_scan8x8_cavlc[i]);
        h->field_scan8x8[i]        = T(field_scan8x8[i]);
        h->field_scan8x8_cavlc[i]  = T(field_scan8x8_cavlc[i]);
#undef T
    }
    if(h->sps.transform_bypass){ //FIXME same ugly
        h->zigzag_scan_q0          = zigzag_scan;
        h->zigzag_scan8x8_q0       = ff_zigzag_direct;
        h->zigzag_scan8x8_cavlc_q0 = zigzag_scan8x8_cavlc;
        h->field_scan_q0           = field_scan;
        h->field_scan8x8_q0        = field_scan8x8;
        h->field_scan8x8_cavlc_q0  = field_scan8x8_cavlc;
    }else{
        h->zigzag_scan_q0          = h->zigzag_scan;
        h->zigzag_scan8x8_q0       = h->zigzag_scan8x8;
        h->zigzag_scan8x8_cavlc_q0 = h->zigzag_scan8x8_cavlc;
        h->field_scan_q0           = h->field_scan;
        h->field_scan8x8_q0        = h->field_scan8x8;
        h->field_scan8x8_cavlc_q0  = h->field_scan8x8_cavlc;
    }
}

static int field_end(H264Context *h, int in_setup){
    MpegEncContext * const s = &h->s;
    AVCodecContext * const avctx= s->avctx;
    int err = 0;
    s->mb_y= 0;

    if (!in_setup && !s->dropable)
        ff_thread_report_progress((AVFrame*)s->current_picture_ptr, (16*s->mb_height >> FIELD_PICTURE) - 1,
                                 s->picture_structure==PICT_BOTTOM_FIELD);

    if (CONFIG_H264_VDPAU_DECODER && s->avctx->codec->capabilities&CODEC_CAP_HWACCEL_VDPAU)
        ff_vdpau_h264_set_reference_frames(s);

    if(in_setup || !(avctx->active_thread_type&FF_THREAD_FRAME)){
        if(!s->dropable) {
            err = ff_h264_execute_ref_pic_marking(h, h->mmco, h->mmco_index);
            h->prev_poc_msb= h->poc_msb;
            h->prev_poc_lsb= h->poc_lsb;
        }
        h->prev_frame_num_offset= h->frame_num_offset;
        h->prev_frame_num= h->frame_num;
        h->outputed_poc = h->next_outputed_poc;
    }

    if (avctx->hwaccel) {
        if (avctx->hwaccel->end_frame(avctx) < 0)
            av_log(avctx, AV_LOG_ERROR, "hardware accelerator failed to decode picture\n");
    }

    if (CONFIG_H264_VDPAU_DECODER && s->avctx->codec->capabilities&CODEC_CAP_HWACCEL_VDPAU)
        ff_vdpau_h264_picture_complete(s);

    /*
     * FIXME: Error handling code does not seem to support interlaced
     * when slices span multiple rows
     * The ff_er_add_slice calls don't work right for bottom
     * fields; they cause massive erroneous error concealing
     * Error marking covers both fields (top and bottom).
     * This causes a mismatched s->error_count
     * and a bad error table. Further, the error count goes to
     * INT_MAX when called for bottom field, because mb_y is
     * past end by one (callers fault) and resync_mb_y != 0
     * causes problems for the first MB line, too.
     */
    if (!FIELD_PICTURE)
        ff_er_frame_end(s);

    MPV_frame_end(s);

    h->current_slice=0;

    return err;
}

/**
 * Replicate H264 "master" context to thread contexts.
 */
static void clone_slice(H264Context *dst, H264Context *src)
{
    memcpy(dst->block_offset,     src->block_offset, sizeof(dst->block_offset));
    dst->s.current_picture_ptr  = src->s.current_picture_ptr;
    dst->s.current_picture      = src->s.current_picture;
    dst->s.linesize             = src->s.linesize;
    dst->s.uvlinesize           = src->s.uvlinesize;
    dst->s.first_field          = src->s.first_field;

    dst->prev_poc_msb           = src->prev_poc_msb;
    dst->prev_poc_lsb           = src->prev_poc_lsb;
    dst->prev_frame_num_offset  = src->prev_frame_num_offset;
    dst->prev_frame_num         = src->prev_frame_num;
    dst->short_ref_count        = src->short_ref_count;

    memcpy(dst->short_ref,        src->short_ref,        sizeof(dst->short_ref));
    memcpy(dst->long_ref,         src->long_ref,         sizeof(dst->long_ref));
    memcpy(dst->default_ref_list, src->default_ref_list, sizeof(dst->default_ref_list));
    memcpy(dst->ref_list,         src->ref_list,         sizeof(dst->ref_list));

    memcpy(dst->dequant4_coeff,   src->dequant4_coeff,   sizeof(src->dequant4_coeff));
    memcpy(dst->dequant8_coeff,   src->dequant8_coeff,   sizeof(src->dequant8_coeff));
}

/**
 * Compute profile from profile_idc and constraint_set?_flags.
 *
 * @param sps SPS
 *
 * @return profile as defined by FF_PROFILE_H264_*
 */
int ff_h264_get_profile(SPS *sps)
{
    int profile = sps->profile_idc;

    switch(sps->profile_idc) {
    case FF_PROFILE_H264_BASELINE:
        // constraint_set1_flag set to 1
        profile |= (sps->constraint_set_flags & 1<<1) ? FF_PROFILE_H264_CONSTRAINED : 0;
        break;
    case FF_PROFILE_H264_HIGH_10:
    case FF_PROFILE_H264_HIGH_422:
    case FF_PROFILE_H264_HIGH_444_PREDICTIVE:
        // constraint_set3_flag set to 1
        profile |= (sps->constraint_set_flags & 1<<3) ? FF_PROFILE_H264_INTRA : 0;
        break;
    }

    return profile;
}

/**
 * Decode a slice header.
 * This will also call MPV_common_init() and frame_start() as needed.
 *
 * @param h h264context
 * @param h0 h264 master context (differs from 'h' when doing sliced based parallel decoding)
 *
 * @return 0 if okay, <0 if an error occurred, 1 if decoding must not be multithreaded
 */
static int decode_slice_header(H264Context *h, H264Context *h0){
    MpegEncContext * const s = &h->s;
    MpegEncContext * const s0 = &h0->s;
    unsigned int first_mb_in_slice;
    unsigned int pps_id;
    int num_ref_idx_active_override_flag;
    unsigned int slice_type, tmp, i, j;
    int default_ref_list_done = 0;
    int last_pic_structure;

    s->dropable= h->nal_ref_idc == 0;

    /* FIXME: 2tap qpel isn't implemented for high bit depth. */
    if((s->avctx->flags2 & CODEC_FLAG2_FAST) && !h->nal_ref_idc && !h->pixel_shift){
        s->me.qpel_put= s->dsp.put_2tap_qpel_pixels_tab;
        s->me.qpel_avg= s->dsp.avg_2tap_qpel_pixels_tab;
    }else{
        s->me.qpel_put= s->dsp.put_h264_qpel_pixels_tab;
        s->me.qpel_avg= s->dsp.avg_h264_qpel_pixels_tab;
    }

    first_mb_in_slice= get_ue_golomb_long(&s->gb);

    if(first_mb_in_slice == 0){ //FIXME better field boundary detection
        if(h0->current_slice && FIELD_PICTURE){
            field_end(h, 1);
        }

        h0->current_slice = 0;
        if (!s0->first_field)
            s->current_picture_ptr= NULL;
    }

    slice_type= get_ue_golomb_31(&s->gb);
    if(slice_type > 9){
        av_log(h->s.avctx, AV_LOG_ERROR, "slice type too large (%d) at %d %d\n", h->slice_type, s->mb_x, s->mb_y);
        return -1;
    }
    if(slice_type > 4){
        slice_type -= 5;
        h->slice_type_fixed=1;
    }else
        h->slice_type_fixed=0;

    slice_type= golomb_to_pict_type[ slice_type ];
    if (slice_type == AV_PICTURE_TYPE_I
        || (h0->current_slice != 0 && slice_type == h0->last_slice_type) ) {
        default_ref_list_done = 1;
    }
    h->slice_type= slice_type;
    h->slice_type_nos= slice_type & 3;

    s->pict_type= h->slice_type; // to make a few old functions happy, it's wrong though

    pps_id= get_ue_golomb(&s->gb);
    if(pps_id>=MAX_PPS_COUNT){
        av_log(h->s.avctx, AV_LOG_ERROR, "pps_id out of range\n");
        return -1;
    }
    if(!h0->pps_buffers[pps_id]) {
        av_log(h->s.avctx, AV_LOG_ERROR, "non-existing PPS %u referenced\n", pps_id);
        return -1;
    }
    h->pps= *h0->pps_buffers[pps_id];

    if(!h0->sps_buffers[h->pps.sps_id]) {
        av_log(h->s.avctx, AV_LOG_ERROR, "non-existing SPS %u referenced\n", h->pps.sps_id);
        return -1;
    }
    h->sps = *h0->sps_buffers[h->pps.sps_id];

    s->avctx->profile = ff_h264_get_profile(&h->sps);
    s->avctx->level   = h->sps.level_idc;
    s->avctx->refs    = h->sps.ref_frame_count;

    if(h == h0 && h->dequant_coeff_pps != pps_id){
        h->dequant_coeff_pps = pps_id;
        init_dequant_tables(h);
    }

    s->mb_width= h->sps.mb_width;
    s->mb_height= h->sps.mb_height * (2 - h->sps.frame_mbs_only_flag);

    h->b_stride=  s->mb_width*4;

    s->chroma_y_shift = h->sps.chroma_format_idc <= 1; // 400 uses yuv420p

    s->width = 16*s->mb_width;
    s->height= 16*s->mb_height;

    if (s->context_initialized
        && (   s->width != s->avctx->coded_width || s->height != s->avctx->coded_height
            || s->avctx->bits_per_raw_sample != h->sps.bit_depth_luma
            || h->cur_chroma_format_idc != h->sps.chroma_format_idc
            || av_cmp_q(h->sps.sar, s->avctx->sample_aspect_ratio))) {
        if(h != h0) {
            av_log_missing_feature(s->avctx, "Width/height/bit depth/chroma idc changing with threads is", 0);
            return -1;   // width / height changed during parallelized decoding
        }
        free_tables(h, 0);
        flush_dpb(s->avctx);
        MPV_common_end(s);
        h->list_count = 0;
    }
    if (!s->context_initialized) {
        if (h != h0) {
            av_log(h->s.avctx, AV_LOG_ERROR, "Cannot (re-)initialize context during parallel decoding.\n");
            return -1;
        }
        avcodec_set_dimensions(s->avctx, s->width, s->height);
        s->avctx->width  -= (2>>CHROMA444)*FFMIN(h->sps.crop_right, (8<<CHROMA444)-1);
        s->avctx->height -= (1<<s->chroma_y_shift)*FFMIN(h->sps.crop_bottom, (16>>s->chroma_y_shift)-1) * (2 - h->sps.frame_mbs_only_flag);
        s->avctx->sample_aspect_ratio= h->sps.sar;
        av_assert0(s->avctx->sample_aspect_ratio.den);

        if (s->avctx->bits_per_raw_sample != h->sps.bit_depth_luma ||
            h->cur_chroma_format_idc != h->sps.chroma_format_idc) {
            if (h->sps.bit_depth_luma >= 8 && h->sps.bit_depth_luma <= 10 &&
                (h->sps.bit_depth_luma != 9 || !CHROMA422)) {
                s->avctx->bits_per_raw_sample = h->sps.bit_depth_luma;
                h->cur_chroma_format_idc = h->sps.chroma_format_idc;
                h->pixel_shift = h->sps.bit_depth_luma > 8;

                ff_h264dsp_init(&h->h264dsp, h->sps.bit_depth_luma, h->sps.chroma_format_idc);
                ff_h264_pred_init(&h->hpc, s->codec_id, h->sps.bit_depth_luma, h->sps.chroma_format_idc);
                s->dsp.dct_bits = h->sps.bit_depth_luma > 8 ? 32 : 16;
                dsputil_init(&s->dsp, s->avctx);
            } else {
                av_log(s->avctx, AV_LOG_ERROR, "Unsupported bit depth: %d chroma_idc: %d\n",
                       h->sps.bit_depth_luma, h->sps.chroma_format_idc);
                return -1;
            }
        }

        if(h->sps.video_signal_type_present_flag){
            s->avctx->color_range = h->sps.full_range>0 ? AVCOL_RANGE_JPEG : AVCOL_RANGE_MPEG;
            if(h->sps.colour_description_present_flag){
                s->avctx->color_primaries = h->sps.color_primaries;
                s->avctx->color_trc       = h->sps.color_trc;
                s->avctx->colorspace      = h->sps.colorspace;
            }
        }

        if(h->sps.timing_info_present_flag){
            int64_t den= h->sps.time_scale;
            if(h->x264_build < 44U)
                den *= 2;
            av_reduce(&s->avctx->time_base.num, &s->avctx->time_base.den,
                      h->sps.num_units_in_tick, den, 1<<30);
        }

        switch (h->sps.bit_depth_luma) {
            case 9 :
                if (CHROMA444) {
                    if (s->avctx->colorspace == AVCOL_SPC_RGB) {
                        s->avctx->pix_fmt = PIX_FMT_GBRP9;
                    } else
                        s->avctx->pix_fmt = PIX_FMT_YUV444P9;
                } else if (CHROMA422)
                    s->avctx->pix_fmt = PIX_FMT_YUV422P9;
                else
                    s->avctx->pix_fmt = PIX_FMT_YUV420P9;
                break;
            case 10 :
                if (CHROMA444) {
                    if (s->avctx->colorspace == AVCOL_SPC_RGB) {
                        s->avctx->pix_fmt = PIX_FMT_GBRP10;
                    } else
                        s->avctx->pix_fmt = PIX_FMT_YUV444P10;
                } else if (CHROMA422)
                    s->avctx->pix_fmt = PIX_FMT_YUV422P10;
                else
                    s->avctx->pix_fmt = PIX_FMT_YUV420P10;
                break;
            default:
                if (CHROMA444){
                    s->avctx->pix_fmt = s->avctx->color_range == AVCOL_RANGE_JPEG ? PIX_FMT_YUVJ444P : PIX_FMT_YUV444P;
                    if (s->avctx->colorspace == AVCOL_SPC_RGB) {
                       s->avctx->pix_fmt = PIX_FMT_GBR24P;
                       av_log(h->s.avctx, AV_LOG_DEBUG, "Detected GBR colorspace.\n");
                    } else if (s->avctx->colorspace == AVCOL_SPC_YCGCO) {
                        av_log(h->s.avctx, AV_LOG_WARNING, "Detected unsupported YCgCo colorspace.\n");
                    }
                } else if (CHROMA422) {
                    s->avctx->pix_fmt = s->avctx->color_range == AVCOL_RANGE_JPEG ? PIX_FMT_YUVJ422P : PIX_FMT_YUV422P;
                }else{
                    s->avctx->pix_fmt = s->avctx->get_format(s->avctx,
                                                             s->avctx->codec->pix_fmts ?
                                                             s->avctx->codec->pix_fmts :
                                                             s->avctx->color_range == AVCOL_RANGE_JPEG ?
                                                             hwaccel_pixfmt_list_h264_jpeg_420 :
                                                             ff_hwaccel_pixfmt_list_420);
                }
        }

        s->avctx->hwaccel = ff_find_hwaccel(s->avctx->codec->id, s->avctx->pix_fmt);

        if (MPV_common_init(s) < 0) {
            av_log(h->s.avctx, AV_LOG_ERROR, "MPV_common_init() failed.\n");
            return -1;
        }
        s->first_field = 0;
        h->prev_interlaced_frame = 1;

        init_scan_tables(h);
        if (ff_h264_alloc_tables(h) < 0) {
            av_log(h->s.avctx, AV_LOG_ERROR, "Could not allocate memory for h264\n");
            return AVERROR(ENOMEM);
        }

        if (!HAVE_THREADS || !(s->avctx->active_thread_type&FF_THREAD_SLICE)) {
            if (context_init(h) < 0) {
                av_log(h->s.avctx, AV_LOG_ERROR, "context_init() failed.\n");
                return -1;
            }
        } else {
            for(i = 1; i < s->avctx->thread_count; i++) {
                H264Context *c;
                c = h->thread_context[i] = av_malloc(sizeof(H264Context));
                memcpy(c, h->s.thread_context[i], sizeof(MpegEncContext));
                memset(&c->s + 1, 0, sizeof(H264Context) - sizeof(MpegEncContext));
                c->h264dsp = h->h264dsp;
                c->sps = h->sps;
                c->pps = h->pps;
                c->pixel_shift = h->pixel_shift;
                c->cur_chroma_format_idc = h->cur_chroma_format_idc;
                init_scan_tables(c);
                clone_tables(c, h, i);
            }

            for(i = 0; i < s->avctx->thread_count; i++)
                if (context_init(h->thread_context[i]) < 0) {
                    av_log(h->s.avctx, AV_LOG_ERROR, "context_init() failed.\n");
                    return -1;
                }
        }
    }

    h->frame_num= get_bits(&s->gb, h->sps.log2_max_frame_num);

    h->mb_mbaff = 0;
    h->mb_aff_frame = 0;
    last_pic_structure = s0->picture_structure;
    if(h->sps.frame_mbs_only_flag){
        s->picture_structure= PICT_FRAME;
    }else{
        if(!h->sps.direct_8x8_inference_flag && slice_type == AV_PICTURE_TYPE_B){
            av_log(h->s.avctx, AV_LOG_ERROR, "This stream was generated by a broken encoder, invalid 8x8 inference\n");
            return -1;
        }
        if(get_bits1(&s->gb)) { //field_pic_flag
            s->picture_structure= PICT_TOP_FIELD + get_bits1(&s->gb); //bottom_field_flag
        } else {
            s->picture_structure= PICT_FRAME;
            h->mb_aff_frame = h->sps.mb_aff;
        }
    }
    h->mb_field_decoding_flag= s->picture_structure != PICT_FRAME;

    if(h0->current_slice == 0){
        // Shorten frame num gaps so we don't have to allocate reference frames just to throw them away
        if(h->frame_num != h->prev_frame_num && h->prev_frame_num >= 0) {
            int unwrap_prev_frame_num = h->prev_frame_num, max_frame_num = 1<<h->sps.log2_max_frame_num;

            if (unwrap_prev_frame_num > h->frame_num) unwrap_prev_frame_num -= max_frame_num;

            if ((h->frame_num - unwrap_prev_frame_num) > h->sps.ref_frame_count) {
                unwrap_prev_frame_num = (h->frame_num - h->sps.ref_frame_count) - 1;
                if (unwrap_prev_frame_num < 0)
                    unwrap_prev_frame_num += max_frame_num;

                h->prev_frame_num = unwrap_prev_frame_num;
            }
        }

        while(h->frame_num !=  h->prev_frame_num && h->prev_frame_num >= 0 &&
              h->frame_num != (h->prev_frame_num+1)%(1<<h->sps.log2_max_frame_num)){
            Picture *prev = h->short_ref_count ? h->short_ref[0] : NULL;
            av_log(h->s.avctx, AV_LOG_DEBUG, "Frame num gap %d %d\n", h->frame_num, h->prev_frame_num);
            if (ff_h264_frame_start(h) < 0)
                return -1;
            h->prev_frame_num++;
            h->prev_frame_num %= 1<<h->sps.log2_max_frame_num;
            s->current_picture_ptr->frame_num= h->prev_frame_num;
            ff_thread_report_progress((AVFrame*)s->current_picture_ptr, INT_MAX, 0);
            ff_thread_report_progress((AVFrame*)s->current_picture_ptr, INT_MAX, 1);
            ff_generate_sliding_window_mmcos(h);
            if (ff_h264_execute_ref_pic_marking(h, h->mmco, h->mmco_index) < 0 &&
                (s->avctx->err_recognition & AV_EF_EXPLODE))
                return AVERROR_INVALIDDATA;
            /* Error concealment: if a ref is missing, copy the previous ref in its place.
             * FIXME: avoiding a memcpy would be nice, but ref handling makes many assumptions
             * about there being no actual duplicates.
             * FIXME: this doesn't copy padding for out-of-frame motion vectors.  Given we're
             * concealing a lost frame, this probably isn't noticeable by comparison, but it should
             * be fixed. */
            if (h->short_ref_count) {
                if (prev) {
                    av_image_copy(h->short_ref[0]->f.data, h->short_ref[0]->f.linesize,
                                  (const uint8_t**)prev->f.data, prev->f.linesize,
                                  s->avctx->pix_fmt, s->mb_width*16, s->mb_height*16);
                    h->short_ref[0]->poc = prev->poc+2;
                }
                h->short_ref[0]->frame_num = h->prev_frame_num;
            }
        }

        /* See if we have a decoded first field looking for a pair... */
        if (s0->first_field) {
            assert(s0->current_picture_ptr);
            assert(s0->current_picture_ptr->f.data[0]);
            assert(s0->current_picture_ptr->f.reference != DELAYED_PIC_REF);

            /* figure out if we have a complementary field pair */
            if (!FIELD_PICTURE || s->picture_structure == last_pic_structure) {
                /*
                 * Previous field is unmatched. Don't display it, but let it
                 * remain for reference if marked as such.
                 */
                s0->current_picture_ptr = NULL;
                s0->first_field = FIELD_PICTURE;

            } else {
                if (s0->current_picture_ptr->frame_num != h->frame_num) {
                    /*
                     * This and previous field had
                     * different frame_nums. Consider this field first in
                     * pair. Throw away previous field except for reference
                     * purposes.
                     */
                    s0->first_field = 1;
                    s0->current_picture_ptr = NULL;

                } else {
                    /* Second field in complementary pair */
                    s0->first_field = 0;
                }
            }

        } else {
            /* Frame or first field in a potentially complementary pair */
            assert(!s0->current_picture_ptr);
            s0->first_field = FIELD_PICTURE;
        }

        if(!FIELD_PICTURE || s0->first_field) {
            if (ff_h264_frame_start(h) < 0) {
                s0->first_field = 0;
                return -1;
            }
        } else {
            ff_release_unused_pictures(s, 0);
        }
    }
    if(h != h0)
        clone_slice(h, h0);

    s->current_picture_ptr->frame_num= h->frame_num; //FIXME frame_num cleanup

    assert(s->mb_num == s->mb_width * s->mb_height);
    if(first_mb_in_slice << FIELD_OR_MBAFF_PICTURE >= s->mb_num ||
       first_mb_in_slice                    >= s->mb_num){
        av_log(h->s.avctx, AV_LOG_ERROR, "first_mb_in_slice overflow\n");
        return -1;
    }
    s->resync_mb_x = s->mb_x = first_mb_in_slice % s->mb_width;
    s->resync_mb_y = s->mb_y = (first_mb_in_slice / s->mb_width) << FIELD_OR_MBAFF_PICTURE;
    if (s->picture_structure == PICT_BOTTOM_FIELD)
        s->resync_mb_y = s->mb_y = s->mb_y + 1;
    assert(s->mb_y < s->mb_height);

    if(s->picture_structure==PICT_FRAME){
        h->curr_pic_num=   h->frame_num;
        h->max_pic_num= 1<< h->sps.log2_max_frame_num;
    }else{
        h->curr_pic_num= 2*h->frame_num + 1;
        h->max_pic_num= 1<<(h->sps.log2_max_frame_num + 1);
    }

    if(h->nal_unit_type == NAL_IDR_SLICE){
        get_ue_golomb(&s->gb); /* idr_pic_id */
    }

    if(h->sps.poc_type==0){
        h->poc_lsb= get_bits(&s->gb, h->sps.log2_max_poc_lsb);

        if(h->pps.pic_order_present==1 && s->picture_structure==PICT_FRAME){
            h->delta_poc_bottom= get_se_golomb(&s->gb);
        }
    }

    if(h->sps.poc_type==1 && !h->sps.delta_pic_order_always_zero_flag){
        h->delta_poc[0]= get_se_golomb(&s->gb);

        if(h->pps.pic_order_present==1 && s->picture_structure==PICT_FRAME)
            h->delta_poc[1]= get_se_golomb(&s->gb);
    }

    init_poc(h);

    if(h->pps.redundant_pic_cnt_present){
        h->redundant_pic_count= get_ue_golomb(&s->gb);
    }

    //set defaults, might be overridden a few lines later
    h->ref_count[0]= h->pps.ref_count[0];
    h->ref_count[1]= h->pps.ref_count[1];

    if(h->slice_type_nos != AV_PICTURE_TYPE_I){
        unsigned max= (16<<(s->picture_structure != PICT_FRAME))-1;
        if(h->slice_type_nos == AV_PICTURE_TYPE_B){
            h->direct_spatial_mv_pred= get_bits1(&s->gb);
        }
        num_ref_idx_active_override_flag= get_bits1(&s->gb);

        if(num_ref_idx_active_override_flag){
            h->ref_count[0]= get_ue_golomb(&s->gb) + 1;
            if(h->slice_type_nos==AV_PICTURE_TYPE_B)
                h->ref_count[1]= get_ue_golomb(&s->gb) + 1;

        }
        if(h->ref_count[0]-1 > max || h->ref_count[1]-1 > max){
            av_log(h->s.avctx, AV_LOG_ERROR, "reference overflow\n");
            h->ref_count[0]= h->ref_count[1]= 1;
            return -1;
        }
        if(h->slice_type_nos == AV_PICTURE_TYPE_B)
            h->list_count= 2;
        else
            h->list_count= 1;
    }else
        h->ref_count[1]= h->ref_count[0]= h->list_count= 0;

    if(!default_ref_list_done){
        ff_h264_fill_default_ref_list(h);
    }

    if(h->slice_type_nos!=AV_PICTURE_TYPE_I && ff_h264_decode_ref_pic_list_reordering(h) < 0) {
        h->ref_count[1]= h->ref_count[0]= 0;
        return -1;
    }

    if(h->slice_type_nos!=AV_PICTURE_TYPE_I){
        s->last_picture_ptr= &h->ref_list[0][0];
        ff_copy_picture(&s->last_picture, s->last_picture_ptr);
    }
    if(h->slice_type_nos==AV_PICTURE_TYPE_B){
        s->next_picture_ptr= &h->ref_list[1][0];
        ff_copy_picture(&s->next_picture, s->next_picture_ptr);
    }

    if(   (h->pps.weighted_pred          && h->slice_type_nos == AV_PICTURE_TYPE_P )
       ||  (h->pps.weighted_bipred_idc==1 && h->slice_type_nos== AV_PICTURE_TYPE_B ) )
        pred_weight_table(h);
    else if(h->pps.weighted_bipred_idc==2 && h->slice_type_nos== AV_PICTURE_TYPE_B){
        implicit_weight_table(h, -1);
    }else {
        h->use_weight = 0;
        for (i = 0; i < 2; i++) {
            h->luma_weight_flag[i]   = 0;
            h->chroma_weight_flag[i] = 0;
        }
    }

    if(h->nal_ref_idc && ff_h264_decode_ref_pic_marking(h0, &s->gb) < 0 &&
       (s->avctx->err_recognition & AV_EF_EXPLODE))
        return AVERROR_INVALIDDATA;

    if(FRAME_MBAFF){
        ff_h264_fill_mbaff_ref_list(h);

        if(h->pps.weighted_bipred_idc==2 && h->slice_type_nos== AV_PICTURE_TYPE_B){
            implicit_weight_table(h, 0);
            implicit_weight_table(h, 1);
        }
    }

    if(h->slice_type_nos==AV_PICTURE_TYPE_B && !h->direct_spatial_mv_pred)
        ff_h264_direct_dist_scale_factor(h);
    ff_h264_direct_ref_list_init(h);

    if( h->slice_type_nos != AV_PICTURE_TYPE_I && h->pps.cabac ){
        tmp = get_ue_golomb_31(&s->gb);
        if(tmp > 2){
            av_log(s->avctx, AV_LOG_ERROR, "cabac_init_idc overflow\n");
            return -1;
        }
        h->cabac_init_idc= tmp;
    }

    h->last_qscale_diff = 0;
    tmp = h->pps.init_qp + get_se_golomb(&s->gb);
    if(tmp>51+6*(h->sps.bit_depth_luma-8)){
        av_log(s->avctx, AV_LOG_ERROR, "QP %u out of range\n", tmp);
        return -1;
    }
    s->qscale= tmp;
    h->chroma_qp[0] = get_chroma_qp(h, 0, s->qscale);
    h->chroma_qp[1] = get_chroma_qp(h, 1, s->qscale);
    //FIXME qscale / qp ... stuff
    if(h->slice_type == AV_PICTURE_TYPE_SP){
        get_bits1(&s->gb); /* sp_for_switch_flag */
    }
    if(h->slice_type==AV_PICTURE_TYPE_SP || h->slice_type == AV_PICTURE_TYPE_SI){
        get_se_golomb(&s->gb); /* slice_qs_delta */
    }

    h->deblocking_filter = 1;
    h->slice_alpha_c0_offset = 52;
    h->slice_beta_offset = 52;
    if( h->pps.deblocking_filter_parameters_present ) {
        tmp= get_ue_golomb_31(&s->gb);
        if(tmp > 2){
            av_log(s->avctx, AV_LOG_ERROR, "deblocking_filter_idc %u out of range\n", tmp);
            return -1;
        }
        h->deblocking_filter= tmp;
        if(h->deblocking_filter < 2)
            h->deblocking_filter^= 1; // 1<->0

        if( h->deblocking_filter ) {
            h->slice_alpha_c0_offset += get_se_golomb(&s->gb) << 1;
            h->slice_beta_offset     += get_se_golomb(&s->gb) << 1;
            if(   h->slice_alpha_c0_offset > 104U
               || h->slice_beta_offset     > 104U){
                av_log(s->avctx, AV_LOG_ERROR, "deblocking filter parameters %d %d out of range\n", h->slice_alpha_c0_offset, h->slice_beta_offset);
                return -1;
            }
        }
    }

    if(   s->avctx->skip_loop_filter >= AVDISCARD_ALL
       ||(s->avctx->skip_loop_filter >= AVDISCARD_NONKEY && h->slice_type_nos != AV_PICTURE_TYPE_I)
       ||(s->avctx->skip_loop_filter >= AVDISCARD_BIDIR  && h->slice_type_nos == AV_PICTURE_TYPE_B)
       ||(s->avctx->skip_loop_filter >= AVDISCARD_NONREF && h->nal_ref_idc == 0))
        h->deblocking_filter= 0;

    if(h->deblocking_filter == 1 && h0->max_contexts > 1) {
        if(s->avctx->flags2 & CODEC_FLAG2_FAST) {
            /* Cheat slightly for speed:
               Do not bother to deblock across slices. */
            h->deblocking_filter = 2;
        } else {
            h0->max_contexts = 1;
            if(!h0->single_decode_warning) {
                av_log(s->avctx, AV_LOG_INFO, "Cannot parallelize deblocking type 1, decoding such frames in sequential order\n");
                h0->single_decode_warning = 1;
            }
            if (h != h0) {
                av_log(h->s.avctx, AV_LOG_ERROR, "Deblocking switched inside frame.\n");
                return 1;
            }
        }
    }
    h->qp_thresh = 15 + 52 - FFMIN(h->slice_alpha_c0_offset, h->slice_beta_offset)
                 - FFMAX3(0, h->pps.chroma_qp_index_offset[0], h->pps.chroma_qp_index_offset[1])
                 + 6 * (h->sps.bit_depth_luma - 8);

#if 0 //FMO
    if( h->pps.num_slice_groups > 1  && h->pps.mb_slice_group_map_type >= 3 && h->pps.mb_slice_group_map_type <= 5)
        slice_group_change_cycle= get_bits(&s->gb, ?);
#endif

    h0->last_slice_type = slice_type;
    h->slice_num = ++h0->current_slice;

    if(h->slice_num)
        h0->slice_row[(h->slice_num-1)&(MAX_SLICES-1)]= s->resync_mb_y;
    if (   h0->slice_row[h->slice_num&(MAX_SLICES-1)] + 3 >= s->resync_mb_y
        && h0->slice_row[h->slice_num&(MAX_SLICES-1)] <= s->resync_mb_y
        && h->slice_num >= MAX_SLICES) {
        //in case of ASO this check needs to be updated depending on how we decide to assign slice numbers in this case
        av_log(s->avctx, AV_LOG_WARNING, "Possibly too many slices (%d >= %d), increase MAX_SLICES and recompile if there are artifacts\n", h->slice_num, MAX_SLICES);
    }

    for(j=0; j<2; j++){
        int id_list[16];
        int *ref2frm= h->ref2frm[h->slice_num&(MAX_SLICES-1)][j];
        for(i=0; i<16; i++){
            id_list[i]= 60;
            if (h->ref_list[j][i].f.data[0]) {
                int k;
                uint8_t *base = h->ref_list[j][i].f.base[0];
                for(k=0; k<h->short_ref_count; k++)
                    if (h->short_ref[k]->f.base[0] == base) {
                        id_list[i]= k;
                        break;
                    }
                for(k=0; k<h->long_ref_count; k++)
                    if (h->long_ref[k] && h->long_ref[k]->f.base[0] == base) {
                        id_list[i]= h->short_ref_count + k;
                        break;
                    }
            }
        }

        ref2frm[0]=
        ref2frm[1]= -1;
        for(i=0; i<16; i++)
            ref2frm[i+2]= 4*id_list[i]
                          + (h->ref_list[j][i].f.reference & 3);
        ref2frm[18+0]=
        ref2frm[18+1]= -1;
        for(i=16; i<48; i++)
            ref2frm[i+4]= 4*id_list[(i-16)>>1]
                          + (h->ref_list[j][i].f.reference & 3);
    }

    //FIXME: fix draw_edges+PAFF+frame threads
    h->emu_edge_width= (s->flags&CODEC_FLAG_EMU_EDGE || (!h->sps.frame_mbs_only_flag && s->avctx->active_thread_type)) ? 0 : 16;
    h->emu_edge_height= (FRAME_MBAFF || FIELD_PICTURE) ? 0 : h->emu_edge_width;

    if(s->avctx->debug&FF_DEBUG_PICT_INFO){
        av_log(h->s.avctx, AV_LOG_DEBUG, "slice:%d %s mb:%d %c%s%s pps:%u frame:%d poc:%d/%d ref:%d/%d qp:%d loop:%d:%d:%d weight:%d%s %s\n",
               h->slice_num,
               (s->picture_structure==PICT_FRAME ? "F" : s->picture_structure==PICT_TOP_FIELD ? "T" : "B"),
               first_mb_in_slice,
               av_get_picture_type_char(h->slice_type), h->slice_type_fixed ? " fix" : "", h->nal_unit_type == NAL_IDR_SLICE ? " IDR" : "",
               pps_id, h->frame_num,
               s->current_picture_ptr->field_poc[0], s->current_picture_ptr->field_poc[1],
               h->ref_count[0], h->ref_count[1],
               s->qscale,
               h->deblocking_filter, h->slice_alpha_c0_offset/2-26, h->slice_beta_offset/2-26,
               h->use_weight,
               h->use_weight==1 && h->use_weight_chroma ? "c" : "",
               h->slice_type == AV_PICTURE_TYPE_B ? (h->direct_spatial_mv_pred ? "SPAT" : "TEMP") : ""
               );
    }

    return 0;
}

int ff_h264_get_slice_type(const H264Context *h)
{
    switch (h->slice_type) {
    case AV_PICTURE_TYPE_P:  return 0;
    case AV_PICTURE_TYPE_B:  return 1;
    case AV_PICTURE_TYPE_I:  return 2;
    case AV_PICTURE_TYPE_SP: return 3;
    case AV_PICTURE_TYPE_SI: return 4;
    default:         return -1;
    }
}

static av_always_inline void fill_filter_caches_inter(H264Context *h, MpegEncContext * const s, int mb_type, int top_xy,
                                                      int left_xy[LEFT_MBS], int top_type, int left_type[LEFT_MBS], int mb_xy, int list)
{
    int b_stride = h->b_stride;
    int16_t (*mv_dst)[2] = &h->mv_cache[list][scan8[0]];
    int8_t *ref_cache = &h->ref_cache[list][scan8[0]];
    if(IS_INTER(mb_type) || IS_DIRECT(mb_type)){
        if(USES_LIST(top_type, list)){
            const int b_xy= h->mb2b_xy[top_xy] + 3*b_stride;
            const int b8_xy= 4*top_xy + 2;
            int (*ref2frm)[64] = h->ref2frm[ h->slice_table[top_xy]&(MAX_SLICES-1) ][0] + (MB_MBAFF ? 20 : 2);
            AV_COPY128(mv_dst - 1*8, s->current_picture.f.motion_val[list][b_xy + 0]);
            ref_cache[0 - 1*8]=
            ref_cache[1 - 1*8]= ref2frm[list][s->current_picture.f.ref_index[list][b8_xy + 0]];
            ref_cache[2 - 1*8]=
            ref_cache[3 - 1*8]= ref2frm[list][s->current_picture.f.ref_index[list][b8_xy + 1]];
        }else{
            AV_ZERO128(mv_dst - 1*8);
            AV_WN32A(&ref_cache[0 - 1*8], ((LIST_NOT_USED)&0xFF)*0x01010101u);
        }

        if(!IS_INTERLACED(mb_type^left_type[LTOP])){
            if(USES_LIST(left_type[LTOP], list)){
                const int b_xy= h->mb2b_xy[left_xy[LTOP]] + 3;
                const int b8_xy= 4*left_xy[LTOP] + 1;
                int (*ref2frm)[64] = h->ref2frm[ h->slice_table[left_xy[LTOP]]&(MAX_SLICES-1) ][0] + (MB_MBAFF ? 20 : 2);
                AV_COPY32(mv_dst - 1 +  0, s->current_picture.f.motion_val[list][b_xy + b_stride*0]);
                AV_COPY32(mv_dst - 1 +  8, s->current_picture.f.motion_val[list][b_xy + b_stride*1]);
                AV_COPY32(mv_dst - 1 + 16, s->current_picture.f.motion_val[list][b_xy + b_stride*2]);
                AV_COPY32(mv_dst - 1 + 24, s->current_picture.f.motion_val[list][b_xy + b_stride*3]);
                ref_cache[-1 +  0]=
                ref_cache[-1 +  8]= ref2frm[list][s->current_picture.f.ref_index[list][b8_xy + 2*0]];
                ref_cache[-1 + 16]=
                ref_cache[-1 + 24]= ref2frm[list][s->current_picture.f.ref_index[list][b8_xy + 2*1]];
            }else{
                AV_ZERO32(mv_dst - 1 + 0);
                AV_ZERO32(mv_dst - 1 + 8);
                AV_ZERO32(mv_dst - 1 +16);
                AV_ZERO32(mv_dst - 1 +24);
                ref_cache[-1 +  0]=
                ref_cache[-1 +  8]=
                ref_cache[-1 + 16]=
                ref_cache[-1 + 24]= LIST_NOT_USED;
            }
        }
    }

    if(!USES_LIST(mb_type, list)){
        fill_rectangle(mv_dst, 4, 4, 8, pack16to32(0,0), 4);
        AV_WN32A(&ref_cache[0*8], ((LIST_NOT_USED)&0xFF)*0x01010101u);
        AV_WN32A(&ref_cache[1*8], ((LIST_NOT_USED)&0xFF)*0x01010101u);
        AV_WN32A(&ref_cache[2*8], ((LIST_NOT_USED)&0xFF)*0x01010101u);
        AV_WN32A(&ref_cache[3*8], ((LIST_NOT_USED)&0xFF)*0x01010101u);
        return;
    }

    {
        int8_t *ref = &s->current_picture.f.ref_index[list][4*mb_xy];
        int (*ref2frm)[64] = h->ref2frm[ h->slice_num&(MAX_SLICES-1) ][0] + (MB_MBAFF ? 20 : 2);
        uint32_t ref01 = (pack16to32(ref2frm[list][ref[0]],ref2frm[list][ref[1]])&0x00FF00FF)*0x0101;
        uint32_t ref23 = (pack16to32(ref2frm[list][ref[2]],ref2frm[list][ref[3]])&0x00FF00FF)*0x0101;
        AV_WN32A(&ref_cache[0*8], ref01);
        AV_WN32A(&ref_cache[1*8], ref01);
        AV_WN32A(&ref_cache[2*8], ref23);
        AV_WN32A(&ref_cache[3*8], ref23);
    }

    {
        int16_t (*mv_src)[2] = &s->current_picture.f.motion_val[list][4*s->mb_x + 4*s->mb_y*b_stride];
        AV_COPY128(mv_dst + 8*0, mv_src + 0*b_stride);
        AV_COPY128(mv_dst + 8*1, mv_src + 1*b_stride);
        AV_COPY128(mv_dst + 8*2, mv_src + 2*b_stride);
        AV_COPY128(mv_dst + 8*3, mv_src + 3*b_stride);
    }
}

/**
 *
 * @return non zero if the loop filter can be skipped
 */
static int fill_filter_caches(H264Context *h, int mb_type){
    MpegEncContext * const s = &h->s;
    const int mb_xy= h->mb_xy;
    int top_xy, left_xy[LEFT_MBS];
    int top_type, left_type[LEFT_MBS];
    uint8_t *nnz;
    uint8_t *nnz_cache;

    top_xy     = mb_xy  - (s->mb_stride << MB_FIELD);

    /* Wow, what a mess, why didn't they simplify the interlacing & intra
     * stuff, I can't imagine that these complex rules are worth it. */

    left_xy[LBOT] = left_xy[LTOP] = mb_xy-1;
    if(FRAME_MBAFF){
        const int left_mb_field_flag     = IS_INTERLACED(s->current_picture.f.mb_type[mb_xy - 1]);
        const int curr_mb_field_flag     = IS_INTERLACED(mb_type);
        if(s->mb_y&1){
            if (left_mb_field_flag != curr_mb_field_flag) {
                left_xy[LTOP] -= s->mb_stride;
            }
        }else{
            if(curr_mb_field_flag){
                top_xy += s->mb_stride & (((s->current_picture.f.mb_type[top_xy] >> 7) & 1) - 1);
            }
            if (left_mb_field_flag != curr_mb_field_flag) {
                left_xy[LBOT] += s->mb_stride;
            }
        }
    }

    h->top_mb_xy = top_xy;
    h->left_mb_xy[LTOP] = left_xy[LTOP];
    h->left_mb_xy[LBOT] = left_xy[LBOT];
    {
        //for sufficiently low qp, filtering wouldn't do anything
        //this is a conservative estimate: could also check beta_offset and more accurate chroma_qp
        int qp_thresh = h->qp_thresh; //FIXME strictly we should store qp_thresh for each mb of a slice
        int qp = s->current_picture.f.qscale_table[mb_xy];
        if(qp <= qp_thresh
           && (left_xy[LTOP] < 0 || ((qp + s->current_picture.f.qscale_table[left_xy[LTOP]] + 1) >> 1) <= qp_thresh)
           && (top_xy        < 0 || ((qp + s->current_picture.f.qscale_table[top_xy       ] + 1) >> 1) <= qp_thresh)) {
            if(!FRAME_MBAFF)
                return 1;
            if ((left_xy[LTOP] < 0            || ((qp + s->current_picture.f.qscale_table[left_xy[LBOT]        ] + 1) >> 1) <= qp_thresh) &&
                (top_xy        < s->mb_stride || ((qp + s->current_picture.f.qscale_table[top_xy - s->mb_stride] + 1) >> 1) <= qp_thresh))
                return 1;
        }
    }

    top_type        = s->current_picture.f.mb_type[top_xy];
    left_type[LTOP] = s->current_picture.f.mb_type[left_xy[LTOP]];
    left_type[LBOT] = s->current_picture.f.mb_type[left_xy[LBOT]];
    if(h->deblocking_filter == 2){
        if(h->slice_table[top_xy       ] != h->slice_num) top_type= 0;
        if(h->slice_table[left_xy[LBOT]] != h->slice_num) left_type[LTOP]= left_type[LBOT]= 0;
    }else{
        if(h->slice_table[top_xy       ] == 0xFFFF) top_type= 0;
        if(h->slice_table[left_xy[LBOT]] == 0xFFFF) left_type[LTOP]= left_type[LBOT] =0;
    }
    h->top_type       = top_type;
    h->left_type[LTOP]= left_type[LTOP];
    h->left_type[LBOT]= left_type[LBOT];

    if(IS_INTRA(mb_type))
        return 0;

    fill_filter_caches_inter(h, s, mb_type, top_xy, left_xy, top_type, left_type, mb_xy, 0);
    if(h->list_count == 2)
        fill_filter_caches_inter(h, s, mb_type, top_xy, left_xy, top_type, left_type, mb_xy, 1);

    nnz = h->non_zero_count[mb_xy];
    nnz_cache = h->non_zero_count_cache;
    AV_COPY32(&nnz_cache[4+8*1], &nnz[ 0]);
    AV_COPY32(&nnz_cache[4+8*2], &nnz[ 4]);
    AV_COPY32(&nnz_cache[4+8*3], &nnz[ 8]);
    AV_COPY32(&nnz_cache[4+8*4], &nnz[12]);
    h->cbp= h->cbp_table[mb_xy];

    if(top_type){
        nnz = h->non_zero_count[top_xy];
        AV_COPY32(&nnz_cache[4+8*0], &nnz[3*4]);
    }

    if(left_type[LTOP]){
        nnz = h->non_zero_count[left_xy[LTOP]];
        nnz_cache[3+8*1]= nnz[3+0*4];
        nnz_cache[3+8*2]= nnz[3+1*4];
        nnz_cache[3+8*3]= nnz[3+2*4];
        nnz_cache[3+8*4]= nnz[3+3*4];
    }

    // CAVLC 8x8dct requires NNZ values for residual decoding that differ from what the loop filter needs
    if(!CABAC && h->pps.transform_8x8_mode){
        if(IS_8x8DCT(top_type)){
            nnz_cache[4+8*0]=
            nnz_cache[5+8*0]= (h->cbp_table[top_xy] & 0x4000) >> 12;
            nnz_cache[6+8*0]=
            nnz_cache[7+8*0]= (h->cbp_table[top_xy] & 0x8000) >> 12;
        }
        if(IS_8x8DCT(left_type[LTOP])){
            nnz_cache[3+8*1]=
            nnz_cache[3+8*2]= (h->cbp_table[left_xy[LTOP]]&0x2000) >> 12; //FIXME check MBAFF
        }
        if(IS_8x8DCT(left_type[LBOT])){
            nnz_cache[3+8*3]=
            nnz_cache[3+8*4]= (h->cbp_table[left_xy[LBOT]]&0x8000) >> 12; //FIXME check MBAFF
        }

        if(IS_8x8DCT(mb_type)){
            nnz_cache[scan8[0   ]]= nnz_cache[scan8[1   ]]=
            nnz_cache[scan8[2   ]]= nnz_cache[scan8[3   ]]= (h->cbp & 0x1000) >> 12;

            nnz_cache[scan8[0+ 4]]= nnz_cache[scan8[1+ 4]]=
            nnz_cache[scan8[2+ 4]]= nnz_cache[scan8[3+ 4]]= (h->cbp & 0x2000) >> 12;

            nnz_cache[scan8[0+ 8]]= nnz_cache[scan8[1+ 8]]=
            nnz_cache[scan8[2+ 8]]= nnz_cache[scan8[3+ 8]]= (h->cbp & 0x4000) >> 12;

            nnz_cache[scan8[0+12]]= nnz_cache[scan8[1+12]]=
            nnz_cache[scan8[2+12]]= nnz_cache[scan8[3+12]]= (h->cbp & 0x8000) >> 12;
        }
    }

    return 0;
}

static void loop_filter(H264Context *h, int start_x, int end_x){
    MpegEncContext * const s = &h->s;
    uint8_t  *dest_y, *dest_cb, *dest_cr;
    int linesize, uvlinesize, mb_x, mb_y;
    const int end_mb_y= s->mb_y + FRAME_MBAFF;
    const int old_slice_type= h->slice_type;
    const int pixel_shift = h->pixel_shift;
    const int block_h = 16 >> s->chroma_y_shift;

    if(h->deblocking_filter) {
        for(mb_x= start_x; mb_x<end_x; mb_x++){
            for(mb_y=end_mb_y - FRAME_MBAFF; mb_y<= end_mb_y; mb_y++){
                int mb_xy, mb_type;
                mb_xy = h->mb_xy = mb_x + mb_y*s->mb_stride;
                h->slice_num= h->slice_table[mb_xy];
                mb_type = s->current_picture.f.mb_type[mb_xy];
                h->list_count= h->list_counts[mb_xy];

                if(FRAME_MBAFF)
                    h->mb_mbaff = h->mb_field_decoding_flag = !!IS_INTERLACED(mb_type);

                s->mb_x= mb_x;
                s->mb_y= mb_y;
                dest_y  = s->current_picture.f.data[0] + ((mb_x << pixel_shift) + mb_y * s->linesize  ) * 16;
                dest_cb = s->current_picture.f.data[1] + (mb_x << pixel_shift) * (8 << CHROMA444) + mb_y * s->uvlinesize * block_h;
                dest_cr = s->current_picture.f.data[2] + (mb_x << pixel_shift) * (8 << CHROMA444) + mb_y * s->uvlinesize * block_h;
                    //FIXME simplify above

                if (MB_FIELD) {
                    linesize   = h->mb_linesize   = s->linesize * 2;
                    uvlinesize = h->mb_uvlinesize = s->uvlinesize * 2;
                    if(mb_y&1){ //FIXME move out of this function?
                        dest_y -= s->linesize*15;
                        dest_cb-= s->uvlinesize * (block_h - 1);
                        dest_cr-= s->uvlinesize * (block_h - 1);
                    }
                } else {
                    linesize   = h->mb_linesize   = s->linesize;
                    uvlinesize = h->mb_uvlinesize = s->uvlinesize;
                }
                backup_mb_border(h, dest_y, dest_cb, dest_cr, linesize, uvlinesize, 0);
                if(fill_filter_caches(h, mb_type))
                    continue;
                h->chroma_qp[0] = get_chroma_qp(h, 0, s->current_picture.f.qscale_table[mb_xy]);
                h->chroma_qp[1] = get_chroma_qp(h, 1, s->current_picture.f.qscale_table[mb_xy]);

                if (FRAME_MBAFF) {
                    ff_h264_filter_mb     (h, mb_x, mb_y, dest_y, dest_cb, dest_cr, linesize, uvlinesize);
                } else {
                    ff_h264_filter_mb_fast(h, mb_x, mb_y, dest_y, dest_cb, dest_cr, linesize, uvlinesize);
                }
            }
        }
    }
    h->slice_type= old_slice_type;
    s->mb_x= end_x;
    s->mb_y= end_mb_y - FRAME_MBAFF;
    h->chroma_qp[0] = get_chroma_qp(h, 0, s->qscale);
    h->chroma_qp[1] = get_chroma_qp(h, 1, s->qscale);
}

static void predict_field_decoding_flag(H264Context *h){
    MpegEncContext * const s = &h->s;
    const int mb_xy= s->mb_x + s->mb_y*s->mb_stride;
    int mb_type = (h->slice_table[mb_xy-1] == h->slice_num)
                ? s->current_picture.f.mb_type[mb_xy - 1]
                : (h->slice_table[mb_xy-s->mb_stride] == h->slice_num)
                ? s->current_picture.f.mb_type[mb_xy - s->mb_stride]
                : 0;
    h->mb_mbaff = h->mb_field_decoding_flag = IS_INTERLACED(mb_type) ? 1 : 0;
}

/**
 * Draw edges and report progress for the last MB row.
 */
static void decode_finish_row(H264Context *h){
    MpegEncContext * const s = &h->s;
    int top = 16*(s->mb_y >> FIELD_PICTURE);
    int height = 16 << FRAME_MBAFF;
    int deblock_border = (16 + 4) << FRAME_MBAFF;
    int pic_height = 16*s->mb_height >> FIELD_PICTURE;

    if (h->deblocking_filter) {
        if((top + height) >= pic_height)
            height += deblock_border;

        top -= deblock_border;
    }

    if (top >= pic_height || (top + height) < h->emu_edge_height)
        return;

    height = FFMIN(height, pic_height - top);
    if (top < h->emu_edge_height) {
        height = top+height;
        top = 0;
    }

    ff_draw_horiz_band(s, top, height);

    if (s->dropable) return;

    ff_thread_report_progress((AVFrame*)s->current_picture_ptr, top + height - 1,
                             s->picture_structure==PICT_BOTTOM_FIELD);
}

static int decode_slice(struct AVCodecContext *avctx, void *arg){
    H264Context *h = *(void**)arg;
    MpegEncContext * const s = &h->s;
    const int part_mask= s->partitioned_frame ? (AC_END|AC_ERROR) : 0x7F;
    int lf_x_start = s->mb_x;

    s->mb_skip_run= -1;

    h->is_complex = FRAME_MBAFF || s->picture_structure != PICT_FRAME || s->codec_id != CODEC_ID_H264 ||
                    (CONFIG_GRAY && (s->flags&CODEC_FLAG_GRAY));

    if( h->pps.cabac ) {
        /* realign */
        align_get_bits( &s->gb );

        /* init cabac */
        ff_init_cabac_states( &h->cabac);
        ff_init_cabac_decoder( &h->cabac,
                               s->gb.buffer + get_bits_count(&s->gb)/8,
                               (get_bits_left(&s->gb) + 7)/8);

        ff_h264_init_cabac_states(h);

        for(;;){
//START_TIMER
            int ret = ff_h264_decode_mb_cabac(h);
            int eos;
//STOP_TIMER("decode_mb_cabac")

            if(ret>=0) ff_h264_hl_decode_mb(h);

            if( ret >= 0 && FRAME_MBAFF ) { //FIXME optimal? or let mb_decode decode 16x32 ?
                s->mb_y++;

                ret = ff_h264_decode_mb_cabac(h);

                if(ret>=0) ff_h264_hl_decode_mb(h);
                s->mb_y--;
            }
            eos = get_cabac_terminate( &h->cabac );

            if((s->workaround_bugs & FF_BUG_TRUNCATED) && h->cabac.bytestream > h->cabac.bytestream_end + 2){
                ff_er_add_slice(s, s->resync_mb_x, s->resync_mb_y, s->mb_x-1, s->mb_y, (AC_END|DC_END|MV_END)&part_mask);
                if (s->mb_x >= lf_x_start) loop_filter(h, lf_x_start, s->mb_x + 1);
                return 0;
            }
            if( ret < 0 || h->cabac.bytestream > h->cabac.bytestream_end + 2) {
                av_log(h->s.avctx, AV_LOG_ERROR, "error while decoding MB %d %d, bytestream (%td)\n", s->mb_x, s->mb_y, h->cabac.bytestream_end - h->cabac.bytestream);
                ff_er_add_slice(s, s->resync_mb_x, s->resync_mb_y, s->mb_x, s->mb_y, (AC_ERROR|DC_ERROR|MV_ERROR)&part_mask);
                return -1;
            }

            if( ++s->mb_x >= s->mb_width ) {
                loop_filter(h, lf_x_start, s->mb_x);
                s->mb_x = lf_x_start = 0;
                decode_finish_row(h);
                ++s->mb_y;
                if(FIELD_OR_MBAFF_PICTURE) {
                    ++s->mb_y;
                    if(FRAME_MBAFF && s->mb_y < s->mb_height)
                        predict_field_decoding_flag(h);
                }
            }

            if( eos || s->mb_y >= s->mb_height ) {
                tprintf(s->avctx, "slice end %d %d\n", get_bits_count(&s->gb), s->gb.size_in_bits);
                ff_er_add_slice(s, s->resync_mb_x, s->resync_mb_y, s->mb_x-1, s->mb_y, (AC_END|DC_END|MV_END)&part_mask);
                if (s->mb_x > lf_x_start) loop_filter(h, lf_x_start, s->mb_x);
                return 0;
            }
        }

    } else {
        for(;;){
            int ret = ff_h264_decode_mb_cavlc(h);

            if(ret>=0) ff_h264_hl_decode_mb(h);

            if(ret>=0 && FRAME_MBAFF){ //FIXME optimal? or let mb_decode decode 16x32 ?
                s->mb_y++;
                ret = ff_h264_decode_mb_cavlc(h);

                if(ret>=0) ff_h264_hl_decode_mb(h);
                s->mb_y--;
            }

            if(ret<0){
                av_log(h->s.avctx, AV_LOG_ERROR, "error while decoding MB %d %d\n", s->mb_x, s->mb_y);
                ff_er_add_slice(s, s->resync_mb_x, s->resync_mb_y, s->mb_x, s->mb_y, (AC_ERROR|DC_ERROR|MV_ERROR)&part_mask);
                return -1;
            }

            if(++s->mb_x >= s->mb_width){
                loop_filter(h, lf_x_start, s->mb_x);
                s->mb_x = lf_x_start = 0;
                decode_finish_row(h);
                ++s->mb_y;
                if(FIELD_OR_MBAFF_PICTURE) {
                    ++s->mb_y;
                    if(FRAME_MBAFF && s->mb_y < s->mb_height)
                        predict_field_decoding_flag(h);
                }
                if(s->mb_y >= s->mb_height){
                    tprintf(s->avctx, "slice end %d %d\n", get_bits_count(&s->gb), s->gb.size_in_bits);

                    if(   get_bits_count(&s->gb) == s->gb.size_in_bits
                       || get_bits_count(&s->gb) <  s->gb.size_in_bits && s->avctx->error_recognition < FF_ER_AGGRESSIVE) {
                        ff_er_add_slice(s, s->resync_mb_x, s->resync_mb_y, s->mb_x-1, s->mb_y, (AC_END|DC_END|MV_END)&part_mask);

                        return 0;
                    }else{
                        ff_er_add_slice(s, s->resync_mb_x, s->resync_mb_y, s->mb_x, s->mb_y, (AC_END|DC_END|MV_END)&part_mask);

                        return -1;
                    }
                }
            }

            if(get_bits_count(&s->gb) >= s->gb.size_in_bits && s->mb_skip_run<=0){
                tprintf(s->avctx, "slice end %d %d\n", get_bits_count(&s->gb), s->gb.size_in_bits);
                if(get_bits_count(&s->gb) == s->gb.size_in_bits ){
                    ff_er_add_slice(s, s->resync_mb_x, s->resync_mb_y, s->mb_x-1, s->mb_y, (AC_END|DC_END|MV_END)&part_mask);
                    if (s->mb_x > lf_x_start) loop_filter(h, lf_x_start, s->mb_x);

                    return 0;
                }else{
                    ff_er_add_slice(s, s->resync_mb_x, s->resync_mb_y, s->mb_x, s->mb_y, (AC_ERROR|DC_ERROR|MV_ERROR)&part_mask);

                    return -1;
                }
            }
        }
    }
}

/**
 * Call decode_slice() for each context.
 *
 * @param h h264 master context
 * @param context_count number of contexts to execute
 */
static int execute_decode_slices(H264Context *h, int context_count){
    MpegEncContext * const s = &h->s;
    AVCodecContext * const avctx= s->avctx;
    H264Context *hx;
    int i;

    if (s->avctx->hwaccel || s->avctx->codec->capabilities&CODEC_CAP_HWACCEL_VDPAU)
        return 0;
    if(context_count == 1) {
        return decode_slice(avctx, &h);
    } else {
        for(i = 1; i < context_count; i++) {
            hx = h->thread_context[i];
            hx->s.err_recognition = avctx->err_recognition;
            hx->s.error_count = 0;
            hx->x264_build= h->x264_build;
        }

        avctx->execute(avctx, decode_slice,
                       h->thread_context, NULL, context_count, sizeof(void*));

        /* pull back stuff from slices to master context */
        hx = h->thread_context[context_count - 1];
        s->mb_x = hx->s.mb_x;
        s->mb_y = hx->s.mb_y;
        s->dropable = hx->s.dropable;
        s->picture_structure = hx->s.picture_structure;
        for(i = 1; i < context_count; i++)
            h->s.error_count += h->thread_context[i]->s.error_count;
    }

    return 0;
}


static int decode_nal_units(H264Context *h, const uint8_t *buf, int buf_size){
    MpegEncContext * const s = &h->s;
    AVCodecContext * const avctx= s->avctx;
    H264Context *hx; ///< thread context
    int buf_index;
    int context_count;
    int next_avc;
    int pass = !(avctx->active_thread_type & FF_THREAD_FRAME);
    int nals_needed=0; ///< number of NALs that need decoding before the next frame thread starts
    int nal_index;

    h->max_contexts = (HAVE_THREADS && (s->avctx->active_thread_type&FF_THREAD_SLICE)) ? avctx->thread_count : 1;
    if(!(s->flags2 & CODEC_FLAG2_CHUNKS)){
        h->current_slice = 0;
        if (!s->first_field)
            s->current_picture_ptr= NULL;
        ff_h264_reset_sei(h);
    }

    for(;pass <= 1;pass++){
        buf_index = 0;
        context_count = 0;
        next_avc = h->is_avc ? 0 : buf_size;
        nal_index = 0;
    for(;;){
        int consumed;
        int dst_length;
        int bit_length;
        const uint8_t *ptr;
        int i, nalsize = 0;
        int err;

        if(buf_index >= next_avc) {
            if(buf_index >= buf_size) break;
            nalsize = 0;
            for(i = 0; i < h->nal_length_size; i++)
                nalsize = (nalsize << 8) | buf[buf_index++];
            if(nalsize <= 0 || nalsize > buf_size - buf_index){
                av_log(h->s.avctx, AV_LOG_ERROR, "AVC: nal size %d\n", nalsize);
                break;
            }
            next_avc= buf_index + nalsize;
        } else {
            // start code prefix search
            for(; buf_index + 3 < next_avc; buf_index++){
                // This should always succeed in the first iteration.
                if(buf[buf_index] == 0 && buf[buf_index+1] == 0 && buf[buf_index+2] == 1)
                    break;
            }

            if(buf_index+3 >= buf_size) break;

            buf_index+=3;
            if(buf_index >= next_avc) continue;
        }

        hx = h->thread_context[context_count];

        ptr= ff_h264_decode_nal(hx, buf + buf_index, &dst_length, &consumed, next_avc - buf_index);
        if (ptr==NULL || dst_length < 0){
            return -1;
        }
        i= buf_index + consumed;
        if((s->workaround_bugs & FF_BUG_AUTODETECT) && i+3<next_avc &&
           buf[i]==0x00 && buf[i+1]==0x00 && buf[i+2]==0x01 && buf[i+3]==0xE0)
            s->workaround_bugs |= FF_BUG_TRUNCATED;

        if(!(s->workaround_bugs & FF_BUG_TRUNCATED)){
        while(dst_length > 0 && ptr[dst_length - 1] == 0)
            dst_length--;
        }
        bit_length= !dst_length ? 0 : (8*dst_length - ff_h264_decode_rbsp_trailing(h, ptr + dst_length - 1));

        if(s->avctx->debug&FF_DEBUG_STARTCODE){
            av_log(h->s.avctx, AV_LOG_DEBUG, "NAL %d/%d at %d/%d length %d\n", hx->nal_unit_type, hx->nal_ref_idc, buf_index, buf_size, dst_length);
        }

        if (h->is_avc && (nalsize != consumed) && nalsize){
            av_log(h->s.avctx, AV_LOG_DEBUG, "AVC: Consumed only %d bytes instead of %d\n", consumed, nalsize);
        }

        buf_index += consumed;
        nal_index++;

        if(pass == 0) {
            // packets can sometimes contain multiple PPS/SPS
            // e.g. two PAFF field pictures in one packet, or a demuxer which splits NALs strangely
            // if so, when frame threading we can't start the next thread until we've read all of them
            switch (hx->nal_unit_type) {
                case NAL_SPS:
                case NAL_PPS:
                    nals_needed = nal_index;
                    break;
                case NAL_IDR_SLICE:
                case NAL_SLICE:
                    init_get_bits(&hx->s.gb, ptr, bit_length);
                    if (!get_ue_golomb(&hx->s.gb))
                        nals_needed = nal_index;
            }
            continue;
        }

        //FIXME do not discard SEI id
        if(avctx->skip_frame >= AVDISCARD_NONREF && h->nal_ref_idc  == 0)
            continue;

      again:
        err = 0;
        switch(hx->nal_unit_type){
        case NAL_IDR_SLICE:
            if (h->nal_unit_type != NAL_IDR_SLICE) {
                av_log(h->s.avctx, AV_LOG_ERROR, "Invalid mix of idr and non-idr slices");
                return -1;
            }
            idr(h); // FIXME ensure we don't lose some frames if there is reordering
        case NAL_SLICE:
            init_get_bits(&hx->s.gb, ptr, bit_length);
            hx->intra_gb_ptr=
            hx->inter_gb_ptr= &hx->s.gb;
            hx->s.data_partitioning = 0;

            if((err = decode_slice_header(hx, h)))
               break;

            if (   h->sei_recovery_frame_cnt >= 0
                && ((h->recovery_frame - h->frame_num) & ((1 << h->sps.log2_max_frame_num)-1)) > h->sei_recovery_frame_cnt) {
                h->recovery_frame = (h->frame_num + h->sei_recovery_frame_cnt) %
                                    (1 << h->sps.log2_max_frame_num);
            }

            s->current_picture_ptr->f.key_frame |=
                    (hx->nal_unit_type == NAL_IDR_SLICE);

            if (h->recovery_frame == h->frame_num) {
                h->sync |= 1;
                h->recovery_frame = -1;
            }

            h->sync |= !!s->current_picture_ptr->f.key_frame;
            h->sync |= 3*!!(s->flags2 & CODEC_FLAG2_SHOW_ALL);
            s->current_picture_ptr->sync = h->sync;

            if (h->current_slice == 1) {
                if(!(s->flags2 & CODEC_FLAG2_CHUNKS)) {
                    decode_postinit(h, nal_index >= nals_needed);
                }

                if (s->avctx->hwaccel && s->avctx->hwaccel->start_frame(s->avctx, NULL, 0) < 0)
                    return -1;
                if(CONFIG_H264_VDPAU_DECODER && s->avctx->codec->capabilities&CODEC_CAP_HWACCEL_VDPAU)
                    ff_vdpau_h264_picture_start(s);
            }

            if(hx->redundant_pic_count==0
               && (avctx->skip_frame < AVDISCARD_NONREF || hx->nal_ref_idc)
               && (avctx->skip_frame < AVDISCARD_BIDIR  || hx->slice_type_nos!=AV_PICTURE_TYPE_B)
               && (avctx->skip_frame < AVDISCARD_NONKEY || hx->slice_type_nos==AV_PICTURE_TYPE_I)
               && avctx->skip_frame < AVDISCARD_ALL){
                if(avctx->hwaccel) {
                    if (avctx->hwaccel->decode_slice(avctx, &buf[buf_index - consumed], consumed) < 0)
                        return -1;
                }else
                if(CONFIG_H264_VDPAU_DECODER && s->avctx->codec->capabilities&CODEC_CAP_HWACCEL_VDPAU){
                    static const uint8_t start_code[] = {0x00, 0x00, 0x01};
                    ff_vdpau_add_data_chunk(s, start_code, sizeof(start_code));
                    ff_vdpau_add_data_chunk(s, &buf[buf_index - consumed], consumed );
                }else
                    context_count++;
            }
            break;
        case NAL_DPA:
            init_get_bits(&hx->s.gb, ptr, bit_length);
            hx->intra_gb_ptr=
            hx->inter_gb_ptr= NULL;

            if ((err = decode_slice_header(hx, h)) < 0)
                break;

            hx->s.data_partitioning = 1;

            break;
        case NAL_DPB:
            init_get_bits(&hx->intra_gb, ptr, bit_length);
            hx->intra_gb_ptr= &hx->intra_gb;
            break;
        case NAL_DPC:
            init_get_bits(&hx->inter_gb, ptr, bit_length);
            hx->inter_gb_ptr= &hx->inter_gb;

            if(hx->redundant_pic_count==0 && hx->intra_gb_ptr && hx->s.data_partitioning
               && s->context_initialized
               && (avctx->skip_frame < AVDISCARD_NONREF || hx->nal_ref_idc)
               && (avctx->skip_frame < AVDISCARD_BIDIR  || hx->slice_type_nos!=AV_PICTURE_TYPE_B)
               && (avctx->skip_frame < AVDISCARD_NONKEY || hx->slice_type_nos==AV_PICTURE_TYPE_I)
               && avctx->skip_frame < AVDISCARD_ALL)
                context_count++;
            break;
        case NAL_SEI:
            init_get_bits(&s->gb, ptr, bit_length);
            ff_h264_decode_sei(h);
            break;
        case NAL_SPS:
            init_get_bits(&s->gb, ptr, bit_length);
            if(ff_h264_decode_seq_parameter_set(h) < 0 && (h->is_avc ? (nalsize != consumed) && nalsize : 1)){
                av_log(h->s.avctx, AV_LOG_DEBUG, "SPS decoding failure, trying alternative mode\n");
                if(h->is_avc) av_assert0(next_avc - buf_index + consumed == nalsize);
                init_get_bits(&s->gb, &buf[buf_index + 1 - consumed], 8*(next_avc - buf_index + consumed));
                ff_h264_decode_seq_parameter_set(h);
            }

            if (s->flags& CODEC_FLAG_LOW_DELAY ||
                (h->sps.bitstream_restriction_flag && !h->sps.num_reorder_frames))
                s->low_delay=1;

            if(avctx->has_b_frames < 2)
                avctx->has_b_frames= !s->low_delay;
            break;
        case NAL_PPS:
            init_get_bits(&s->gb, ptr, bit_length);

            ff_h264_decode_picture_parameter_set(h, bit_length);

            break;
        case NAL_AUD:
        case NAL_END_SEQUENCE:
        case NAL_END_STREAM:
        case NAL_FILLER_DATA:
        case NAL_SPS_EXT:
        case NAL_AUXILIARY_SLICE:
            break;
        default:
            av_log(avctx, AV_LOG_DEBUG, "Unknown NAL code: %d (%d bits)\n", hx->nal_unit_type, bit_length);
        }

        if(context_count == h->max_contexts) {
            execute_decode_slices(h, context_count);
            context_count = 0;
        }

        if (err < 0)
            av_log(h->s.avctx, AV_LOG_ERROR, "decode_slice_header error\n");
        else if(err == 1) {
            /* Slice could not be decoded in parallel mode, copy down
             * NAL unit stuff to context 0 and restart. Note that
             * rbsp_buffer is not transferred, but since we no longer
             * run in parallel mode this should not be an issue. */
            h->nal_unit_type = hx->nal_unit_type;
            h->nal_ref_idc   = hx->nal_ref_idc;
            hx = h;
            goto again;
        }
    }
    }
    if(context_count)
        execute_decode_slices(h, context_count);
    return buf_index;
}

/**
 * Return the number of bytes consumed for building the current frame.
 */
static int get_consumed_bytes(MpegEncContext *s, int pos, int buf_size){
        if(pos==0) pos=1; //avoid infinite loops (i doubt that is needed but ...)
        if(pos+10>buf_size) pos=buf_size; // oops ;)

        return pos;
}

static int decode_frame(AVCodecContext *avctx,
                             void *data, int *data_size,
                             AVPacket *avpkt)
{
    const uint8_t *buf = avpkt->data;
    int buf_size = avpkt->size;
    H264Context *h = avctx->priv_data;
    MpegEncContext *s = &h->s;
    AVFrame *pict = data;
    int buf_index;

    s->flags= avctx->flags;
    s->flags2= avctx->flags2;

   /* end of stream, output what is still in the buffers */
 out:
    if (buf_size == 0) {
        Picture *out;
        int i, out_idx;

        s->current_picture_ptr = NULL;

//FIXME factorize this with the output code below
        out = h->delayed_pic[0];
        out_idx = 0;
        for (i = 1; h->delayed_pic[i] && !h->delayed_pic[i]->f.key_frame && !h->delayed_pic[i]->mmco_reset; i++)
            if(h->delayed_pic[i]->poc < out->poc){
                out = h->delayed_pic[i];
                out_idx = i;
            }

        for(i=out_idx; h->delayed_pic[i]; i++)
            h->delayed_pic[i] = h->delayed_pic[i+1];

        if(out){
            *data_size = sizeof(AVFrame);
            *pict= *(AVFrame*)out;
        }

        return 0;
    }
    if(h->is_avc && buf_size >= 9 && AV_RB32(buf)==0x0164001F && buf[5] && buf[8]==0x67)
        return ff_h264_decode_extradata(h, buf, buf_size);

    buf_index=decode_nal_units(h, buf, buf_size);
    if(buf_index < 0)
        return -1;

    if (!s->current_picture_ptr && h->nal_unit_type == NAL_END_SEQUENCE) {
        buf_size = 0;
        goto out;
    }

    if(!(s->flags2 & CODEC_FLAG2_CHUNKS) && !s->current_picture_ptr){
        if (avctx->skip_frame >= AVDISCARD_NONREF ||
            buf_size >= 4 && !memcmp("Q264", buf, 4))
            return 0;
        av_log(avctx, AV_LOG_ERROR, "no frame!\n");
        return -1;
    }

    if(!(s->flags2 & CODEC_FLAG2_CHUNKS) || (s->mb_y >= s->mb_height && s->mb_height)){

        if(s->flags2 & CODEC_FLAG2_CHUNKS) decode_postinit(h, 1);

        field_end(h, 0);

        *data_size = 0; /* Wait for second field. */
        if (h->next_output_pic && h->next_output_pic->sync) {
            if(h->sync>1 || h->next_output_pic->f.pict_type != AV_PICTURE_TYPE_B){
                *data_size = sizeof(AVFrame);
                *pict = *(AVFrame*)h->next_output_pic;
            }
        }
    }

    assert(pict->data[0] || !*data_size);
    ff_print_debug_info(s, pict);
//printf("out %d\n", (int)pict->data[0]);

    return get_consumed_bytes(s, buf_index, buf_size);
}
#if 0
static inline void fill_mb_avail(H264Context *h){
    MpegEncContext * const s = &h->s;
    const int mb_xy= s->mb_x + s->mb_y*s->mb_stride;

    if(s->mb_y){
        h->mb_avail[0]= s->mb_x                 && h->slice_table[mb_xy - s->mb_stride - 1] == h->slice_num;
        h->mb_avail[1]=                            h->slice_table[mb_xy - s->mb_stride    ] == h->slice_num;
        h->mb_avail[2]= s->mb_x+1 < s->mb_width && h->slice_table[mb_xy - s->mb_stride + 1] == h->slice_num;
    }else{
        h->mb_avail[0]=
        h->mb_avail[1]=
        h->mb_avail[2]= 0;
    }
    h->mb_avail[3]= s->mb_x && h->slice_table[mb_xy - 1] == h->slice_num;
    h->mb_avail[4]= 1; //FIXME move out
    h->mb_avail[5]= 0; //FIXME move out
}
#endif

#ifdef TEST
#undef printf
#undef random
#define COUNT 8000
#define SIZE (COUNT*40)
extern AVCodec ff_h264_decoder;
int main(void){
    int i;
    uint8_t temp[SIZE];
    PutBitContext pb;
    GetBitContext gb;
//    int int_temp[10000];
    DSPContext dsp;
    AVCodecContext avctx;

    avcodec_get_context_defaults3(&avctx, &ff_h264_decoder);

    dsputil_init(&dsp, &avctx);

    init_put_bits(&pb, temp, SIZE);
    printf("testing unsigned exp golomb\n");
    for(i=0; i<COUNT; i++){
        START_TIMER
        set_ue_golomb(&pb, i);
        STOP_TIMER("set_ue_golomb");
    }
    flush_put_bits(&pb);

    init_get_bits(&gb, temp, 8*SIZE);
    for(i=0; i<COUNT; i++){
        int j, s;

        s= show_bits(&gb, 24);

        START_TIMER
        j= get_ue_golomb(&gb);
        if(j != i){
            printf("mismatch! at %d (%d should be %d) bits:%6X\n", i, j, i, s);
//            return -1;
        }
        STOP_TIMER("get_ue_golomb");
    }


    init_put_bits(&pb, temp, SIZE);
    printf("testing signed exp golomb\n");
    for(i=0; i<COUNT; i++){
        START_TIMER
        set_se_golomb(&pb, i - COUNT/2);
        STOP_TIMER("set_se_golomb");
    }
    flush_put_bits(&pb);

    init_get_bits(&gb, temp, 8*SIZE);
    for(i=0; i<COUNT; i++){
        int j, s;

        s= show_bits(&gb, 24);

        START_TIMER
        j= get_se_golomb(&gb);
        if(j != i - COUNT/2){
            printf("mismatch! at %d (%d should be %d) bits:%6X\n", i, j, i, s);
//            return -1;
        }
        STOP_TIMER("get_se_golomb");
    }

    printf("Testing RBSP\n");


    return 0;
}
#endif /* TEST */


av_cold void ff_h264_free_context(H264Context *h)
{
    int i;

    free_tables(h, 1); //FIXME cleanup init stuff perhaps

    for(i = 0; i < MAX_SPS_COUNT; i++)
        av_freep(h->sps_buffers + i);

    for(i = 0; i < MAX_PPS_COUNT; i++)
        av_freep(h->pps_buffers + i);
}

av_cold int ff_h264_decode_end(AVCodecContext *avctx)
{
    H264Context *h = avctx->priv_data;
    MpegEncContext *s = &h->s;

    ff_h264_remove_all_refs(h);
    ff_h264_free_context(h);

    MPV_common_end(s);

//    memset(h, 0, sizeof(H264Context));

    return 0;
}

static const AVProfile profiles[] = {
    { FF_PROFILE_H264_BASELINE,             "Baseline"              },
    { FF_PROFILE_H264_CONSTRAINED_BASELINE, "Constrained Baseline"  },
    { FF_PROFILE_H264_MAIN,                 "Main"                  },
    { FF_PROFILE_H264_EXTENDED,             "Extended"              },
    { FF_PROFILE_H264_HIGH,                 "High"                  },
    { FF_PROFILE_H264_HIGH_10,              "High 10"               },
    { FF_PROFILE_H264_HIGH_10_INTRA,        "High 10 Intra"         },
    { FF_PROFILE_H264_HIGH_422,             "High 4:2:2"            },
    { FF_PROFILE_H264_HIGH_422_INTRA,       "High 4:2:2 Intra"      },
    { FF_PROFILE_H264_HIGH_444,             "High 4:4:4"            },
    { FF_PROFILE_H264_HIGH_444_PREDICTIVE,  "High 4:4:4 Predictive" },
    { FF_PROFILE_H264_HIGH_444_INTRA,       "High 4:4:4 Intra"      },
    { FF_PROFILE_H264_CAVLC_444,            "CAVLC 4:4:4"           },
    { FF_PROFILE_UNKNOWN },
};

static const AVOption h264_options[] = {
    {"is_avc", "is avc", offsetof(H264Context, is_avc), FF_OPT_TYPE_INT, {.dbl = 0}, 0, 1, 0},
    {"nal_length_size", "nal_length_size", offsetof(H264Context, nal_length_size), FF_OPT_TYPE_INT, {.dbl = 0}, 0, 4, 0},
    {NULL}
};

static const AVClass h264_class = {
    "H264 Decoder",
    av_default_item_name,
    h264_options,
    LIBAVUTIL_VERSION_INT,
};

static const AVClass h264_vdpau_class = {
    "H264 VDPAU Decoder",
    av_default_item_name,
    h264_options,
    LIBAVUTIL_VERSION_INT,
};

AVCodec ff_h264_decoder = {
    .name           = "h264",
    .type           = AVMEDIA_TYPE_VIDEO,
    .id             = CODEC_ID_H264,
    .priv_data_size = sizeof(H264Context),
    .init           = ff_h264_decode_init,
    .close          = ff_h264_decode_end,
    .decode         = decode_frame,
    .capabilities   = /*CODEC_CAP_DRAW_HORIZ_BAND |*/ CODEC_CAP_DR1 | CODEC_CAP_DELAY |
                      CODEC_CAP_SLICE_THREADS | CODEC_CAP_FRAME_THREADS,
    .flush= flush_dpb,
    .long_name = NULL_IF_CONFIG_SMALL("H.264 / AVC / MPEG-4 AVC / MPEG-4 part 10"),
    .init_thread_copy      = ONLY_IF_THREADS_ENABLED(decode_init_thread_copy),
    .update_thread_context = ONLY_IF_THREADS_ENABLED(decode_update_thread_context),
    .profiles = NULL_IF_CONFIG_SMALL(profiles),
    .priv_class     = &h264_class,
};

#if CONFIG_H264_VDPAU_DECODER
AVCodec ff_h264_vdpau_decoder = {
    .name           = "h264_vdpau",
    .type           = AVMEDIA_TYPE_VIDEO,
    .id             = CODEC_ID_H264,
    .priv_data_size = sizeof(H264Context),
    .init           = ff_h264_decode_init,
    .close          = ff_h264_decode_end,
    .decode         = decode_frame,
    .capabilities   = CODEC_CAP_DR1 | CODEC_CAP_DELAY | CODEC_CAP_HWACCEL_VDPAU,
    .flush= flush_dpb,
    .long_name = NULL_IF_CONFIG_SMALL("H.264 / AVC / MPEG-4 AVC / MPEG-4 part 10 (VDPAU acceleration)"),
    .pix_fmts = (const enum PixelFormat[]){PIX_FMT_VDPAU_H264, PIX_FMT_NONE},
    .profiles = NULL_IF_CONFIG_SMALL(profiles),
    .priv_class     = &h264_vdpau_class,
};
#endif<|MERGE_RESOLUTION|>--- conflicted
+++ resolved
@@ -102,15 +102,7 @@
     return 0;
 } //FIXME cleanup like check_intra_pred_mode
 
-<<<<<<< HEAD
 static int check_intra_pred_mode(H264Context *h, int mode, int is_chroma){
-=======
-/**
- * Check if the top & left blocks are available if needed and
- * change the dc mode so it only uses the available blocks.
- */
-int ff_h264_check_intra_pred_mode(H264Context *h, int mode){
->>>>>>> 58c42af7
     MpegEncContext * const s = &h->s;
     static const int8_t top [7]= {LEFT_DC_PRED8x8, 1,-1,-1};
     static const int8_t left[7]= { TOP_DC_PRED8x8,-1, 2,-1,DC_128_PRED8x8};
