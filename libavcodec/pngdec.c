/*
 * PNG image format
 * Copyright (c) 2003 Fabrice Bellard
 *
 * This file is part of FFmpeg.
 *
 * FFmpeg is free software; you can redistribute it and/or
 * modify it under the terms of the GNU Lesser General Public
 * License as published by the Free Software Foundation; either
 * version 2.1 of the License, or (at your option) any later version.
 *
 * FFmpeg is distributed in the hope that it will be useful,
 * but WITHOUT ANY WARRANTY; without even the implied warranty of
 * MERCHANTABILITY or FITNESS FOR A PARTICULAR PURPOSE.  See the GNU
 * Lesser General Public License for more details.
 *
 * You should have received a copy of the GNU Lesser General Public
 * License along with FFmpeg; if not, write to the Free Software
 * Foundation, Inc., 51 Franklin Street, Fifth Floor, Boston, MA 02110-1301 USA
 */

//#define DEBUG

#include "libavutil/bprint.h"
#include "libavutil/imgutils.h"
#include "avcodec.h"
#include "bytestream.h"
#include "internal.h"
#include "png.h"
#include "pngdsp.h"
#include "thread.h"

#include <zlib.h>

typedef struct PNGDecContext {
    PNGDSPContext dsp;
    AVCodecContext *avctx;

    GetByteContext gb;
    ThreadFrame last_picture;
    ThreadFrame picture;

    int state;
    int width, height;
    int bit_depth;
    int color_type;
    int compression_type;
    int interlace_type;
    int filter_type;
    int channels;
    int bits_per_pixel;
    int bpp;

    uint8_t *image_buf;
    int image_linesize;
    uint32_t palette[256];
    uint8_t *crow_buf;
    uint8_t *last_row;
    unsigned int last_row_size;
    uint8_t *tmp_row;
    unsigned int tmp_row_size;
    uint8_t *buffer;
    int buffer_size;
    int pass;
    int crow_size; /* compressed row size (include filter type) */
    int row_size; /* decompressed row size */
    int pass_row_size; /* decompress row size of the current pass */
    int y;
    z_stream zstream;
} PNGDecContext;

/* Mask to determine which pixels are valid in a pass */
static const uint8_t png_pass_mask[NB_PASSES] = {
    0x01, 0x01, 0x11, 0x11, 0x55, 0x55, 0xff,
};

/* Mask to determine which y pixels can be written in a pass */
static const uint8_t png_pass_dsp_ymask[NB_PASSES] = {
    0xff, 0xff, 0x0f, 0xff, 0x33, 0xff, 0x55,
};

/* Mask to determine which pixels to overwrite while displaying */
static const uint8_t png_pass_dsp_mask[NB_PASSES] = {
    0xff, 0x0f, 0xff, 0x33, 0xff, 0x55, 0xff
};

/* NOTE: we try to construct a good looking image at each pass. width
 * is the original image width. We also do pixel format conversion at
 * this stage */
static void png_put_interlaced_row(uint8_t *dst, int width,
                                   int bits_per_pixel, int pass,
                                   int color_type, const uint8_t *src)
{
    int x, mask, dsp_mask, j, src_x, b, bpp;
    uint8_t *d;
    const uint8_t *s;

    mask     = png_pass_mask[pass];
    dsp_mask = png_pass_dsp_mask[pass];

    switch (bits_per_pixel) {
    case 1:
        src_x = 0;
        for (x = 0; x < width; x++) {
            j = (x & 7);
            if ((dsp_mask << j) & 0x80) {
                b = (src[src_x >> 3] >> (7 - (src_x & 7))) & 1;
                dst[x >> 3] &= 0xFF7F>>j;
                dst[x >> 3] |= b << (7 - j);
            }
            if ((mask << j) & 0x80)
                src_x++;
        }
        break;
    case 2:
        src_x = 0;
        for (x = 0; x < width; x++) {
            int j2 = 2 * (x & 3);
            j = (x & 7);
            if ((dsp_mask << j) & 0x80) {
                b = (src[src_x >> 2] >> (6 - 2*(src_x & 3))) & 3;
                dst[x >> 2] &= 0xFF3F>>j2;
                dst[x >> 2] |= b << (6 - j2);
            }
            if ((mask << j) & 0x80)
                src_x++;
        }
        break;
    case 4:
        src_x = 0;
        for (x = 0; x < width; x++) {
            int j2 = 4*(x&1);
            j = (x & 7);
            if ((dsp_mask << j) & 0x80) {
                b = (src[src_x >> 1] >> (4 - 4*(src_x & 1))) & 15;
                dst[x >> 1] &= 0xFF0F>>j2;
                dst[x >> 1] |= b << (4 - j2);
            }
            if ((mask << j) & 0x80)
                src_x++;
        }
        break;
    default:
        bpp = bits_per_pixel >> 3;
        d   = dst;
        s   = src;
            for (x = 0; x < width; x++) {
                j = x & 7;
                if ((dsp_mask << j) & 0x80) {
<<<<<<< HEAD
=======
                    *(uint32_t *)d = (s[3] << 24) | (s[0] << 16) | (s[1] << 8) | s[2];
                }
                d += bpp;
                if ((mask << j) & 0x80)
                    s += bpp;
            }
        } else {
            for (x = 0; x < width; x++) {
                j = x & 7;
                if ((dsp_mask << j) & 0x80) {
>>>>>>> c598b569
                    memcpy(d, s, bpp);
                }
                d += bpp;
                if ((mask << j) & 0x80)
                    s += bpp;
            }
        break;
    }
}

void ff_add_png_paeth_prediction(uint8_t *dst, uint8_t *src, uint8_t *top,
                                 int w, int bpp)
{
    int i;
    for (i = 0; i < w; i++) {
        int a, b, c, p, pa, pb, pc;

        a = dst[i - bpp];
        b = top[i];
        c = top[i - bpp];

        p  = b - c;
        pc = a - c;

        pa = abs(p);
        pb = abs(pc);
        pc = abs(p + pc);

        if (pa <= pb && pa <= pc)
            p = a;
        else if (pb <= pc)
            p = b;
        else
            p = c;
        dst[i] = p + src[i];
    }
}

<<<<<<< HEAD
#define UNROLL1(bpp, op) {\
                 r = dst[0];\
    if(bpp >= 2) g = dst[1];\
    if(bpp >= 3) b = dst[2];\
    if(bpp >= 4) a = dst[3];\
    for(; i <= size - bpp; i+=bpp) {\
        dst[i+0] = r = op(r, src[i+0], last[i+0]);\
        if(bpp == 1) continue;\
        dst[i+1] = g = op(g, src[i+1], last[i+1]);\
        if(bpp == 2) continue;\
        dst[i+2] = b = op(b, src[i+2], last[i+2]);\
        if(bpp == 3) continue;\
        dst[i+3] = a = op(a, src[i+3], last[i+3]);\
    }\
}

#define UNROLL_FILTER(op)\
         if(bpp == 1) UNROLL1(1, op)\
    else if(bpp == 2) UNROLL1(2, op)\
    else if(bpp == 3) UNROLL1(3, op)\
    else if(bpp == 4) UNROLL1(4, op)\
    for (; i < size; i++) {\
        dst[i] = op(dst[i-bpp], src[i], last[i]);\
    }\
=======
#define UNROLL1(bpp, op) {                                                    \
        r = dst[0];                                                           \
        if (bpp >= 2)                                                         \
            g = dst[1];                                                       \
        if (bpp >= 3)                                                         \
            b = dst[2];                                                       \
        if (bpp >= 4)                                                         \
            a = dst[3];                                                       \
        for (; i < size; i += bpp) {                                          \
            dst[i + 0] = r = op(r, src[i + 0], last[i + 0]);                  \
            if (bpp == 1)                                                     \
                continue;                                                     \
            dst[i + 1] = g = op(g, src[i + 1], last[i + 1]);                  \
            if (bpp == 2)                                                     \
                continue;                                                     \
            dst[i + 2] = b = op(b, src[i + 2], last[i + 2]);                  \
            if (bpp == 3)                                                     \
                continue;                                                     \
            dst[i + 3] = a = op(a, src[i + 3], last[i + 3]);                  \
        }                                                                     \
}

#define UNROLL_FILTER(op)                                                     \
    if (bpp == 1)                                                             \
        UNROLL1(1, op)                                                        \
        else if (bpp == 2)                                                    \
            UNROLL1(2, op)                                                    \
            else if (bpp == 3)                                                \
                UNROLL1(3, op)                                                \
                else if (bpp == 4)                                            \
                    UNROLL1(4, op)                                            \
                    else {                                                    \
                        for (; i < size; i += bpp) {                          \
                            int j;                                            \
                            for (j = 0; j < bpp; j++)                         \
                                dst[i + j] = op(dst[i + j - bpp],             \
                                                src[i + j], last[i + j]);     \
                        }                                                     \
                    }
>>>>>>> c598b569

/* NOTE: 'dst' can be equal to 'last' */
static void png_filter_row(PNGDSPContext *dsp, uint8_t *dst, int filter_type,
                           uint8_t *src, uint8_t *last, int size, int bpp)
{
    int i, p, r, g, b, a;

    switch (filter_type) {
    case PNG_FILTER_VALUE_NONE:
        memcpy(dst, src, size);
        break;
    case PNG_FILTER_VALUE_SUB:
        for (i = 0; i < bpp; i++)
            dst[i] = src[i];
        if (bpp == 4) {
            p = *(int *)dst;
            for (; i < size; i += bpp) {
<<<<<<< HEAD
                unsigned s = *(int*)(src + i);
=======
                int s = *(int *)(src + i);
>>>>>>> c598b569
                p = ((s & 0x7f7f7f7f) + (p & 0x7f7f7f7f)) ^ ((s ^ p) & 0x80808080);
                *(int *)(dst + i) = p;
            }
        } else {
#define OP_SUB(x, s, l) x + s
            UNROLL_FILTER(OP_SUB);
        }
        break;
    case PNG_FILTER_VALUE_UP:
        dsp->add_bytes_l2(dst, src, last, size);
        break;
    case PNG_FILTER_VALUE_AVG:
        for (i = 0; i < bpp; i++) {
            p      = (last[i] >> 1);
            dst[i] = p + src[i];
        }
#define OP_AVG(x, s, l) (((x + l) >> 1) + s) & 0xff
        UNROLL_FILTER(OP_AVG);
        break;
    case PNG_FILTER_VALUE_PAETH:
        for (i = 0; i < bpp; i++) {
            p      = last[i];
            dst[i] = p + src[i];
        }
<<<<<<< HEAD
        if (bpp > 2 && size > 4) {
            // would write off the end of the array if we let it process the last pixel with bpp=3
=======
        if (bpp > 1 && size > 4) {
            /* would write off the end of the array if we let it process
             * the last pixel with bpp=3 */
>>>>>>> c598b569
            int w = bpp == 4 ? size : size - 3;
            dsp->add_paeth_prediction(dst + i, src + i, last + i, w - i, bpp);
            i = w;
        }
        ff_add_png_paeth_prediction(dst + i, src + i, last + i, size - i, bpp);
        break;
    }
}

<<<<<<< HEAD
/* This used to be called "deloco" in FFmpeg
 * and is actually an inverse reversible colorspace transformation */
#define YUV2RGB(NAME, TYPE) \
static void deloco_ ## NAME(TYPE *dst, int size, int alpha) \
{ \
    int i; \
    for (i = 0; i < size; i += 3 + alpha) { \
        int g = dst [i+1]; \
        dst[i+0] += g; \
        dst[i+2] += g; \
    } \
}

YUV2RGB(rgb8, uint8_t)
YUV2RGB(rgb16, uint16_t)
=======
static av_always_inline void convert_to_rgb32_loco(uint8_t *dst,
                                                   const uint8_t *src,
                                                   int width, int loco)
{
    int j;
    unsigned int r, g, b, a;

    for (j = 0; j < width; j++) {
        r = src[0];
        g = src[1];
        b = src[2];
        a = src[3];
        if (loco) {
            r = (r + g) & 0xff;
            b = (b + g) & 0xff;
        }
        *(uint32_t *) dst = (a << 24) | (r << 16) | (g << 8) | b;
        dst += 4;
        src += 4;
    }
}

static void convert_to_rgb32(uint8_t *dst, const uint8_t *src,
                             int width, int loco)
{
    if (loco)
        convert_to_rgb32_loco(dst, src, width, 1);
    else
        convert_to_rgb32_loco(dst, src, width, 0);
}

static void deloco_rgb24(uint8_t *dst, int size)
{
    int i;
    for (i = 0; i < size; i += 3) {
        int g = dst[i + 1];
        dst[i + 0] += g;
        dst[i + 2] += g;
    }
}
>>>>>>> c598b569

/* process exactly one decompressed row */
static void png_handle_row(PNGDecContext *s)
{
    uint8_t *ptr, *last_row;
    int got_line;

    if (!s->interlace_type) {
        ptr = s->image_buf + s->image_linesize * s->y;
<<<<<<< HEAD
=======
        /* need to swap bytes correctly for RGB_ALPHA */
        if (s->color_type == PNG_COLOR_TYPE_RGB_ALPHA) {
            png_filter_row(&s->dsp, s->tmp_row, s->crow_buf[0], s->crow_buf + 1,
                           s->last_row, s->row_size, s->bpp);
            convert_to_rgb32(ptr, s->tmp_row, s->width,
                             s->filter_type == PNG_FILTER_TYPE_LOCO);
            FFSWAP(uint8_t *, s->last_row, s->tmp_row);
        } else {
            /* in normal case, we avoid one copy */
>>>>>>> c598b569
            if (s->y == 0)
                last_row = s->last_row;
            else
                last_row = ptr - s->image_linesize;

            png_filter_row(&s->dsp, ptr, s->crow_buf[0], s->crow_buf + 1,
                           last_row, s->row_size, s->bpp);
        /* loco lags by 1 row so that it doesn't interfere with top prediction */
        if (s->filter_type == PNG_FILTER_TYPE_LOCO && s->y > 0) {
            if (s->bit_depth == 16) {
                deloco_rgb16((uint16_t *)(ptr - s->image_linesize), s->row_size / 2,
                             s->color_type == PNG_COLOR_TYPE_RGB_ALPHA);
            } else {
                deloco_rgb8(ptr - s->image_linesize, s->row_size,
                            s->color_type == PNG_COLOR_TYPE_RGB_ALPHA);
            }
        }
        s->y++;
        if (s->y == s->height) {
            s->state |= PNG_ALLIMAGE;
            if (s->filter_type == PNG_FILTER_TYPE_LOCO) {
                if (s->bit_depth == 16) {
                    deloco_rgb16((uint16_t *)ptr, s->row_size / 2,
                                 s->color_type == PNG_COLOR_TYPE_RGB_ALPHA);
                } else {
                    deloco_rgb8(ptr, s->row_size,
                                s->color_type == PNG_COLOR_TYPE_RGB_ALPHA);
                }
            }
        }
    } else {
        got_line = 0;
        for (;;) {
            ptr = s->image_buf + s->image_linesize * s->y;
            if ((ff_png_pass_ymask[s->pass] << (s->y & 7)) & 0x80) {
                /* if we already read one row, it is time to stop to
                 * wait for the next one */
                if (got_line)
                    break;
                png_filter_row(&s->dsp, s->tmp_row, s->crow_buf[0], s->crow_buf + 1,
                               s->last_row, s->pass_row_size, s->bpp);
<<<<<<< HEAD
                FFSWAP(uint8_t*, s->last_row, s->tmp_row);
                FFSWAP(unsigned int, s->last_row_size, s->tmp_row_size);
=======
                FFSWAP(uint8_t *, s->last_row, s->tmp_row);
>>>>>>> c598b569
                got_line = 1;
            }
            if ((png_pass_dsp_ymask[s->pass] << (s->y & 7)) & 0x80) {
                png_put_interlaced_row(ptr, s->width, s->bits_per_pixel, s->pass,
                                       s->color_type, s->last_row);
            }
            s->y++;
            if (s->y == s->height) {
                memset(s->last_row, 0, s->row_size);
                for (;;) {
                    if (s->pass == NB_PASSES - 1) {
                        s->state |= PNG_ALLIMAGE;
                        goto the_end;
                    } else {
                        s->pass++;
                        s->y = 0;
                        s->pass_row_size = ff_png_pass_row_size(s->pass,
                                                                s->bits_per_pixel,
                                                                s->width);
                        s->crow_size = s->pass_row_size + 1;
                        if (s->pass_row_size != 0)
                            break;
                        /* skip pass if empty row */
                    }
                }
            }
        }
the_end:;
    }
}

static int png_decode_idat(PNGDecContext *s, int length)
{
    int ret;
    s->zstream.avail_in = FFMIN(length, bytestream2_get_bytes_left(&s->gb));
    s->zstream.next_in  = (unsigned char *)s->gb.buffer;
    bytestream2_skip(&s->gb, length);

    /* decode one line if possible */
    while (s->zstream.avail_in > 0) {
        ret = inflate(&s->zstream, Z_PARTIAL_FLUSH);
        if (ret != Z_OK && ret != Z_STREAM_END) {
            av_log(s->avctx, AV_LOG_ERROR, "inflate returned error %d\n", ret);
            return AVERROR_EXTERNAL;
        }
        if (s->zstream.avail_out == 0) {
            if (!(s->state & PNG_ALLIMAGE)) {
                png_handle_row(s);
            }
            s->zstream.avail_out = s->crow_size;
            s->zstream.next_out  = s->crow_buf;
        }
        if (ret == Z_STREAM_END && s->zstream.avail_in > 0) {
            av_log(NULL, AV_LOG_WARNING,
                   "%d undecompressed bytes left in buffer\n", s->zstream.avail_in);
            return 0;
        }
    }
    return 0;
}

static int decode_zbuf(AVBPrint *bp, const uint8_t *data,
                       const uint8_t *data_end)
{
    z_stream zstream;
    unsigned char *buf;
    unsigned buf_size;
    int ret;

    zstream.zalloc = ff_png_zalloc;
    zstream.zfree  = ff_png_zfree;
    zstream.opaque = NULL;
    if (inflateInit(&zstream) != Z_OK)
        return AVERROR_EXTERNAL;
    zstream.next_in  = (unsigned char *)data;
    zstream.avail_in = data_end - data;
    av_bprint_init(bp, 0, -1);

    while (zstream.avail_in > 0) {
        av_bprint_get_buffer(bp, 1, &buf, &buf_size);
        if (!buf_size) {
            ret = AVERROR(ENOMEM);
            goto fail;
        }
        zstream.next_out  = buf;
        zstream.avail_out = buf_size;
        ret = inflate(&zstream, Z_PARTIAL_FLUSH);
        if (ret != Z_OK && ret != Z_STREAM_END) {
            ret = AVERROR_EXTERNAL;
            goto fail;
        }
        bp->len += zstream.next_out - buf;
        if (ret == Z_STREAM_END)
            break;
    }
    inflateEnd(&zstream);
    bp->str[bp->len] = 0;
    return 0;

fail:
    inflateEnd(&zstream);
    av_bprint_finalize(bp, NULL);
    return ret;
}

static uint8_t *iso88591_to_utf8(const uint8_t *in, size_t size_in)
{
    size_t extra = 0, i;
    uint8_t *out, *q;

    for (i = 0; i < size_in; i++)
        extra += in[i] >= 0x80;
    if (size_in == SIZE_MAX || extra > SIZE_MAX - size_in - 1)
        return NULL;
    q = out = av_malloc(size_in + extra + 1);
    if (!out)
        return NULL;
    for (i = 0; i < size_in; i++) {
        if (in[i] >= 0x80) {
            *(q++) = 0xC0 | (in[i] >> 6);
            *(q++) = 0x80 | (in[i] & 0x3F);
        } else {
            *(q++) = in[i];
        }
    }
    *(q++) = 0;
    return out;
}

static int decode_text_chunk(PNGDecContext *s, uint32_t length, int compressed,
                             AVDictionary **dict)
{
    int ret, method;
    const uint8_t *data        = s->gb.buffer;
    const uint8_t *data_end    = data + length;
    const uint8_t *keyword     = data;
    const uint8_t *keyword_end = memchr(keyword, 0, data_end - keyword);
    uint8_t *kw_utf8 = NULL, *text, *txt_utf8 = NULL;
    unsigned text_len;
    AVBPrint bp;

    if (!keyword_end)
        return AVERROR_INVALIDDATA;
    data = keyword_end + 1;

    if (compressed) {
        if (data == data_end)
            return AVERROR_INVALIDDATA;
        method = *(data++);
        if (method)
            return AVERROR_INVALIDDATA;
        if ((ret = decode_zbuf(&bp, data, data_end)) < 0)
            return ret;
        text_len = bp.len;
        av_bprint_finalize(&bp, (char **)&text);
        if (!text)
            return AVERROR(ENOMEM);
    } else {
        text = (uint8_t *)data;
        text_len = data_end - text;
    }

    kw_utf8  = iso88591_to_utf8(keyword, keyword_end - keyword);
    txt_utf8 = iso88591_to_utf8(text, text_len);
    if (text != data)
        av_free(text);
    if (!(kw_utf8 && txt_utf8)) {
        av_free(kw_utf8);
        av_free(txt_utf8);
        return AVERROR(ENOMEM);
    }

    av_dict_set(dict, kw_utf8, txt_utf8,
                AV_DICT_DONT_STRDUP_KEY | AV_DICT_DONT_STRDUP_VAL);
    return 0;
}

static int decode_frame(AVCodecContext *avctx,
                        void *data, int *got_frame,
                        AVPacket *avpkt)
{
<<<<<<< HEAD
    PNGDecContext * const s = avctx->priv_data;
    const uint8_t *buf      = avpkt->data;
    int buf_size            = avpkt->size;
    AVFrame *p;
    AVDictionary *metadata  = NULL;
=======
    PNGDecContext *const s = avctx->priv_data;
    const uint8_t *buf     = avpkt->data;
    int buf_size           = avpkt->size;
    AVFrame *p             = data;
    uint8_t *crow_buf_base = NULL;
>>>>>>> c598b569
    uint32_t tag, length;
    int64_t sig;
    int ret;

    ff_thread_release_buffer(avctx, &s->last_picture);
    FFSWAP(ThreadFrame, s->picture, s->last_picture);
    p = s->picture.f;

    bytestream2_init(&s->gb, buf, buf_size);

    /* check signature */
    sig = bytestream2_get_be64(&s->gb);
    if (sig != PNGSIG &&
        sig != MNGSIG) {
        av_log(avctx, AV_LOG_ERROR, "Missing png signature\n");
        return AVERROR_INVALIDDATA;
    }

    s->y = s->state = 0;

    /* init the zlib */
    s->zstream.zalloc = ff_png_zalloc;
    s->zstream.zfree  = ff_png_zfree;
    s->zstream.opaque = NULL;
    ret = inflateInit(&s->zstream);
    if (ret != Z_OK) {
        av_log(avctx, AV_LOG_ERROR, "inflateInit returned error %d\n", ret);
        return AVERROR_EXTERNAL;
    }
    for (;;) {
        if (bytestream2_get_bytes_left(&s->gb) <= 0) {
            av_log(avctx, AV_LOG_ERROR, "No bytes left\n");
            if (   s->state & PNG_ALLIMAGE
                && avctx->strict_std_compliance <= FF_COMPLIANCE_NORMAL)
                goto exit_loop;
            goto fail;
        }

        length = bytestream2_get_be32(&s->gb);
        if (length > 0x7fffffff || length > bytestream2_get_bytes_left(&s->gb))  {
            av_log(avctx, AV_LOG_ERROR, "chunk too big\n");
            goto fail;
        }
        tag = bytestream2_get_le32(&s->gb);
        if (avctx->debug & FF_DEBUG_STARTCODE)
            av_log(avctx, AV_LOG_DEBUG, "png: tag=%c%c%c%c length=%u\n",
                (tag & 0xff),
                ((tag >> 8) & 0xff),
                ((tag >> 16) & 0xff),
                ((tag >> 24) & 0xff), length);
        switch (tag) {
        case MKTAG('I', 'H', 'D', 'R'):
            if (length != 13)
                goto fail;
            s->width  = bytestream2_get_be32(&s->gb);
            s->height = bytestream2_get_be32(&s->gb);
            if (av_image_check_size(s->width, s->height, 0, avctx)) {
                s->width = s->height = 0;
                av_log(avctx, AV_LOG_ERROR, "Invalid image size\n");
                goto fail;
            }
            s->bit_depth        = bytestream2_get_byte(&s->gb);
            s->color_type       = bytestream2_get_byte(&s->gb);
            s->compression_type = bytestream2_get_byte(&s->gb);
            s->filter_type      = bytestream2_get_byte(&s->gb);
            s->interlace_type   = bytestream2_get_byte(&s->gb);
            bytestream2_skip(&s->gb, 4); /* crc */
            s->state |= PNG_IHDR;
<<<<<<< HEAD
            if (avctx->debug & FF_DEBUG_PICT_INFO)
                av_log(avctx, AV_LOG_DEBUG, "width=%d height=%d depth=%d color_type=%d "
                    "compression_type=%d filter_type=%d interlace_type=%d\n",
=======
            av_dlog(avctx, "width=%d height=%d depth=%d color_type=%d "
                           "compression_type=%d filter_type=%d interlace_type=%d\n",
>>>>>>> c598b569
                    s->width, s->height, s->bit_depth, s->color_type,
                    s->compression_type, s->filter_type, s->interlace_type);
            break;
        case MKTAG('p', 'H', 'Y', 's'):
            if (s->state & PNG_IDAT) {
                av_log(avctx, AV_LOG_ERROR, "pHYs after IDAT\n");
                goto fail;
            }
            avctx->sample_aspect_ratio.num = bytestream2_get_be32(&s->gb);
            avctx->sample_aspect_ratio.den = bytestream2_get_be32(&s->gb);
            if (avctx->sample_aspect_ratio.num < 0 || avctx->sample_aspect_ratio.den < 0)
                avctx->sample_aspect_ratio = (AVRational){ 0, 1 };
            bytestream2_skip(&s->gb, 1); /* unit specifier */
            bytestream2_skip(&s->gb, 4); /* crc */
            break;
        case MKTAG('I', 'D', 'A', 'T'):
            if (!(s->state & PNG_IHDR)) {
                av_log(avctx, AV_LOG_ERROR, "IDAT without IHDR\n");
                goto fail;
            }
            if (!(s->state & PNG_IDAT)) {
                /* init image info */
                avctx->width  = s->width;
                avctx->height = s->height;

                s->channels       = ff_png_get_nb_channels(s->color_type);
                s->bits_per_pixel = s->bit_depth * s->channels;
                s->bpp            = (s->bits_per_pixel + 7) >> 3;
                s->row_size       = (avctx->width * s->bits_per_pixel + 7) >> 3;

                if ((s->bit_depth == 2 || s->bit_depth == 4 || s->bit_depth == 8) &&
                    s->color_type == PNG_COLOR_TYPE_RGB) {
                    avctx->pix_fmt = AV_PIX_FMT_RGB24;
                } else if ((s->bit_depth == 2 || s->bit_depth == 4 || s->bit_depth == 8) &&
                           s->color_type == PNG_COLOR_TYPE_RGB_ALPHA) {
                    avctx->pix_fmt = AV_PIX_FMT_RGBA;
                } else if ((s->bit_depth == 2 || s->bit_depth == 4 || s->bit_depth == 8) &&
                           s->color_type == PNG_COLOR_TYPE_GRAY) {
                    avctx->pix_fmt = AV_PIX_FMT_GRAY8;
                } else if (s->bit_depth == 16 &&
                           s->color_type == PNG_COLOR_TYPE_GRAY) {
                    avctx->pix_fmt = AV_PIX_FMT_GRAY16BE;
                } else if (s->bit_depth == 16 &&
                           s->color_type == PNG_COLOR_TYPE_RGB) {
                    avctx->pix_fmt = AV_PIX_FMT_RGB48BE;
                } else if (s->bit_depth == 16 &&
                           s->color_type == PNG_COLOR_TYPE_RGB_ALPHA) {
                    avctx->pix_fmt = AV_PIX_FMT_RGBA64BE;
                } else if ((s->bits_per_pixel == 1 || s->bits_per_pixel == 2 || s->bits_per_pixel == 4 || s->bits_per_pixel == 8) &&
                           s->color_type == PNG_COLOR_TYPE_PALETTE) {
                    avctx->pix_fmt = AV_PIX_FMT_PAL8;
                } else if (s->bit_depth == 1) {
                    avctx->pix_fmt = AV_PIX_FMT_MONOBLACK;
                } else if (s->bit_depth == 8 &&
                           s->color_type == PNG_COLOR_TYPE_GRAY_ALPHA) {
                    avctx->pix_fmt = AV_PIX_FMT_Y400A;
                } else {
                    av_log(avctx, AV_LOG_ERROR, "unsupported bit depth %d "
                                                "and color type %d\n",
                                                 s->bit_depth, s->color_type);
                    goto fail;
                }

                if (ff_thread_get_buffer(avctx, &s->picture, AV_GET_BUFFER_FLAG_REF) < 0)
                    goto fail;
                ff_thread_finish_setup(avctx);

                p->pict_type        = AV_PICTURE_TYPE_I;
                p->key_frame        = 1;
                p->interlaced_frame = !!s->interlace_type;

                /* compute the compressed row size */
                if (!s->interlace_type) {
                    s->crow_size = s->row_size + 1;
                } else {
                    s->pass          = 0;
                    s->pass_row_size = ff_png_pass_row_size(s->pass,
                                                            s->bits_per_pixel,
                                                            s->width);
                    s->crow_size = s->pass_row_size + 1;
                }
                av_dlog(avctx, "row_size=%d crow_size =%d\n",
                        s->row_size, s->crow_size);
                s->image_buf      = p->data[0];
                s->image_linesize = p->linesize[0];
                /* copy the palette if needed */
                if (avctx->pix_fmt == AV_PIX_FMT_PAL8)
                    memcpy(p->data[1], s->palette, 256 * sizeof(uint32_t));
                /* empty row is used if differencing to the first row */
                av_fast_padded_mallocz(&s->last_row, &s->last_row_size, s->row_size);
                if (!s->last_row)
                    goto fail;
                if (s->interlace_type ||
                    s->color_type == PNG_COLOR_TYPE_RGB_ALPHA) {
                    av_fast_padded_malloc(&s->tmp_row, &s->tmp_row_size, s->row_size);
                    if (!s->tmp_row)
                        goto fail;
                }
                /* compressed row */
                av_fast_padded_malloc(&s->buffer, &s->buffer_size, s->row_size + 16);
                if (!s->buffer)
                    goto fail;

                /* we want crow_buf+1 to be 16-byte aligned */
                s->crow_buf          = s->buffer + 15;
                s->zstream.avail_out = s->crow_size;
                s->zstream.next_out  = s->crow_buf;
            }
            s->state |= PNG_IDAT;
            if (png_decode_idat(s, length) < 0)
                goto fail;
            bytestream2_skip(&s->gb, 4); /* crc */
            break;
        case MKTAG('P', 'L', 'T', 'E'):
<<<<<<< HEAD
            {
                int n, i, r, g, b;

                if ((length % 3) != 0 || length > 256 * 3)
                    goto skip_tag;
                /* read the palette */
                n = length / 3;
                for (i = 0; i < n; i++) {
                    r = bytestream2_get_byte(&s->gb);
                    g = bytestream2_get_byte(&s->gb);
                    b = bytestream2_get_byte(&s->gb);
                    s->palette[i] = (0xFFU << 24) | (r << 16) | (g << 8) | b;
                }
                for (; i < 256; i++) {
                    s->palette[i] = (0xFFU << 24);
                }
                s->state |= PNG_PLTE;
                bytestream2_skip(&s->gb, 4); /* crc */
=======
        {
            int n, i, r, g, b;

            if ((length % 3) != 0 || length > 256 * 3)
                goto skip_tag;
            /* read the palette */
            n = length / 3;
            for (i = 0; i < n; i++) {
                r = bytestream2_get_byte(&s->gb);
                g = bytestream2_get_byte(&s->gb);
                b = bytestream2_get_byte(&s->gb);
                s->palette[i] = (0xff << 24) | (r << 16) | (g << 8) | b;
>>>>>>> c598b569
            }
            for (; i < 256; i++)
                s->palette[i] = (0xff << 24);
            s->state |= PNG_PLTE;
            bytestream2_skip(&s->gb, 4);     /* crc */
        }
        break;
        case MKTAG('t', 'R', 'N', 'S'):
        {
            int v, i;

            /* read the transparency. XXX: Only palette mode supported */
            if (s->color_type != PNG_COLOR_TYPE_PALETTE ||
                length > 256 ||
                !(s->state & PNG_PLTE))
                goto skip_tag;
            for (i = 0; i < length; i++) {
                v = bytestream2_get_byte(&s->gb);
                s->palette[i] = (s->palette[i] & 0x00ffffff) | (v << 24);
            }
<<<<<<< HEAD
            break;
        case MKTAG('t', 'E', 'X', 't'):
            if (decode_text_chunk(s, length, 0, &metadata) < 0)
                av_log(avctx, AV_LOG_WARNING, "Broken tEXt chunk\n");
            bytestream2_skip(&s->gb, length + 4);
            break;
        case MKTAG('z', 'T', 'X', 't'):
            if (decode_text_chunk(s, length, 1, &metadata) < 0)
                av_log(avctx, AV_LOG_WARNING, "Broken zTXt chunk\n");
            bytestream2_skip(&s->gb, length + 4);
            break;
=======
            bytestream2_skip(&s->gb, 4);     /* crc */
        }
        break;
>>>>>>> c598b569
        case MKTAG('I', 'E', 'N', 'D'):
            if (!(s->state & PNG_ALLIMAGE))
                av_log(avctx, AV_LOG_ERROR, "IEND without all image\n");
            if (!(s->state & (PNG_ALLIMAGE|PNG_IDAT))) {
                goto fail;
            }
            bytestream2_skip(&s->gb, 4); /* crc */
            goto exit_loop;
        default:
            /* skip tag */
skip_tag:
            bytestream2_skip(&s->gb, length + 4);
            break;
        }
    }
<<<<<<< HEAD
 exit_loop:

    if (s->bits_per_pixel == 1 && s->color_type == PNG_COLOR_TYPE_PALETTE){
        int i, j, k;
        uint8_t *pd = p->data[0];
        for (j = 0; j < s->height; j++) {
            i = s->width / 8;
            for (k = 7; k >= 1; k--)
                if ((s->width&7) >= k)
                    pd[8*i + k - 1] = (pd[i]>>8-k) & 1;
            for (i--; i >= 0; i--) {
                pd[8*i + 7]=  pd[i]     & 1;
                pd[8*i + 6]= (pd[i]>>1) & 1;
                pd[8*i + 5]= (pd[i]>>2) & 1;
                pd[8*i + 4]= (pd[i]>>3) & 1;
                pd[8*i + 3]= (pd[i]>>4) & 1;
                pd[8*i + 2]= (pd[i]>>5) & 1;
                pd[8*i + 1]= (pd[i]>>6) & 1;
                pd[8*i + 0]=  pd[i]>>7;
            }
            pd += s->image_linesize;
        }
    }
    if (s->bits_per_pixel == 2){
        int i, j;
        uint8_t *pd = p->data[0];
        for (j = 0; j < s->height; j++) {
            i = s->width / 4;
            if (s->color_type == PNG_COLOR_TYPE_PALETTE){
                if ((s->width&3) >= 3) pd[4*i + 2]= (pd[i] >> 2) & 3;
                if ((s->width&3) >= 2) pd[4*i + 1]= (pd[i] >> 4) & 3;
                if ((s->width&3) >= 1) pd[4*i + 0]=  pd[i] >> 6;
                for (i--; i >= 0; i--) {
                    pd[4*i + 3]=  pd[i]     & 3;
                    pd[4*i + 2]= (pd[i]>>2) & 3;
                    pd[4*i + 1]= (pd[i]>>4) & 3;
                    pd[4*i + 0]=  pd[i]>>6;
                }
            } else {
                if ((s->width&3) >= 3) pd[4*i + 2]= ((pd[i]>>2) & 3)*0x55;
                if ((s->width&3) >= 2) pd[4*i + 1]= ((pd[i]>>4) & 3)*0x55;
                if ((s->width&3) >= 1) pd[4*i + 0]= ( pd[i]>>6     )*0x55;
                for (i--; i >= 0; i--) {
                    pd[4*i + 3]= ( pd[i]     & 3)*0x55;
                    pd[4*i + 2]= ((pd[i]>>2) & 3)*0x55;
                    pd[4*i + 1]= ((pd[i]>>4) & 3)*0x55;
                    pd[4*i + 0]= ( pd[i]>>6     )*0x55;
                }
            }
            pd += s->image_linesize;
        }
    }
    if (s->bits_per_pixel == 4){
        int i, j;
        uint8_t *pd = p->data[0];
        for (j = 0; j < s->height; j++) {
            i = s->width/2;
            if (s->color_type == PNG_COLOR_TYPE_PALETTE){
                if (s->width&1) pd[2*i+0]= pd[i]>>4;
                for (i--; i >= 0; i--) {
                pd[2*i + 1] = pd[i] & 15;
                pd[2*i + 0] = pd[i] >> 4;
            }
            } else {
                if (s->width & 1) pd[2*i + 0]= (pd[i] >> 4) * 0x11;
                for (i--; i >= 0; i--) {
                    pd[2*i + 1] = (pd[i] & 15) * 0x11;
                    pd[2*i + 0] = (pd[i] >> 4) * 0x11;
                }
            }
            pd += s->image_linesize;
        }
    }

     /* handle p-frames only if a predecessor frame is available */
     if (s->last_picture.f->data[0]) {
         if (   !(avpkt->flags & AV_PKT_FLAG_KEY) && avctx->codec_tag != AV_RL32("MPNG")
            && s->last_picture.f->width == p->width
            && s->last_picture.f->height== p->height
            && s->last_picture.f->format== p->format
         ) {
=======
exit_loop:
    /* handle p-frames only if a predecessor frame is available */
    if (s->prev->data[0]) {
        if (!(avpkt->flags & AV_PKT_FLAG_KEY)) {
>>>>>>> c598b569
            int i, j;
            uint8_t *pd      = p->data[0];
            uint8_t *pd_last = s->last_picture.f->data[0];

            ff_thread_await_progress(&s->last_picture, INT_MAX, 0);
            for (j = 0; j < s->height; j++) {
                for (i = 0; i < s->width * s->bpp; i++)
                    pd[i] += pd_last[i];
                pd      += s->image_linesize;
                pd_last += s->image_linesize;
            }
        }
    }
    ff_thread_report_progress(&s->picture, INT_MAX, 0);

    av_frame_set_metadata(p, metadata);
    metadata   = NULL;

<<<<<<< HEAD
    if ((ret = av_frame_ref(data, s->picture.f)) < 0)
        return ret;
=======
    av_frame_unref(s->prev);
    if ((ret = av_frame_ref(s->prev, p)) < 0)
        goto fail;
>>>>>>> c598b569

    *got_frame = 1;

    ret = bytestream2_tell(&s->gb);
the_end:
    inflateEnd(&s->zstream);
    s->crow_buf = NULL;
    return ret;
<<<<<<< HEAD
 fail:
    av_dict_free(&metadata);
    ff_thread_report_progress(&s->picture, INT_MAX, 0);
    ret = AVERROR_INVALIDDATA;
=======
fail:
    ret = -1;
>>>>>>> c598b569
    goto the_end;
}

static int update_thread_context(AVCodecContext *dst, const AVCodecContext *src)
{
    PNGDecContext *psrc = src->priv_data;
    PNGDecContext *pdst = dst->priv_data;

    if (dst == src)
        return 0;

    ff_thread_release_buffer(dst, &pdst->picture);
    if (psrc->picture.f->data[0])
        return ff_thread_ref_frame(&pdst->picture, &psrc->picture);

    return 0;
}

static av_cold int png_dec_init(AVCodecContext *avctx)
{
    PNGDecContext *s = avctx->priv_data;

    s->avctx = avctx;
    s->last_picture.f = av_frame_alloc();
    s->picture.f = av_frame_alloc();
    if (!s->last_picture.f || !s->picture.f)
        return AVERROR(ENOMEM);

    if (!avctx->internal->is_copy) {
        avctx->internal->allocate_progress = 1;
        ff_pngdsp_init(&s->dsp);
    }

    return 0;
}

static av_cold int png_dec_end(AVCodecContext *avctx)
{
    PNGDecContext *s = avctx->priv_data;

    ff_thread_release_buffer(avctx, &s->last_picture);
    av_frame_free(&s->last_picture.f);
    ff_thread_release_buffer(avctx, &s->picture);
    av_frame_free(&s->picture.f);
    av_freep(&s->buffer);
    s->buffer_size = 0;
    av_freep(&s->last_row);
    s->last_row_size = 0;
    av_freep(&s->tmp_row);
    s->tmp_row_size = 0;

    return 0;
}

AVCodec ff_png_decoder = {
    .name           = "png",
    .long_name      = NULL_IF_CONFIG_SMALL("PNG (Portable Network Graphics) image"),
    .type           = AVMEDIA_TYPE_VIDEO,
    .id             = AV_CODEC_ID_PNG,
    .priv_data_size = sizeof(PNGDecContext),
    .init           = png_dec_init,
    .close          = png_dec_end,
    .decode         = decode_frame,
    .init_thread_copy = ONLY_IF_THREADS_ENABLED(png_dec_init),
    .update_thread_context = ONLY_IF_THREADS_ENABLED(update_thread_context),
    .capabilities   = CODEC_CAP_DR1 | CODEC_CAP_FRAME_THREADS /*| CODEC_CAP_DRAW_HORIZ_BAND*/,
};<|MERGE_RESOLUTION|>--- conflicted
+++ resolved
@@ -147,19 +147,6 @@
             for (x = 0; x < width; x++) {
                 j = x & 7;
                 if ((dsp_mask << j) & 0x80) {
-<<<<<<< HEAD
-=======
-                    *(uint32_t *)d = (s[3] << 24) | (s[0] << 16) | (s[1] << 8) | s[2];
-                }
-                d += bpp;
-                if ((mask << j) & 0x80)
-                    s += bpp;
-            }
-        } else {
-            for (x = 0; x < width; x++) {
-                j = x & 7;
-                if ((dsp_mask << j) & 0x80) {
->>>>>>> c598b569
                     memcpy(d, s, bpp);
                 }
                 d += bpp;
@@ -198,32 +185,6 @@
     }
 }
 
-<<<<<<< HEAD
-#define UNROLL1(bpp, op) {\
-                 r = dst[0];\
-    if(bpp >= 2) g = dst[1];\
-    if(bpp >= 3) b = dst[2];\
-    if(bpp >= 4) a = dst[3];\
-    for(; i <= size - bpp; i+=bpp) {\
-        dst[i+0] = r = op(r, src[i+0], last[i+0]);\
-        if(bpp == 1) continue;\
-        dst[i+1] = g = op(g, src[i+1], last[i+1]);\
-        if(bpp == 2) continue;\
-        dst[i+2] = b = op(b, src[i+2], last[i+2]);\
-        if(bpp == 3) continue;\
-        dst[i+3] = a = op(a, src[i+3], last[i+3]);\
-    }\
-}
-
-#define UNROLL_FILTER(op)\
-         if(bpp == 1) UNROLL1(1, op)\
-    else if(bpp == 2) UNROLL1(2, op)\
-    else if(bpp == 3) UNROLL1(3, op)\
-    else if(bpp == 4) UNROLL1(4, op)\
-    for (; i < size; i++) {\
-        dst[i] = op(dst[i-bpp], src[i], last[i]);\
-    }\
-=======
 #define UNROLL1(bpp, op) {                                                    \
         r = dst[0];                                                           \
         if (bpp >= 2)                                                         \
@@ -232,7 +193,7 @@
             b = dst[2];                                                       \
         if (bpp >= 4)                                                         \
             a = dst[3];                                                       \
-        for (; i < size; i += bpp) {                                          \
+        for (; i <= size - bpp; i += bpp) {                                   \
             dst[i + 0] = r = op(r, src[i + 0], last[i + 0]);                  \
             if (bpp == 1)                                                     \
                 continue;                                                     \
@@ -246,24 +207,14 @@
         }                                                                     \
 }
 
-#define UNROLL_FILTER(op)                                                     \
-    if (bpp == 1)                                                             \
-        UNROLL1(1, op)                                                        \
-        else if (bpp == 2)                                                    \
-            UNROLL1(2, op)                                                    \
-            else if (bpp == 3)                                                \
-                UNROLL1(3, op)                                                \
-                else if (bpp == 4)                                            \
-                    UNROLL1(4, op)                                            \
-                    else {                                                    \
-                        for (; i < size; i += bpp) {                          \
-                            int j;                                            \
-                            for (j = 0; j < bpp; j++)                         \
-                                dst[i + j] = op(dst[i + j - bpp],             \
-                                                src[i + j], last[i + j]);     \
-                        }                                                     \
-                    }
->>>>>>> c598b569
+#define UNROLL_FILTER(op)\
+         if (bpp == 1) UNROLL1(1, op)\
+    else if (bpp == 2) UNROLL1(2, op)\
+    else if (bpp == 3) UNROLL1(3, op)\
+    else if (bpp == 4) UNROLL1(4, op)\
+    for (; i < size; i++) {\
+        dst[i] = op(dst[i - bpp], src[i], last[i]);\
+    }\
 
 /* NOTE: 'dst' can be equal to 'last' */
 static void png_filter_row(PNGDSPContext *dsp, uint8_t *dst, int filter_type,
@@ -281,11 +232,7 @@
         if (bpp == 4) {
             p = *(int *)dst;
             for (; i < size; i += bpp) {
-<<<<<<< HEAD
-                unsigned s = *(int*)(src + i);
-=======
-                int s = *(int *)(src + i);
->>>>>>> c598b569
+                unsigned s = *(int *)(src + i);
                 p = ((s & 0x7f7f7f7f) + (p & 0x7f7f7f7f)) ^ ((s ^ p) & 0x80808080);
                 *(int *)(dst + i) = p;
             }
@@ -310,14 +257,9 @@
             p      = last[i];
             dst[i] = p + src[i];
         }
-<<<<<<< HEAD
         if (bpp > 2 && size > 4) {
-            // would write off the end of the array if we let it process the last pixel with bpp=3
-=======
-        if (bpp > 1 && size > 4) {
             /* would write off the end of the array if we let it process
              * the last pixel with bpp=3 */
->>>>>>> c598b569
             int w = bpp == 4 ? size : size - 3;
             dsp->add_paeth_prediction(dst + i, src + i, last + i, w - i, bpp);
             i = w;
@@ -327,7 +269,6 @@
     }
 }
 
-<<<<<<< HEAD
 /* This used to be called "deloco" in FFmpeg
  * and is actually an inverse reversible colorspace transformation */
 #define YUV2RGB(NAME, TYPE) \
@@ -335,56 +276,14 @@
 { \
     int i; \
     for (i = 0; i < size; i += 3 + alpha) { \
-        int g = dst [i+1]; \
-        dst[i+0] += g; \
-        dst[i+2] += g; \
+        int g = dst [i + 1]; \
+        dst[i + 0] += g; \
+        dst[i + 2] += g; \
     } \
 }
 
 YUV2RGB(rgb8, uint8_t)
 YUV2RGB(rgb16, uint16_t)
-=======
-static av_always_inline void convert_to_rgb32_loco(uint8_t *dst,
-                                                   const uint8_t *src,
-                                                   int width, int loco)
-{
-    int j;
-    unsigned int r, g, b, a;
-
-    for (j = 0; j < width; j++) {
-        r = src[0];
-        g = src[1];
-        b = src[2];
-        a = src[3];
-        if (loco) {
-            r = (r + g) & 0xff;
-            b = (b + g) & 0xff;
-        }
-        *(uint32_t *) dst = (a << 24) | (r << 16) | (g << 8) | b;
-        dst += 4;
-        src += 4;
-    }
-}
-
-static void convert_to_rgb32(uint8_t *dst, const uint8_t *src,
-                             int width, int loco)
-{
-    if (loco)
-        convert_to_rgb32_loco(dst, src, width, 1);
-    else
-        convert_to_rgb32_loco(dst, src, width, 0);
-}
-
-static void deloco_rgb24(uint8_t *dst, int size)
-{
-    int i;
-    for (i = 0; i < size; i += 3) {
-        int g = dst[i + 1];
-        dst[i + 0] += g;
-        dst[i + 2] += g;
-    }
-}
->>>>>>> c598b569
 
 /* process exactly one decompressed row */
 static void png_handle_row(PNGDecContext *s)
@@ -394,18 +293,6 @@
 
     if (!s->interlace_type) {
         ptr = s->image_buf + s->image_linesize * s->y;
-<<<<<<< HEAD
-=======
-        /* need to swap bytes correctly for RGB_ALPHA */
-        if (s->color_type == PNG_COLOR_TYPE_RGB_ALPHA) {
-            png_filter_row(&s->dsp, s->tmp_row, s->crow_buf[0], s->crow_buf + 1,
-                           s->last_row, s->row_size, s->bpp);
-            convert_to_rgb32(ptr, s->tmp_row, s->width,
-                             s->filter_type == PNG_FILTER_TYPE_LOCO);
-            FFSWAP(uint8_t *, s->last_row, s->tmp_row);
-        } else {
-            /* in normal case, we avoid one copy */
->>>>>>> c598b569
             if (s->y == 0)
                 last_row = s->last_row;
             else
@@ -447,12 +334,8 @@
                     break;
                 png_filter_row(&s->dsp, s->tmp_row, s->crow_buf[0], s->crow_buf + 1,
                                s->last_row, s->pass_row_size, s->bpp);
-<<<<<<< HEAD
-                FFSWAP(uint8_t*, s->last_row, s->tmp_row);
+                FFSWAP(uint8_t *, s->last_row, s->tmp_row);
                 FFSWAP(unsigned int, s->last_row_size, s->tmp_row_size);
-=======
-                FFSWAP(uint8_t *, s->last_row, s->tmp_row);
->>>>>>> c598b569
                 got_line = 1;
             }
             if ((png_pass_dsp_ymask[s->pass] << (s->y & 7)) & 0x80) {
@@ -634,19 +517,11 @@
                         void *data, int *got_frame,
                         AVPacket *avpkt)
 {
-<<<<<<< HEAD
-    PNGDecContext * const s = avctx->priv_data;
-    const uint8_t *buf      = avpkt->data;
-    int buf_size            = avpkt->size;
-    AVFrame *p;
-    AVDictionary *metadata  = NULL;
-=======
     PNGDecContext *const s = avctx->priv_data;
     const uint8_t *buf     = avpkt->data;
     int buf_size           = avpkt->size;
-    AVFrame *p             = data;
-    uint8_t *crow_buf_base = NULL;
->>>>>>> c598b569
+    AVFrame *p;
+    AVDictionary *metadata  = NULL;
     uint32_t tag, length;
     int64_t sig;
     int ret;
@@ -715,14 +590,9 @@
             s->interlace_type   = bytestream2_get_byte(&s->gb);
             bytestream2_skip(&s->gb, 4); /* crc */
             s->state |= PNG_IHDR;
-<<<<<<< HEAD
             if (avctx->debug & FF_DEBUG_PICT_INFO)
                 av_log(avctx, AV_LOG_DEBUG, "width=%d height=%d depth=%d color_type=%d "
-                    "compression_type=%d filter_type=%d interlace_type=%d\n",
-=======
-            av_dlog(avctx, "width=%d height=%d depth=%d color_type=%d "
                            "compression_type=%d filter_type=%d interlace_type=%d\n",
->>>>>>> c598b569
                     s->width, s->height, s->bit_depth, s->color_type,
                     s->compression_type, s->filter_type, s->interlace_type);
             break;
@@ -837,26 +707,6 @@
             bytestream2_skip(&s->gb, 4); /* crc */
             break;
         case MKTAG('P', 'L', 'T', 'E'):
-<<<<<<< HEAD
-            {
-                int n, i, r, g, b;
-
-                if ((length % 3) != 0 || length > 256 * 3)
-                    goto skip_tag;
-                /* read the palette */
-                n = length / 3;
-                for (i = 0; i < n; i++) {
-                    r = bytestream2_get_byte(&s->gb);
-                    g = bytestream2_get_byte(&s->gb);
-                    b = bytestream2_get_byte(&s->gb);
-                    s->palette[i] = (0xFFU << 24) | (r << 16) | (g << 8) | b;
-                }
-                for (; i < 256; i++) {
-                    s->palette[i] = (0xFFU << 24);
-                }
-                s->state |= PNG_PLTE;
-                bytestream2_skip(&s->gb, 4); /* crc */
-=======
         {
             int n, i, r, g, b;
 
@@ -868,11 +718,10 @@
                 r = bytestream2_get_byte(&s->gb);
                 g = bytestream2_get_byte(&s->gb);
                 b = bytestream2_get_byte(&s->gb);
-                s->palette[i] = (0xff << 24) | (r << 16) | (g << 8) | b;
->>>>>>> c598b569
+                s->palette[i] = (0xFFU << 24) | (r << 16) | (g << 8) | b;
             }
             for (; i < 256; i++)
-                s->palette[i] = (0xff << 24);
+                s->palette[i] = (0xFFU << 24);
             s->state |= PNG_PLTE;
             bytestream2_skip(&s->gb, 4);     /* crc */
         }
@@ -890,8 +739,9 @@
                 v = bytestream2_get_byte(&s->gb);
                 s->palette[i] = (s->palette[i] & 0x00ffffff) | (v << 24);
             }
-<<<<<<< HEAD
-            break;
+            bytestream2_skip(&s->gb, 4);     /* crc */
+        }
+        break;
         case MKTAG('t', 'E', 'X', 't'):
             if (decode_text_chunk(s, length, 0, &metadata) < 0)
                 av_log(avctx, AV_LOG_WARNING, "Broken tEXt chunk\n");
@@ -902,11 +752,6 @@
                 av_log(avctx, AV_LOG_WARNING, "Broken zTXt chunk\n");
             bytestream2_skip(&s->gb, length + 4);
             break;
-=======
-            bytestream2_skip(&s->gb, 4);     /* crc */
-        }
-        break;
->>>>>>> c598b569
         case MKTAG('I', 'E', 'N', 'D'):
             if (!(s->state & PNG_ALLIMAGE))
                 av_log(avctx, AV_LOG_ERROR, "IEND without all image\n");
@@ -922,8 +767,7 @@
             break;
         }
     }
-<<<<<<< HEAD
- exit_loop:
+exit_loop:
 
     if (s->bits_per_pixel == 1 && s->color_type == PNG_COLOR_TYPE_PALETTE){
         int i, j, k;
@@ -997,19 +841,13 @@
         }
     }
 
-     /* handle p-frames only if a predecessor frame is available */
-     if (s->last_picture.f->data[0]) {
-         if (   !(avpkt->flags & AV_PKT_FLAG_KEY) && avctx->codec_tag != AV_RL32("MPNG")
+    /* handle p-frames only if a predecessor frame is available */
+    if (s->last_picture.f->data[0]) {
+        if (   !(avpkt->flags & AV_PKT_FLAG_KEY) && avctx->codec_tag != AV_RL32("MPNG")
             && s->last_picture.f->width == p->width
             && s->last_picture.f->height== p->height
             && s->last_picture.f->format== p->format
          ) {
-=======
-exit_loop:
-    /* handle p-frames only if a predecessor frame is available */
-    if (s->prev->data[0]) {
-        if (!(avpkt->flags & AV_PKT_FLAG_KEY)) {
->>>>>>> c598b569
             int i, j;
             uint8_t *pd      = p->data[0];
             uint8_t *pd_last = s->last_picture.f->data[0];
@@ -1028,14 +866,8 @@
     av_frame_set_metadata(p, metadata);
     metadata   = NULL;
 
-<<<<<<< HEAD
     if ((ret = av_frame_ref(data, s->picture.f)) < 0)
         return ret;
-=======
-    av_frame_unref(s->prev);
-    if ((ret = av_frame_ref(s->prev, p)) < 0)
-        goto fail;
->>>>>>> c598b569
 
     *got_frame = 1;
 
@@ -1044,15 +876,10 @@
     inflateEnd(&s->zstream);
     s->crow_buf = NULL;
     return ret;
-<<<<<<< HEAD
- fail:
+fail:
     av_dict_free(&metadata);
     ff_thread_report_progress(&s->picture, INT_MAX, 0);
     ret = AVERROR_INVALIDDATA;
-=======
-fail:
-    ret = -1;
->>>>>>> c598b569
     goto the_end;
 }
 
