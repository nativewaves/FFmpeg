/*
 * H.26L/H.264/AVC/JVT/14496-10/... parameter set decoding
 * Copyright (c) 2003 Michael Niedermayer <michaelni@gmx.at>
 *
 * This file is part of FFmpeg.
 *
 * FFmpeg is free software; you can redistribute it and/or
 * modify it under the terms of the GNU Lesser General Public
 * License as published by the Free Software Foundation; either
 * version 2.1 of the License, or (at your option) any later version.
 *
 * FFmpeg is distributed in the hope that it will be useful,
 * but WITHOUT ANY WARRANTY; without even the implied warranty of
 * MERCHANTABILITY or FITNESS FOR A PARTICULAR PURPOSE.  See the GNU
 * Lesser General Public License for more details.
 *
 * You should have received a copy of the GNU Lesser General Public
 * License along with FFmpeg; if not, write to the Free Software
 * Foundation, Inc., 51 Franklin Street, Fifth Floor, Boston, MA 02110-1301 USA
 */

/**
 * @file
 * H.264 / AVC / MPEG4 part10 parameter set decoding.
 * @author Michael Niedermayer <michaelni@gmx.at>
 */

#include "libavutil/imgutils.h"
#include "internal.h"
#include "avcodec.h"
#include "h264.h"
#include "h264data.h" //FIXME FIXME FIXME (just for zigzag_scan)
#include "golomb.h"

#define MAX_LOG2_MAX_FRAME_NUM    (12 + 4)
#define MIN_LOG2_MAX_FRAME_NUM    4

static const AVRational pixel_aspect[17] = {
    {   0,  1 },
    {   1,  1 },
    {  12, 11 },
    {  10, 11 },
    {  16, 11 },
    {  40, 33 },
    {  24, 11 },
    {  20, 11 },
    {  32, 11 },
    {  80, 33 },
    {  18, 11 },
    {  15, 11 },
    {  64, 33 },
    { 160, 99 },
    {   4,  3 },
    {   3,  2 },
    {   2,  1 },
};

#define QP(qP, depth) ((qP) + 6 * ((depth) - 8))

#define CHROMA_QP_TABLE_END(d)                                          \
    QP(0,  d), QP(1,  d), QP(2,  d), QP(3,  d), QP(4,  d), QP(5,  d),   \
    QP(6,  d), QP(7,  d), QP(8,  d), QP(9,  d), QP(10, d), QP(11, d),   \
    QP(12, d), QP(13, d), QP(14, d), QP(15, d), QP(16, d), QP(17, d),   \
    QP(18, d), QP(19, d), QP(20, d), QP(21, d), QP(22, d), QP(23, d),   \
    QP(24, d), QP(25, d), QP(26, d), QP(27, d), QP(28, d), QP(29, d),   \
    QP(29, d), QP(30, d), QP(31, d), QP(32, d), QP(32, d), QP(33, d),   \
    QP(34, d), QP(34, d), QP(35, d), QP(35, d), QP(36, d), QP(36, d),   \
    QP(37, d), QP(37, d), QP(37, d), QP(38, d), QP(38, d), QP(38, d),   \
    QP(39, d), QP(39, d), QP(39, d), QP(39, d)

const uint8_t ff_h264_chroma_qp[7][QP_MAX_NUM + 1] = {
    { CHROMA_QP_TABLE_END(8) },
    { 0, 1, 2, 3, 4, 5,
      CHROMA_QP_TABLE_END(9) },
    { 0, 1, 2, 3,  4,  5,
      6, 7, 8, 9, 10, 11,
      CHROMA_QP_TABLE_END(10) },
    { 0,  1, 2, 3,  4,  5,
      6,  7, 8, 9, 10, 11,
      12,13,14,15, 16, 17,
      CHROMA_QP_TABLE_END(11) },
    { 0,  1, 2, 3,  4,  5,
      6,  7, 8, 9, 10, 11,
      12,13,14,15, 16, 17,
      18,19,20,21, 22, 23,
      CHROMA_QP_TABLE_END(12) },
    { 0,  1, 2, 3,  4,  5,
      6,  7, 8, 9, 10, 11,
      12,13,14,15, 16, 17,
      18,19,20,21, 22, 23,
      24,25,26,27, 28, 29,
      CHROMA_QP_TABLE_END(13) },
    { 0,  1, 2, 3,  4,  5,
      6,  7, 8, 9, 10, 11,
      12,13,14,15, 16, 17,
      18,19,20,21, 22, 23,
      24,25,26,27, 28, 29,
      30,31,32,33, 34, 35,
      CHROMA_QP_TABLE_END(14) },
};

static const uint8_t default_scaling4[2][16] = {
    {  6, 13, 20, 28, 13, 20, 28, 32,
      20, 28, 32, 37, 28, 32, 37, 42 },
    { 10, 14, 20, 24, 14, 20, 24, 27,
      20, 24, 27, 30, 24, 27, 30, 34 }
};

static const uint8_t default_scaling8[2][64] = {
    {  6, 10, 13, 16, 18, 23, 25, 27,
      10, 11, 16, 18, 23, 25, 27, 29,
      13, 16, 18, 23, 25, 27, 29, 31,
      16, 18, 23, 25, 27, 29, 31, 33,
      18, 23, 25, 27, 29, 31, 33, 36,
      23, 25, 27, 29, 31, 33, 36, 38,
      25, 27, 29, 31, 33, 36, 38, 40,
      27, 29, 31, 33, 36, 38, 40, 42 },
    {  9, 13, 15, 17, 19, 21, 22, 24,
      13, 13, 17, 19, 21, 22, 24, 25,
      15, 17, 19, 21, 22, 24, 25, 27,
      17, 19, 21, 22, 24, 25, 27, 28,
      19, 21, 22, 24, 25, 27, 28, 30,
      21, 22, 24, 25, 27, 28, 30, 32,
      22, 24, 25, 27, 28, 30, 32, 33,
      24, 25, 27, 28, 30, 32, 33, 35 }
};

static inline int decode_hrd_parameters(H264Context *h, SPS *sps)
{
    int cpb_count, i;
    cpb_count = get_ue_golomb_31(&h->gb) + 1;

    if (cpb_count > 32U) {
        av_log(h->avctx, AV_LOG_ERROR, "cpb_count %d invalid\n", cpb_count);
        return AVERROR_INVALIDDATA;
    }

    get_bits(&h->gb, 4); /* bit_rate_scale */
    get_bits(&h->gb, 4); /* cpb_size_scale */
    for (i = 0; i < cpb_count; i++) {
        get_ue_golomb_long(&h->gb); /* bit_rate_value_minus1 */
        get_ue_golomb_long(&h->gb); /* cpb_size_value_minus1 */
        get_bits1(&h->gb);          /* cbr_flag */
    }
    sps->initial_cpb_removal_delay_length = get_bits(&h->gb, 5) + 1;
    sps->cpb_removal_delay_length         = get_bits(&h->gb, 5) + 1;
    sps->dpb_output_delay_length          = get_bits(&h->gb, 5) + 1;
    sps->time_offset_length               = get_bits(&h->gb, 5);
    sps->cpb_cnt                          = cpb_count;
    return 0;
}

static inline int decode_vui_parameters(H264Context *h, SPS *sps)
{
    int aspect_ratio_info_present_flag;
    unsigned int aspect_ratio_idc;

    aspect_ratio_info_present_flag = get_bits1(&h->gb);

    if (aspect_ratio_info_present_flag) {
        aspect_ratio_idc = get_bits(&h->gb, 8);
        if (aspect_ratio_idc == EXTENDED_SAR) {
            sps->sar.num = get_bits(&h->gb, 16);
            sps->sar.den = get_bits(&h->gb, 16);
        } else if (aspect_ratio_idc < FF_ARRAY_ELEMS(pixel_aspect)) {
            sps->sar = pixel_aspect[aspect_ratio_idc];
        } else {
            av_log(h->avctx, AV_LOG_ERROR, "illegal aspect ratio\n");
            return AVERROR_INVALIDDATA;
        }
    } else {
        sps->sar.num =
        sps->sar.den = 0;
    }

    if (get_bits1(&h->gb))      /* overscan_info_present_flag */
        get_bits1(&h->gb);      /* overscan_appropriate_flag */

    sps->video_signal_type_present_flag = get_bits1(&h->gb);
    if (sps->video_signal_type_present_flag) {
        get_bits(&h->gb, 3);                 /* video_format */
        sps->full_range = get_bits1(&h->gb); /* video_full_range_flag */

        sps->colour_description_present_flag = get_bits1(&h->gb);
        if (sps->colour_description_present_flag) {
            sps->color_primaries = get_bits(&h->gb, 8); /* colour_primaries */
            sps->color_trc       = get_bits(&h->gb, 8); /* transfer_characteristics */
            sps->colorspace      = get_bits(&h->gb, 8); /* matrix_coefficients */
            if (sps->color_primaries >= AVCOL_PRI_NB)
                sps->color_primaries = AVCOL_PRI_UNSPECIFIED;
            if (sps->color_trc >= AVCOL_TRC_NB)
                sps->color_trc = AVCOL_TRC_UNSPECIFIED;
            if (sps->colorspace >= AVCOL_SPC_NB)
                sps->colorspace = AVCOL_SPC_UNSPECIFIED;
        }
    }

    /* chroma_location_info_present_flag */
    if (get_bits1(&h->gb)) {
        /* chroma_sample_location_type_top_field */
        h->avctx->chroma_sample_location = get_ue_golomb(&h->gb) + 1;
        get_ue_golomb(&h->gb);  /* chroma_sample_location_type_bottom_field */
    }

    if (show_bits1(&h->gb) && get_bits_left(&h->gb) < 10) {
        av_log(h->avctx, AV_LOG_WARNING, "Truncated VUI\n");
        return 0;
    }

    sps->timing_info_present_flag = get_bits1(&h->gb);
    if (sps->timing_info_present_flag) {
        sps->num_units_in_tick = get_bits_long(&h->gb, 32);
        sps->time_scale        = get_bits_long(&h->gb, 32);
        if (!sps->num_units_in_tick || !sps->time_scale) {
            av_log(h->avctx, AV_LOG_ERROR,
                   "time_scale/num_units_in_tick invalid or unsupported (%d/%d)\n",
                   sps->time_scale, sps->num_units_in_tick);
            return AVERROR_INVALIDDATA;
        }
        sps->fixed_frame_rate_flag = get_bits1(&h->gb);
    }

    sps->nal_hrd_parameters_present_flag = get_bits1(&h->gb);
    if (sps->nal_hrd_parameters_present_flag)
        if (decode_hrd_parameters(h, sps) < 0)
            return AVERROR_INVALIDDATA;
    sps->vcl_hrd_parameters_present_flag = get_bits1(&h->gb);
    if (sps->vcl_hrd_parameters_present_flag)
        if (decode_hrd_parameters(h, sps) < 0)
            return AVERROR_INVALIDDATA;
    if (sps->nal_hrd_parameters_present_flag ||
        sps->vcl_hrd_parameters_present_flag)
        get_bits1(&h->gb);     /* low_delay_hrd_flag */
    sps->pic_struct_present_flag = get_bits1(&h->gb);
    if (!get_bits_left(&h->gb))
        return 0;
    sps->bitstream_restriction_flag = get_bits1(&h->gb);
    if (sps->bitstream_restriction_flag) {
        get_bits1(&h->gb);     /* motion_vectors_over_pic_boundaries_flag */
        get_ue_golomb(&h->gb); /* max_bytes_per_pic_denom */
        get_ue_golomb(&h->gb); /* max_bits_per_mb_denom */
        get_ue_golomb(&h->gb); /* log2_max_mv_length_horizontal */
        get_ue_golomb(&h->gb); /* log2_max_mv_length_vertical */
        sps->num_reorder_frames = get_ue_golomb(&h->gb);
        get_ue_golomb(&h->gb); /*max_dec_frame_buffering*/

        if (get_bits_left(&h->gb) < 0) {
            sps->num_reorder_frames         = 0;
            sps->bitstream_restriction_flag = 0;
        }

        if (sps->num_reorder_frames > 16U
            /* max_dec_frame_buffering || max_dec_frame_buffering > 16 */) {
            av_log(h->avctx, AV_LOG_ERROR,
                   "Clipping illegal num_reorder_frames %d\n",
                   sps->num_reorder_frames);
            sps->num_reorder_frames = 16;
            return AVERROR_INVALIDDATA;
        }
    }

    if (get_bits_left(&h->gb) < 0) {
        av_log(h->avctx, AV_LOG_ERROR,
               "Overread VUI by %d bits\n", -get_bits_left(&h->gb));
        return AVERROR_INVALIDDATA;
    }

    return 0;
}

static void decode_scaling_list(H264Context *h, uint8_t *factors, int size,
                                const uint8_t *jvt_list,
                                const uint8_t *fallback_list)
{
    int i, last = 8, next = 8;
    const uint8_t *scan = size == 16 ? zigzag_scan : ff_zigzag_direct;
    if (!get_bits1(&h->gb)) /* matrix not written, we use the predicted one */
        memcpy(factors, fallback_list, size * sizeof(uint8_t));
    else
        for (i = 0; i < size; i++) {
            if (next)
                next = (last + get_se_golomb(&h->gb)) & 0xff;
            if (!i && !next) { /* matrix not written, we use the preset one */
                memcpy(factors, jvt_list, size * sizeof(uint8_t));
                break;
            }
            last = factors[scan[i]] = next ? next : last;
        }
}

static void decode_scaling_matrices(H264Context *h, SPS *sps,
                                    PPS *pps, int is_sps,
                                    uint8_t(*scaling_matrix4)[16],
                                    uint8_t(*scaling_matrix8)[64])
{
    int fallback_sps = !is_sps && sps->scaling_matrix_present;
    const uint8_t *fallback[4] = {
        fallback_sps ? sps->scaling_matrix4[0] : default_scaling4[0],
        fallback_sps ? sps->scaling_matrix4[3] : default_scaling4[1],
        fallback_sps ? sps->scaling_matrix8[0] : default_scaling8[0],
        fallback_sps ? sps->scaling_matrix8[3] : default_scaling8[1]
    };
    if (get_bits1(&h->gb)) {
        sps->scaling_matrix_present |= is_sps;
        decode_scaling_list(h, scaling_matrix4[0], 16, default_scaling4[0], fallback[0]);        // Intra, Y
        decode_scaling_list(h, scaling_matrix4[1], 16, default_scaling4[0], scaling_matrix4[0]); // Intra, Cr
        decode_scaling_list(h, scaling_matrix4[2], 16, default_scaling4[0], scaling_matrix4[1]); // Intra, Cb
        decode_scaling_list(h, scaling_matrix4[3], 16, default_scaling4[1], fallback[1]);        // Inter, Y
        decode_scaling_list(h, scaling_matrix4[4], 16, default_scaling4[1], scaling_matrix4[3]); // Inter, Cr
        decode_scaling_list(h, scaling_matrix4[5], 16, default_scaling4[1], scaling_matrix4[4]); // Inter, Cb
        if (is_sps || pps->transform_8x8_mode) {
            decode_scaling_list(h, scaling_matrix8[0], 64, default_scaling8[0], fallback[2]); // Intra, Y
            decode_scaling_list(h, scaling_matrix8[3], 64, default_scaling8[1], fallback[3]); // Inter, Y
            if (sps->chroma_format_idc == 3) {
                decode_scaling_list(h, scaling_matrix8[1], 64, default_scaling8[0], scaling_matrix8[0]); // Intra, Cr
                decode_scaling_list(h, scaling_matrix8[4], 64, default_scaling8[1], scaling_matrix8[3]); // Inter, Cr
                decode_scaling_list(h, scaling_matrix8[2], 64, default_scaling8[0], scaling_matrix8[1]); // Intra, Cb
                decode_scaling_list(h, scaling_matrix8[5], 64, default_scaling8[1], scaling_matrix8[4]); // Inter, Cb
            }
        }
    }
}

int ff_h264_decode_seq_parameter_set(H264Context *h)
{
    int profile_idc, level_idc, constraint_set_flags = 0;
    unsigned int sps_id;
    int i, log2_max_frame_num_minus4;
    SPS *sps;

    profile_idc           = get_bits(&h->gb, 8);
    constraint_set_flags |= get_bits1(&h->gb) << 0;   // constraint_set0_flag
    constraint_set_flags |= get_bits1(&h->gb) << 1;   // constraint_set1_flag
    constraint_set_flags |= get_bits1(&h->gb) << 2;   // constraint_set2_flag
    constraint_set_flags |= get_bits1(&h->gb) << 3;   // constraint_set3_flag
    constraint_set_flags |= get_bits1(&h->gb) << 4;   // constraint_set4_flag
    constraint_set_flags |= get_bits1(&h->gb) << 5;   // constraint_set5_flag
<<<<<<< HEAD
    get_bits(&h->gb, 2); // reserved
=======
    skip_bits(&h->gb, 2);                             // reserved_zero_2bits
>>>>>>> ee6280ca
    level_idc = get_bits(&h->gb, 8);
    sps_id    = get_ue_golomb_31(&h->gb);

    if (sps_id >= MAX_SPS_COUNT) {
        av_log(h->avctx, AV_LOG_ERROR, "sps_id %u out of range\n", sps_id);
        return AVERROR_INVALIDDATA;
    }
    sps = av_mallocz(sizeof(SPS));
    if (!sps)
        return AVERROR(ENOMEM);

    sps->sps_id               = sps_id;
    sps->time_offset_length   = 24;
    sps->profile_idc          = profile_idc;
    sps->constraint_set_flags = constraint_set_flags;
    sps->level_idc            = level_idc;
    sps->full_range           = -1;

    memset(sps->scaling_matrix4, 16, sizeof(sps->scaling_matrix4));
    memset(sps->scaling_matrix8, 16, sizeof(sps->scaling_matrix8));
    sps->scaling_matrix_present = 0;
    sps->colorspace = 2; //AVCOL_SPC_UNSPECIFIED

    if (sps->profile_idc == 100 ||  // High profile
        sps->profile_idc == 110 ||  // High10 profile
        sps->profile_idc == 122 ||  // High422 profile
        sps->profile_idc == 244 ||  // High444 Predictive profile
        sps->profile_idc ==  44 ||  // Cavlc444 profile
        sps->profile_idc ==  83 ||  // Scalable Constrained High profile (SVC)
        sps->profile_idc ==  86 ||  // Scalable High Intra profile (SVC)
        sps->profile_idc == 118 ||  // Stereo High profile (MVC)
        sps->profile_idc == 128 ||  // Multiview High profile (MVC)
        sps->profile_idc == 138 ||  // Multiview Depth High profile (MVCD)
        sps->profile_idc == 144) {  // old High444 profile
        sps->chroma_format_idc = get_ue_golomb_31(&h->gb);
        if (sps->chroma_format_idc > 3U) {
            avpriv_request_sample(h->avctx, "chroma_format_idc %u",
                                  sps->chroma_format_idc);
            goto fail;
        } else if (sps->chroma_format_idc == 3) {
            sps->residual_color_transform_flag = get_bits1(&h->gb);
            if (sps->residual_color_transform_flag) {
                av_log(h->avctx, AV_LOG_ERROR, "separate color planes are not supported\n");
                goto fail;
            }
        }
        sps->bit_depth_luma   = get_ue_golomb(&h->gb) + 8;
        sps->bit_depth_chroma = get_ue_golomb(&h->gb) + 8;
        if (sps->bit_depth_chroma != sps->bit_depth_luma) {
            avpriv_request_sample(h->avctx,
                                  "Different chroma and luma bit depth");
            goto fail;
        }
        if (sps->bit_depth_luma > 14U || sps->bit_depth_chroma > 14U) {
            av_log(h->avctx, AV_LOG_ERROR, "illegal bit depth value (%d, %d)\n",
                   sps->bit_depth_luma, sps->bit_depth_chroma);
            goto fail;
        }
        sps->transform_bypass = get_bits1(&h->gb);
        decode_scaling_matrices(h, sps, NULL, 1,
                                sps->scaling_matrix4, sps->scaling_matrix8);
    } else {
        sps->chroma_format_idc = 1;
        sps->bit_depth_luma    = 8;
        sps->bit_depth_chroma  = 8;
    }

    log2_max_frame_num_minus4 = get_ue_golomb(&h->gb);
    if (log2_max_frame_num_minus4 < MIN_LOG2_MAX_FRAME_NUM - 4 ||
        log2_max_frame_num_minus4 > MAX_LOG2_MAX_FRAME_NUM - 4) {
        av_log(h->avctx, AV_LOG_ERROR,
               "log2_max_frame_num_minus4 out of range (0-12): %d\n",
               log2_max_frame_num_minus4);
        goto fail;
    }
    sps->log2_max_frame_num = log2_max_frame_num_minus4 + 4;

    sps->poc_type = get_ue_golomb_31(&h->gb);

    if (sps->poc_type == 0) { // FIXME #define
        unsigned t = get_ue_golomb(&h->gb);
        if (t>12) {
            av_log(h->avctx, AV_LOG_ERROR, "log2_max_poc_lsb (%d) is out of range\n", t);
            goto fail;
        }
        sps->log2_max_poc_lsb = t + 4;
    } else if (sps->poc_type == 1) { // FIXME #define
        sps->delta_pic_order_always_zero_flag = get_bits1(&h->gb);
        sps->offset_for_non_ref_pic           = get_se_golomb(&h->gb);
        sps->offset_for_top_to_bottom_field   = get_se_golomb(&h->gb);
        sps->poc_cycle_length                 = get_ue_golomb(&h->gb);

        if ((unsigned)sps->poc_cycle_length >=
            FF_ARRAY_ELEMS(sps->offset_for_ref_frame)) {
            av_log(h->avctx, AV_LOG_ERROR,
                   "poc_cycle_length overflow %u\n", sps->poc_cycle_length);
            goto fail;
        }

        for (i = 0; i < sps->poc_cycle_length; i++)
            sps->offset_for_ref_frame[i] = get_se_golomb(&h->gb);
    } else if (sps->poc_type != 2) {
        av_log(h->avctx, AV_LOG_ERROR, "illegal POC type %d\n", sps->poc_type);
        goto fail;
    }

    sps->ref_frame_count = get_ue_golomb_31(&h->gb);
    if (h->avctx->codec_tag == MKTAG('S', 'M', 'V', '2'))
        sps->ref_frame_count = FFMAX(2, sps->ref_frame_count);
    if (sps->ref_frame_count > MAX_PICTURE_COUNT - 2 ||
        sps->ref_frame_count > 16U) {
        av_log(h->avctx, AV_LOG_ERROR,
               "too many reference frames %d\n", sps->ref_frame_count);
        goto fail;
    }
    sps->gaps_in_frame_num_allowed_flag = get_bits1(&h->gb);
    sps->mb_width                       = get_ue_golomb(&h->gb) + 1;
    sps->mb_height                      = get_ue_golomb(&h->gb) + 1;
    if ((unsigned)sps->mb_width  >= INT_MAX / 16 ||
        (unsigned)sps->mb_height >= INT_MAX / 16 ||
        av_image_check_size(16 * sps->mb_width,
                            16 * sps->mb_height, 0, h->avctx)) {
        av_log(h->avctx, AV_LOG_ERROR, "mb_width/height overflow\n");
        goto fail;
    }

    sps->frame_mbs_only_flag = get_bits1(&h->gb);
    if (!sps->frame_mbs_only_flag)
        sps->mb_aff = get_bits1(&h->gb);
    else
        sps->mb_aff = 0;

    sps->direct_8x8_inference_flag = get_bits1(&h->gb);

#ifndef ALLOW_INTERLACE
    if (sps->mb_aff)
        av_log(h->avctx, AV_LOG_ERROR,
               "MBAFF support not included; enable it at compile-time.\n");
#endif
    sps->crop = get_bits1(&h->gb);
    if (sps->crop) {
        int crop_left   = get_ue_golomb(&h->gb);
        int crop_right  = get_ue_golomb(&h->gb);
        int crop_top    = get_ue_golomb(&h->gb);
        int crop_bottom = get_ue_golomb(&h->gb);
        int width  = 16 * sps->mb_width;
        int height = 16 * sps->mb_height * (2 - sps->frame_mbs_only_flag);

        if (h->avctx->flags2 & CODEC_FLAG2_IGNORE_CROP) {
            av_log(h->avctx, AV_LOG_DEBUG, "discarding sps cropping, original "
                                           "values are l:%u r:%u t:%u b:%u\n",
                   crop_left, crop_right, crop_top, crop_bottom);

            sps->crop_left   =
            sps->crop_right  =
            sps->crop_top    =
            sps->crop_bottom = 0;
        } else {
            int vsub   = (sps->chroma_format_idc == 1) ? 1 : 0;
            int hsub   = (sps->chroma_format_idc == 1 ||
                          sps->chroma_format_idc == 2) ? 1 : 0;
            int step_x = 1 << hsub;
            int step_y = (2 - sps->frame_mbs_only_flag) << vsub;

            if (crop_left & (0x1F >> (sps->bit_depth_luma > 8)) &&
                !(h->avctx->flags & CODEC_FLAG_UNALIGNED)) {
                crop_left &= ~(0x1F >> (sps->bit_depth_luma > 8));
                av_log(h->avctx, AV_LOG_WARNING,
                       "Reducing left cropping to %d "
                       "chroma samples to preserve alignment.\n",
                       crop_left);
            }

            if (crop_left  > (unsigned)INT_MAX / 4 / step_x ||
                crop_right > (unsigned)INT_MAX / 4 / step_x ||
                crop_top   > (unsigned)INT_MAX / 4 / step_y ||
                crop_bottom> (unsigned)INT_MAX / 4 / step_y ||
                (crop_left + crop_right ) * step_x >= width ||
                (crop_top  + crop_bottom) * step_y >= height
            ) {
                av_log(h->avctx, AV_LOG_ERROR, "crop values invalid %d %d %d %d / %d %d\n", crop_left, crop_right, crop_top, crop_bottom, width, height);
                goto fail;
            }

            sps->crop_left   = crop_left   * step_x;
            sps->crop_right  = crop_right  * step_x;
            sps->crop_top    = crop_top    * step_y;
            sps->crop_bottom = crop_bottom * step_y;
        }
    } else {
        sps->crop_left   =
        sps->crop_right  =
        sps->crop_top    =
        sps->crop_bottom =
        sps->crop        = 0;
    }

    sps->vui_parameters_present_flag = get_bits1(&h->gb);
    if (sps->vui_parameters_present_flag) {
        int ret = decode_vui_parameters(h, sps);
        if (ret < 0)
            goto fail;
    }

    if (!sps->sar.den)
        sps->sar.den = 1;

    if (h->avctx->debug & FF_DEBUG_PICT_INFO) {
        static const char csp[4][5] = { "Gray", "420", "422", "444" };
        av_log(h->avctx, AV_LOG_DEBUG,
               "sps:%u profile:%d/%d poc:%d ref:%d %dx%d %s %s crop:%d/%d/%d/%d %s %s %d/%d b%d reo:%d\n",
               sps_id, sps->profile_idc, sps->level_idc,
               sps->poc_type,
               sps->ref_frame_count,
               sps->mb_width, sps->mb_height,
               sps->frame_mbs_only_flag ? "FRM" : (sps->mb_aff ? "MB-AFF" : "PIC-AFF"),
               sps->direct_8x8_inference_flag ? "8B8" : "",
               sps->crop_left, sps->crop_right,
               sps->crop_top, sps->crop_bottom,
               sps->vui_parameters_present_flag ? "VUI" : "",
               csp[sps->chroma_format_idc],
               sps->timing_info_present_flag ? sps->num_units_in_tick : 0,
               sps->timing_info_present_flag ? sps->time_scale : 0,
               sps->bit_depth_luma,
               sps->bitstream_restriction_flag ? sps->num_reorder_frames : -1
               );
    }
    sps->new = 1;

    av_free(h->sps_buffers[sps_id]);
    h->sps_buffers[sps_id] = sps;

    return 0;

fail:
    av_free(sps);
    return -1;
}

static void build_qp_table(PPS *pps, int t, int index, const int depth)
{
    int i;
    const int max_qp = 51 + 6 * (depth - 8);
    for (i = 0; i < max_qp + 1; i++)
        pps->chroma_qp_table[t][i] =
            ff_h264_chroma_qp[depth - 8][av_clip(i + index, 0, max_qp)];
}

static int more_rbsp_data_in_pps(H264Context *h, PPS *pps)
{
    const SPS *sps = h->sps_buffers[pps->sps_id];
    int profile_idc = sps->profile_idc;

    if ((profile_idc == 66 || profile_idc == 77 ||
         profile_idc == 88) && (sps->constraint_set_flags & 7)) {
        av_log(h->avctx, AV_LOG_VERBOSE,
               "Current profile doesn't provide more RBSP data in PPS, skipping\n");
        return 0;
    }

    return 1;
}

int ff_h264_decode_picture_parameter_set(H264Context *h, int bit_length)
{
    unsigned int pps_id = get_ue_golomb(&h->gb);
    PPS *pps;
    SPS *sps;
    int qp_bd_offset;
    int bits_left;

    if (pps_id >= MAX_PPS_COUNT) {
        av_log(h->avctx, AV_LOG_ERROR, "pps_id %u out of range\n", pps_id);
        return AVERROR_INVALIDDATA;
    }

    pps = av_mallocz(sizeof(PPS));
    if (!pps)
        return AVERROR(ENOMEM);
    pps->sps_id = get_ue_golomb_31(&h->gb);
    if ((unsigned)pps->sps_id >= MAX_SPS_COUNT ||
        h->sps_buffers[pps->sps_id] == NULL) {
        av_log(h->avctx, AV_LOG_ERROR, "sps_id %u out of range\n", pps->sps_id);
        goto fail;
    }
    sps = h->sps_buffers[pps->sps_id];
    qp_bd_offset = 6 * (sps->bit_depth_luma - 8);
    if (sps->bit_depth_luma > 14) {
        av_log(h->avctx, AV_LOG_ERROR,
               "Invalid luma bit depth=%d\n",
               sps->bit_depth_luma);
        goto fail;
    } else if (sps->bit_depth_luma == 11 || sps->bit_depth_luma == 13) {
        av_log(h->avctx, AV_LOG_ERROR,
               "Unimplemented luma bit depth=%d\n",
               sps->bit_depth_luma);
        goto fail;
    }

    pps->cabac             = get_bits1(&h->gb);
    pps->pic_order_present = get_bits1(&h->gb);
    pps->slice_group_count = get_ue_golomb(&h->gb) + 1;
    if (pps->slice_group_count > 1) {
        pps->mb_slice_group_map_type = get_ue_golomb(&h->gb);
        av_log(h->avctx, AV_LOG_ERROR, "FMO not supported\n");
        switch (pps->mb_slice_group_map_type) {
        case 0:
#if 0
    |       for (i = 0; i <= num_slice_groups_minus1; i++)  |   |      |
    |           run_length[i]                               |1  |ue(v) |
#endif
            break;
        case 2:
#if 0
    |       for (i = 0; i < num_slice_groups_minus1; i++) { |   |      |
    |           top_left_mb[i]                              |1  |ue(v) |
    |           bottom_right_mb[i]                          |1  |ue(v) |
    |       }                                               |   |      |
#endif
            break;
        case 3:
        case 4:
        case 5:
#if 0
    |       slice_group_change_direction_flag               |1  |u(1)  |
    |       slice_group_change_rate_minus1                  |1  |ue(v) |
#endif
            break;
        case 6:
#if 0
    |       slice_group_id_cnt_minus1                       |1  |ue(v) |
    |       for (i = 0; i <= slice_group_id_cnt_minus1; i++)|   |      |
    |           slice_group_id[i]                           |1  |u(v)  |
#endif
            break;
        }
    }
    pps->ref_count[0] = get_ue_golomb(&h->gb) + 1;
    pps->ref_count[1] = get_ue_golomb(&h->gb) + 1;
    if (pps->ref_count[0] - 1 > 32 - 1 || pps->ref_count[1] - 1 > 32 - 1) {
        av_log(h->avctx, AV_LOG_ERROR, "reference overflow (pps)\n");
        goto fail;
    }

    pps->weighted_pred                        = get_bits1(&h->gb);
    pps->weighted_bipred_idc                  = get_bits(&h->gb, 2);
    pps->init_qp                              = get_se_golomb(&h->gb) + 26 + qp_bd_offset;
    pps->init_qs                              = get_se_golomb(&h->gb) + 26 + qp_bd_offset;
    pps->chroma_qp_index_offset[0]            = get_se_golomb(&h->gb);
    pps->deblocking_filter_parameters_present = get_bits1(&h->gb);
    pps->constrained_intra_pred               = get_bits1(&h->gb);
    pps->redundant_pic_cnt_present            = get_bits1(&h->gb);

    pps->transform_8x8_mode = 0;
    // contents of sps/pps can change even if id doesn't, so reinit
    h->dequant_coeff_pps = -1;
    memcpy(pps->scaling_matrix4, h->sps_buffers[pps->sps_id]->scaling_matrix4,
           sizeof(pps->scaling_matrix4));
    memcpy(pps->scaling_matrix8, h->sps_buffers[pps->sps_id]->scaling_matrix8,
           sizeof(pps->scaling_matrix8));

    bits_left = bit_length - get_bits_count(&h->gb);
    if (bits_left > 0 && more_rbsp_data_in_pps(h, pps)) {
        pps->transform_8x8_mode = get_bits1(&h->gb);
        decode_scaling_matrices(h, h->sps_buffers[pps->sps_id], pps, 0,
                                pps->scaling_matrix4, pps->scaling_matrix8);
        // second_chroma_qp_index_offset
        pps->chroma_qp_index_offset[1] = get_se_golomb(&h->gb);
    } else {
        pps->chroma_qp_index_offset[1] = pps->chroma_qp_index_offset[0];
    }

    build_qp_table(pps, 0, pps->chroma_qp_index_offset[0], sps->bit_depth_luma);
    build_qp_table(pps, 1, pps->chroma_qp_index_offset[1], sps->bit_depth_luma);
    if (pps->chroma_qp_index_offset[0] != pps->chroma_qp_index_offset[1])
        pps->chroma_qp_diff = 1;

    if (h->avctx->debug & FF_DEBUG_PICT_INFO) {
        av_log(h->avctx, AV_LOG_DEBUG,
               "pps:%u sps:%u %s slice_groups:%d ref:%d/%d %s qp:%d/%d/%d/%d %s %s %s %s\n",
               pps_id, pps->sps_id,
               pps->cabac ? "CABAC" : "CAVLC",
               pps->slice_group_count,
               pps->ref_count[0], pps->ref_count[1],
               pps->weighted_pred ? "weighted" : "",
               pps->init_qp, pps->init_qs, pps->chroma_qp_index_offset[0], pps->chroma_qp_index_offset[1],
               pps->deblocking_filter_parameters_present ? "LPAR" : "",
               pps->constrained_intra_pred ? "CONSTR" : "",
               pps->redundant_pic_cnt_present ? "REDU" : "",
               pps->transform_8x8_mode ? "8x8DCT" : "");
    }

    av_free(h->pps_buffers[pps_id]);
    h->pps_buffers[pps_id] = pps;
    return 0;

fail:
    av_free(pps);
    return -1;
}<|MERGE_RESOLUTION|>--- conflicted
+++ resolved
@@ -335,11 +335,7 @@
     constraint_set_flags |= get_bits1(&h->gb) << 3;   // constraint_set3_flag
     constraint_set_flags |= get_bits1(&h->gb) << 4;   // constraint_set4_flag
     constraint_set_flags |= get_bits1(&h->gb) << 5;   // constraint_set5_flag
-<<<<<<< HEAD
-    get_bits(&h->gb, 2); // reserved
-=======
     skip_bits(&h->gb, 2);                             // reserved_zero_2bits
->>>>>>> ee6280ca
     level_idc = get_bits(&h->gb, 8);
     sps_id    = get_ue_golomb_31(&h->gb);
 
