--- conflicted
+++ resolved
@@ -1149,21 +1149,9 @@
     s->ch_offset = 0;
 
     /* determine number of samples */
-<<<<<<< HEAD
-    if (s->mkv_mode) {
-        s->samples  = AV_RL32(buf);
-        buf        += 4;
-        frame_flags = AV_RL32(buf);
-    } else {
-        s->samples  = AV_RL32(buf + 20);
-        frame_flags = AV_RL32(buf + 24);
-    }
-    if (s->samples <= 0 || s->samples > WV_MAX_SAMPLES) {
-=======
     s->samples  = AV_RL32(buf + 20);
     frame_flags = AV_RL32(buf + 24);
-    if (s->samples <= 0) {
->>>>>>> 851bc1d6
+    if (s->samples <= 0 || s->samples > WV_MAX_SAMPLES) {
         av_log(avctx, AV_LOG_ERROR, "Invalid number of samples: %d\n",
                s->samples);
         return AVERROR_INVALIDDATA;
