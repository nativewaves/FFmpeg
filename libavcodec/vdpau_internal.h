--- conflicted
+++ resolved
@@ -36,17 +36,10 @@
 #include "mpegvideo.h"
 #include "version.h"
 
-<<<<<<< HEAD
-/** Extract VdpVideoSurface from a Picture */
-static inline uintptr_t ff_vdpau_get_surface_id(AVFrame *frm)
-{
-    return (uintptr_t)frm->data[3];
-=======
 /** Extract VdpVideoSurface from an AVFrame */
 static inline uintptr_t ff_vdpau_get_surface_id(AVFrame *pic)
 {
     return (uintptr_t)pic->data[3];
->>>>>>> 1b1094a1
 }
 
 #if CONFIG_VDPAU
