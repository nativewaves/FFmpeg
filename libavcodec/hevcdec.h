/*
 * HEVC video decoder
 *
 * Copyright (C) 2012 - 2013 Guillaume Martres
 *
 * This file is part of FFmpeg.
 *
 * FFmpeg is free software; you can redistribute it and/or
 * modify it under the terms of the GNU Lesser General Public
 * License as published by the Free Software Foundation; either
 * version 2.1 of the License, or (at your option) any later version.
 *
 * FFmpeg is distributed in the hope that it will be useful,
 * but WITHOUT ANY WARRANTY; without even the implied warranty of
 * MERCHANTABILITY or FITNESS FOR A PARTICULAR PURPOSE.  See the GNU
 * Lesser General Public License for more details.
 *
 * You should have received a copy of the GNU Lesser General Public
 * License along with FFmpeg; if not, write to the Free Software
 * Foundation, Inc., 51 Franklin Street, Fifth Floor, Boston, MA 02110-1301 USA
 */

#ifndef AVCODEC_HEVCDEC_H
#define AVCODEC_HEVCDEC_H

#include <stdatomic.h>

#include "libavutil/buffer.h"
#include "libavutil/md5.h"

#include "avcodec.h"
#include "bswapdsp.h"
#include "cabac.h"
#include "get_bits.h"
#include "hevcpred.h"
#include "h2645_parse.h"
#include "hevc.h"
#include "hevc_ps.h"
#include "hevcdsp.h"
#include "internal.h"
#include "thread.h"
#include "videodsp.h"

<<<<<<< HEAD
#define MAX_DPB_SIZE 16 // A.4.1
#define MAX_REFS 16

#define MAX_NB_THREADS 16
#define SHIFT_CTB_WPP 2

=======
>>>>>>> f6e2f8a9
//TODO: check if this is really the maximum
#define MAX_TRANSFORM_DEPTH 5

#define MAX_TB_SIZE 32
<<<<<<< HEAD
#define MAX_LOG2_CTB_SIZE 6
=======
#define MAX_PB_SIZE 64
>>>>>>> f6e2f8a9
#define MAX_QP 51
#define DEFAULT_INTRA_TC_OFFSET 2

#define HEVC_CONTEXTS 199

#define MRG_MAX_NUM_CANDS     5

#define L0 0
#define L1 1

#define EPEL_EXTRA_BEFORE 1
#define EPEL_EXTRA_AFTER  2
#define EPEL_EXTRA        3
#define QPEL_EXTRA_BEFORE 3
#define QPEL_EXTRA_AFTER  4
#define QPEL_EXTRA        7

#define EDGE_EMU_BUFFER_STRIDE 80

/**
 * Value of the luma sample at position (x, y) in the 2D array tab.
 */
#define SAMPLE(tab, x, y) ((tab)[(y) * s->sps->width + (x)])
#define SAMPLE_CTB(tab, x, y) ((tab)[(y) * min_cb_width + (x)])

#define IS_IDR(s) ((s)->nal_unit_type == HEVC_NAL_IDR_W_RADL || (s)->nal_unit_type == HEVC_NAL_IDR_N_LP)
#define IS_BLA(s) ((s)->nal_unit_type == HEVC_NAL_BLA_W_RADL || (s)->nal_unit_type == HEVC_NAL_BLA_W_LP || \
                   (s)->nal_unit_type == HEVC_NAL_BLA_N_LP)
#define IS_IRAP(s) ((s)->nal_unit_type >= 16 && (s)->nal_unit_type <= 23)

enum RPSType {
    ST_CURR_BEF = 0,
    ST_CURR_AFT,
    ST_FOLL,
    LT_CURR,
    LT_FOLL,
    NB_RPS_TYPE,
};

enum SliceType {
    B_SLICE = 0,
    P_SLICE = 1,
    I_SLICE = 2,
};

enum SyntaxElement {
    SAO_MERGE_FLAG = 0,
    SAO_TYPE_IDX,
    SAO_EO_CLASS,
    SAO_BAND_POSITION,
    SAO_OFFSET_ABS,
    SAO_OFFSET_SIGN,
    END_OF_SLICE_FLAG,
    SPLIT_CODING_UNIT_FLAG,
    CU_TRANSQUANT_BYPASS_FLAG,
    SKIP_FLAG,
    CU_QP_DELTA,
    PRED_MODE_FLAG,
    PART_MODE,
    PCM_FLAG,
    PREV_INTRA_LUMA_PRED_FLAG,
    MPM_IDX,
    REM_INTRA_LUMA_PRED_MODE,
    INTRA_CHROMA_PRED_MODE,
    MERGE_FLAG,
    MERGE_IDX,
    INTER_PRED_IDC,
    REF_IDX_L0,
    REF_IDX_L1,
    ABS_MVD_GREATER0_FLAG,
    ABS_MVD_GREATER1_FLAG,
    ABS_MVD_MINUS2,
    MVD_SIGN_FLAG,
    MVP_LX_FLAG,
    NO_RESIDUAL_DATA_FLAG,
    SPLIT_TRANSFORM_FLAG,
    CBF_LUMA,
    CBF_CB_CR,
    TRANSFORM_SKIP_FLAG,
    EXPLICIT_RDPCM_FLAG,
    EXPLICIT_RDPCM_DIR_FLAG,
    LAST_SIGNIFICANT_COEFF_X_PREFIX,
    LAST_SIGNIFICANT_COEFF_Y_PREFIX,
    LAST_SIGNIFICANT_COEFF_X_SUFFIX,
    LAST_SIGNIFICANT_COEFF_Y_SUFFIX,
    SIGNIFICANT_COEFF_GROUP_FLAG,
    SIGNIFICANT_COEFF_FLAG,
    COEFF_ABS_LEVEL_GREATER1_FLAG,
    COEFF_ABS_LEVEL_GREATER2_FLAG,
    COEFF_ABS_LEVEL_REMAINING,
    COEFF_SIGN_FLAG,
    LOG2_RES_SCALE_ABS,
    RES_SCALE_SIGN_FLAG,
    CU_CHROMA_QP_OFFSET_FLAG,
    CU_CHROMA_QP_OFFSET_IDX,
};

enum PartMode {
    PART_2Nx2N = 0,
    PART_2NxN  = 1,
    PART_Nx2N  = 2,
    PART_NxN   = 3,
    PART_2NxnU = 4,
    PART_2NxnD = 5,
    PART_nLx2N = 6,
    PART_nRx2N = 7,
};

enum PredMode {
    MODE_INTER = 0,
    MODE_INTRA,
    MODE_SKIP,
};

enum InterPredIdc {
    PRED_L0 = 0,
    PRED_L1,
    PRED_BI,
};

enum PredFlag {
    PF_INTRA = 0,
    PF_L0,
    PF_L1,
    PF_BI,
};

enum IntraPredMode {
    INTRA_PLANAR = 0,
    INTRA_DC,
    INTRA_ANGULAR_2,
    INTRA_ANGULAR_3,
    INTRA_ANGULAR_4,
    INTRA_ANGULAR_5,
    INTRA_ANGULAR_6,
    INTRA_ANGULAR_7,
    INTRA_ANGULAR_8,
    INTRA_ANGULAR_9,
    INTRA_ANGULAR_10,
    INTRA_ANGULAR_11,
    INTRA_ANGULAR_12,
    INTRA_ANGULAR_13,
    INTRA_ANGULAR_14,
    INTRA_ANGULAR_15,
    INTRA_ANGULAR_16,
    INTRA_ANGULAR_17,
    INTRA_ANGULAR_18,
    INTRA_ANGULAR_19,
    INTRA_ANGULAR_20,
    INTRA_ANGULAR_21,
    INTRA_ANGULAR_22,
    INTRA_ANGULAR_23,
    INTRA_ANGULAR_24,
    INTRA_ANGULAR_25,
    INTRA_ANGULAR_26,
    INTRA_ANGULAR_27,
    INTRA_ANGULAR_28,
    INTRA_ANGULAR_29,
    INTRA_ANGULAR_30,
    INTRA_ANGULAR_31,
    INTRA_ANGULAR_32,
    INTRA_ANGULAR_33,
    INTRA_ANGULAR_34,
};

enum SAOType {
    SAO_NOT_APPLIED = 0,
    SAO_BAND,
    SAO_EDGE,
    SAO_APPLIED
};

enum SAOEOClass {
    SAO_EO_HORIZ = 0,
    SAO_EO_VERT,
    SAO_EO_135D,
    SAO_EO_45D,
};

enum ScanType {
    SCAN_DIAG = 0,
    SCAN_HORIZ,
    SCAN_VERT,
};

typedef struct LongTermRPS {
    int     poc[32];
    uint8_t used[32];
    uint8_t nb_refs;
} LongTermRPS;

typedef struct RefPicList {
    struct HEVCFrame *ref[HEVC_MAX_REFS];
    int list[HEVC_MAX_REFS];
    int isLongTerm[HEVC_MAX_REFS];
    int nb_refs;
} RefPicList;

typedef struct RefPicListTab {
    RefPicList refPicList[2];
} RefPicListTab;

<<<<<<< HEAD
typedef struct HEVCWindow {
    unsigned int left_offset;
    unsigned int right_offset;
    unsigned int top_offset;
    unsigned int bottom_offset;
} HEVCWindow;

typedef struct VUI {
    AVRational sar;

    int overscan_info_present_flag;
    int overscan_appropriate_flag;

    int video_signal_type_present_flag;
    int video_format;
    int video_full_range_flag;
    int colour_description_present_flag;
    uint8_t colour_primaries;
    uint8_t transfer_characteristic;
    uint8_t matrix_coeffs;

    int chroma_loc_info_present_flag;
    int chroma_sample_loc_type_top_field;
    int chroma_sample_loc_type_bottom_field;
    int neutra_chroma_indication_flag;

    int field_seq_flag;
    int frame_field_info_present_flag;

    int default_display_window_flag;
    HEVCWindow def_disp_win;

    int vui_timing_info_present_flag;
    uint32_t vui_num_units_in_tick;
    uint32_t vui_time_scale;
    int vui_poc_proportional_to_timing_flag;
    int vui_num_ticks_poc_diff_one_minus1;
    int vui_hrd_parameters_present_flag;

    int bitstream_restriction_flag;
    int tiles_fixed_structure_flag;
    int motion_vectors_over_pic_boundaries_flag;
    int restricted_ref_pic_lists_flag;
    int min_spatial_segmentation_idc;
    int max_bytes_per_pic_denom;
    int max_bits_per_min_cu_denom;
    int log2_max_mv_length_horizontal;
    int log2_max_mv_length_vertical;
} VUI;

typedef struct PTLCommon {
    uint8_t profile_space;
    uint8_t tier_flag;
    uint8_t profile_idc;
    uint8_t profile_compatibility_flag[32];
    uint8_t level_idc;
    uint8_t progressive_source_flag;
    uint8_t interlaced_source_flag;
    uint8_t non_packed_constraint_flag;
    uint8_t frame_only_constraint_flag;
} PTLCommon;

typedef struct PTL {
    PTLCommon general_ptl;
    PTLCommon sub_layer_ptl[HEVC_MAX_SUB_LAYERS];

    uint8_t sub_layer_profile_present_flag[HEVC_MAX_SUB_LAYERS];
    uint8_t sub_layer_level_present_flag[HEVC_MAX_SUB_LAYERS];
} PTL;

typedef struct HEVCVPS {
    uint8_t vps_temporal_id_nesting_flag;
    int vps_max_layers;
    int vps_max_sub_layers; ///< vps_max_temporal_layers_minus1 + 1

    PTL ptl;
    int vps_sub_layer_ordering_info_present_flag;
    unsigned int vps_max_dec_pic_buffering[HEVC_MAX_SUB_LAYERS];
    unsigned int vps_num_reorder_pics[HEVC_MAX_SUB_LAYERS];
    unsigned int vps_max_latency_increase[HEVC_MAX_SUB_LAYERS];
    int vps_max_layer_id;
    int vps_num_layer_sets; ///< vps_num_layer_sets_minus1 + 1
    uint8_t vps_timing_info_present_flag;
    uint32_t vps_num_units_in_tick;
    uint32_t vps_time_scale;
    uint8_t vps_poc_proportional_to_timing_flag;
    int vps_num_ticks_poc_diff_one; ///< vps_num_ticks_poc_diff_one_minus1 + 1
    int vps_num_hrd_parameters;

    uint8_t data[4096];
    int data_size;
} HEVCVPS;

typedef struct ScalingList {
    /* This is a little wasteful, since sizeID 0 only needs 8 coeffs,
     * and size ID 3 only has 2 arrays, not 6. */
    uint8_t sl[4][6][64];
    uint8_t sl_dc[2][6];
} ScalingList;

typedef struct HEVCSPS {
    unsigned vps_id;
    int chroma_format_idc;
    uint8_t separate_colour_plane_flag;

    ///< output (i.e. cropped) values
    int output_width, output_height;
    HEVCWindow output_window;

    HEVCWindow pic_conf_win;

    int bit_depth;
    int pixel_shift;
    enum AVPixelFormat pix_fmt;

    unsigned int log2_max_poc_lsb;
    int pcm_enabled_flag;

    int max_sub_layers;
    struct {
        int max_dec_pic_buffering;
        int num_reorder_pics;
        int max_latency_increase;
    } temporal_layer[HEVC_MAX_SUB_LAYERS];

    VUI vui;
    PTL ptl;

    uint8_t scaling_list_enable_flag;
    ScalingList scaling_list;

    unsigned int nb_st_rps;
    ShortTermRPS st_rps[HEVC_MAX_SHORT_TERM_RPS_COUNT];

    uint8_t amp_enabled_flag;
    uint8_t sao_enabled;

    uint8_t long_term_ref_pics_present_flag;
    uint16_t lt_ref_pic_poc_lsb_sps[32];
    uint8_t used_by_curr_pic_lt_sps_flag[32];
    uint8_t num_long_term_ref_pics_sps;

    struct {
        uint8_t bit_depth;
        uint8_t bit_depth_chroma;
        unsigned int log2_min_pcm_cb_size;
        unsigned int log2_max_pcm_cb_size;
        uint8_t loop_filter_disable_flag;
    } pcm;
    uint8_t sps_temporal_mvp_enabled_flag;
    uint8_t sps_strong_intra_smoothing_enable_flag;

    unsigned int log2_min_cb_size;
    unsigned int log2_diff_max_min_coding_block_size;
    unsigned int log2_min_tb_size;
    unsigned int log2_max_trafo_size;
    unsigned int log2_ctb_size;
    unsigned int log2_min_pu_size;

    int max_transform_hierarchy_depth_inter;
    int max_transform_hierarchy_depth_intra;

    int transform_skip_rotation_enabled_flag;
    int transform_skip_context_enabled_flag;
    int implicit_rdpcm_enabled_flag;
    int explicit_rdpcm_enabled_flag;
    int intra_smoothing_disabled_flag;
    int persistent_rice_adaptation_enabled_flag;

    ///< coded frame dimension in various units
    int width;
    int height;
    int ctb_width;
    int ctb_height;
    int ctb_size;
    int min_cb_width;
    int min_cb_height;
    int min_tb_width;
    int min_tb_height;
    int min_pu_width;
    int min_pu_height;
    int tb_mask;

    int hshift[3];
    int vshift[3];

    int qp_bd_offset;

    uint8_t data[4096];
    int data_size;
} HEVCSPS;

typedef struct HEVCPPS {
    unsigned int sps_id; ///< seq_parameter_set_id

    uint8_t sign_data_hiding_flag;

    uint8_t cabac_init_present_flag;

    int num_ref_idx_l0_default_active; ///< num_ref_idx_l0_default_active_minus1 + 1
    int num_ref_idx_l1_default_active; ///< num_ref_idx_l1_default_active_minus1 + 1
    int pic_init_qp_minus26;

    uint8_t constrained_intra_pred_flag;
    uint8_t transform_skip_enabled_flag;

    uint8_t cu_qp_delta_enabled_flag;
    int diff_cu_qp_delta_depth;

    int cb_qp_offset;
    int cr_qp_offset;
    uint8_t pic_slice_level_chroma_qp_offsets_present_flag;
    uint8_t weighted_pred_flag;
    uint8_t weighted_bipred_flag;
    uint8_t output_flag_present_flag;
    uint8_t transquant_bypass_enable_flag;

    uint8_t dependent_slice_segments_enabled_flag;
    uint8_t tiles_enabled_flag;
    uint8_t entropy_coding_sync_enabled_flag;

    int num_tile_columns;   ///< num_tile_columns_minus1 + 1
    int num_tile_rows;      ///< num_tile_rows_minus1 + 1
    uint8_t uniform_spacing_flag;
    uint8_t loop_filter_across_tiles_enabled_flag;

    uint8_t seq_loop_filter_across_slices_enabled_flag;

    uint8_t deblocking_filter_control_present_flag;
    uint8_t deblocking_filter_override_enabled_flag;
    uint8_t disable_dbf;
    int beta_offset;    ///< beta_offset_div2 * 2
    int tc_offset;      ///< tc_offset_div2 * 2

    uint8_t scaling_list_data_present_flag;
    ScalingList scaling_list;

    uint8_t lists_modification_present_flag;
    int log2_parallel_merge_level; ///< log2_parallel_merge_level_minus2 + 2
    int num_extra_slice_header_bits;
    uint8_t slice_header_extension_present_flag;
    uint8_t log2_max_transform_skip_block_size;
    uint8_t cross_component_prediction_enabled_flag;
    uint8_t chroma_qp_offset_list_enabled_flag;
    uint8_t diff_cu_chroma_qp_offset_depth;
    uint8_t chroma_qp_offset_list_len_minus1;
    int8_t  cb_qp_offset_list[5];
    int8_t  cr_qp_offset_list[5];
    uint8_t log2_sao_offset_scale_luma;
    uint8_t log2_sao_offset_scale_chroma;

    // Inferred parameters
    unsigned int *column_width;  ///< ColumnWidth
    unsigned int *row_height;    ///< RowHeight
    unsigned int *col_bd;        ///< ColBd
    unsigned int *row_bd;        ///< RowBd
    int *col_idxX;

    int *ctb_addr_rs_to_ts; ///< CtbAddrRSToTS
    int *ctb_addr_ts_to_rs; ///< CtbAddrTSToRS
    int *tile_id;           ///< TileId
    int *tile_pos_rs;       ///< TilePosRS
    int *min_tb_addr_zs;    ///< MinTbAddrZS
    int *min_tb_addr_zs_tab;///< MinTbAddrZS

    uint8_t data[4096];
    int data_size;
} HEVCPPS;

typedef struct HEVCParamSets {
    AVBufferRef *vps_list[HEVC_MAX_VPS_COUNT];
    AVBufferRef *sps_list[HEVC_MAX_SPS_COUNT];
    AVBufferRef *pps_list[HEVC_MAX_PPS_COUNT];

    /* currently active parameter sets */
    const HEVCVPS *vps;
    const HEVCSPS *sps;
    const HEVCPPS *pps;
} HEVCParamSets;

=======
>>>>>>> f6e2f8a9
typedef struct SliceHeader {
    unsigned int pps_id;

    ///< address (in raster order) of the first block in the current slice segment
    unsigned int   slice_segment_addr;
    ///< address (in raster order) of the first block in the current slice
    unsigned int   slice_addr;

    enum SliceType slice_type;

    int pic_order_cnt_lsb;

    uint8_t first_slice_in_pic_flag;
    uint8_t dependent_slice_segment_flag;
    uint8_t pic_output_flag;
    uint8_t colour_plane_id;

    ///< RPS coded in the slice header itself is stored here
    int short_term_ref_pic_set_sps_flag;
    int short_term_ref_pic_set_size;
    ShortTermRPS slice_rps;
    const ShortTermRPS *short_term_rps;
    int long_term_ref_pic_set_size;
    LongTermRPS long_term_rps;
    unsigned int list_entry_lx[2][32];

    uint8_t rpl_modification_flag[2];
    uint8_t no_output_of_prior_pics_flag;
    uint8_t slice_temporal_mvp_enabled_flag;

    unsigned int nb_refs[2];

    uint8_t slice_sample_adaptive_offset_flag[3];
    uint8_t mvd_l1_zero_flag;

    uint8_t cabac_init_flag;
    uint8_t disable_deblocking_filter_flag; ///< slice_header_disable_deblocking_filter_flag
    uint8_t slice_loop_filter_across_slices_enabled_flag;
    uint8_t collocated_list;

    unsigned int collocated_ref_idx;

    int slice_qp_delta;
    int slice_cb_qp_offset;
    int slice_cr_qp_offset;

    uint8_t cu_chroma_qp_offset_enabled_flag;

    int beta_offset;    ///< beta_offset_div2 * 2
    int tc_offset;      ///< tc_offset_div2 * 2

    unsigned int max_num_merge_cand; ///< 5 - 5_minus_max_num_merge_cand

    unsigned *entry_point_offset;
    int * offset;
    int * size;
    int num_entry_point_offsets;

    int8_t slice_qp;

    uint8_t luma_log2_weight_denom;
    int16_t chroma_log2_weight_denom;

    int16_t luma_weight_l0[16];
    int16_t chroma_weight_l0[16][2];
    int16_t chroma_weight_l1[16][2];
    int16_t luma_weight_l1[16];

    int16_t luma_offset_l0[16];
    int16_t chroma_offset_l0[16][2];

    int16_t luma_offset_l1[16];
    int16_t chroma_offset_l1[16][2];

    int slice_ctb_addr_rs;
} SliceHeader;

typedef struct CodingUnit {
    int x;
    int y;

    enum PredMode pred_mode;    ///< PredMode
    enum PartMode part_mode;    ///< PartMode

    // Inferred parameters
    uint8_t intra_split_flag;   ///< IntraSplitFlag
    uint8_t max_trafo_depth;    ///< MaxTrafoDepth
    uint8_t cu_transquant_bypass_flag;
} CodingUnit;

typedef struct Mv {
    int16_t x;  ///< horizontal component of motion vector
    int16_t y;  ///< vertical component of motion vector
} Mv;

typedef struct MvField {
    DECLARE_ALIGNED(4, Mv, mv)[2];
    int8_t ref_idx[2];
    int8_t pred_flag;
} MvField;

typedef struct NeighbourAvailable {
    int cand_bottom_left;
    int cand_left;
    int cand_up;
    int cand_up_left;
    int cand_up_right;
    int cand_up_right_sap;
} NeighbourAvailable;

typedef struct PredictionUnit {
    int mpm_idx;
    int rem_intra_luma_pred_mode;
    uint8_t intra_pred_mode[4];
    Mv mvd;
    uint8_t merge_flag;
    uint8_t intra_pred_mode_c[4];
    uint8_t chroma_mode_c[4];
} PredictionUnit;

typedef struct TransformUnit {
    int cu_qp_delta;

    int res_scale_val;

    // Inferred parameters;
    int intra_pred_mode;
    int intra_pred_mode_c;
    int chroma_mode_c;
    uint8_t is_cu_qp_delta_coded;
    uint8_t is_cu_chroma_qp_offset_coded;
    int8_t  cu_qp_offset_cb;
    int8_t  cu_qp_offset_cr;
    uint8_t cross_pf;
} TransformUnit;

typedef struct DBParams {
    int beta_offset;
    int tc_offset;
} DBParams;

#define HEVC_FRAME_FLAG_OUTPUT    (1 << 0)
#define HEVC_FRAME_FLAG_SHORT_REF (1 << 1)
#define HEVC_FRAME_FLAG_LONG_REF  (1 << 2)
#define HEVC_FRAME_FLAG_BUMPING   (1 << 3)

typedef struct HEVCFrame {
    AVFrame *frame;
    ThreadFrame tf;
    MvField *tab_mvf;
    RefPicList *refPicList;
    RefPicListTab **rpl_tab;
    int ctb_count;
    int poc;
    struct HEVCFrame *collocated_ref;

    HEVCWindow window;

    AVBufferRef *tab_mvf_buf;
    AVBufferRef *rpl_tab_buf;
    AVBufferRef *rpl_buf;

    AVBufferRef *hwaccel_priv_buf;
    void *hwaccel_picture_private;

    /**
     * A sequence counter, so that old frames are output first
     * after a POC reset
     */
    uint16_t sequence;

    /**
     * A combination of HEVC_FRAME_FLAG_*
     */
    uint8_t flags;
} HEVCFrame;

typedef struct HEVCLocalContext {
    uint8_t cabac_state[HEVC_CONTEXTS];

    uint8_t stat_coeff[4];

    uint8_t first_qp_group;

    GetBitContext gb;
    CABACContext cc;

    int8_t qp_y;
    int8_t curr_qp_y;

    int qPy_pred;

    TransformUnit tu;

    uint8_t ctb_left_flag;
    uint8_t ctb_up_flag;
    uint8_t ctb_up_right_flag;
    uint8_t ctb_up_left_flag;
    int     end_of_tiles_x;
    int     end_of_tiles_y;
    /* +7 is for subpixel interpolation, *2 for high bit depths */
    DECLARE_ALIGNED(32, uint8_t, edge_emu_buffer)[(MAX_PB_SIZE + 7) * EDGE_EMU_BUFFER_STRIDE * 2];
    /* The extended size between the new edge emu buffer is abused by SAO */
    DECLARE_ALIGNED(32, uint8_t, edge_emu_buffer2)[(MAX_PB_SIZE + 7) * EDGE_EMU_BUFFER_STRIDE * 2];
    DECLARE_ALIGNED(32, int16_t, tmp [MAX_PB_SIZE * MAX_PB_SIZE]);

    int ct_depth;
    CodingUnit cu;
    PredictionUnit pu;
    NeighbourAvailable na;

#define BOUNDARY_LEFT_SLICE     (1 << 0)
#define BOUNDARY_LEFT_TILE      (1 << 1)
#define BOUNDARY_UPPER_SLICE    (1 << 2)
#define BOUNDARY_UPPER_TILE     (1 << 3)
    /* properties of the boundary of the current CTB for the purposes
     * of the deblocking filter */
    int boundary_flags;
} HEVCLocalContext;

typedef struct HEVCContext {
    const AVClass *c;  // needed by private avoptions
    AVCodecContext *avctx;

    struct HEVCContext  *sList[MAX_NB_THREADS];

    HEVCLocalContext    *HEVClcList[MAX_NB_THREADS];
    HEVCLocalContext    *HEVClc;

    uint8_t             threads_type;
    uint8_t             threads_number;

    int                 width;
    int                 height;

    uint8_t *cabac_state;

    /** 1 if the independent slice segment header was successfully parsed */
    uint8_t slice_initialized;

    AVFrame *frame;
    AVFrame *output_frame;
    uint8_t *sao_pixel_buffer_h[3];
    uint8_t *sao_pixel_buffer_v[3];

    HEVCParamSets ps;

    AVBufferPool *tab_mvf_pool;
    AVBufferPool *rpl_tab_pool;

    ///< candidate references for the current frame
    RefPicList rps[5];

    SliceHeader sh;
    SAOParams *sao;
    DBParams *deblock;
    enum HEVCNALUnitType nal_unit_type;
    int temporal_id;  ///< temporal_id_plus1 - 1
    HEVCFrame *ref;
    HEVCFrame DPB[32];
    int poc;
    int pocTid0;
    int slice_idx; ///< number of the slice being currently decoded
    int eos;       ///< current packet contains an EOS/EOB NAL
    int last_eos;  ///< last packet contains an EOS/EOB NAL
    int max_ra;
    int bs_width;
    int bs_height;

    int is_decoded;
    int no_rasl_output_flag;

    HEVCPredContext hpc;
    HEVCDSPContext hevcdsp;
    VideoDSPContext vdsp;
    BswapDSPContext bdsp;
    int8_t *qp_y_tab;
    uint8_t *horizontal_bs;
    uint8_t *vertical_bs;

    int32_t *tab_slice_address;

    //  CU
    uint8_t *skip_flag;
    uint8_t *tab_ct_depth;
    // PU
    uint8_t *tab_ipm;

    uint8_t *cbf_luma; // cbf_luma of colocated TU
    uint8_t *is_pcm;

    // CTB-level flags affecting loop filter operation
    uint8_t *filter_slice_edges;

    /** used on BE to byteswap the lines for checksumming */
    uint8_t *checksum_buf;
    int      checksum_buf_size;

    /**
     * Sequence counters for decoded and output frames, so that old
     * frames are output first after a POC reset
     */
    uint16_t seq_decode;
    uint16_t seq_output;

    int enable_parallel_tiles;
    atomic_int wpp_err;

    const uint8_t *data;

    H2645Packet pkt;
    // type of the first VCL NAL of the current frame
    enum HEVCNALUnitType first_nal_type;

    // for checking the frame checksums
    struct AVMD5 *md5_ctx;
    uint8_t       md5[3][16];
    uint8_t is_md5;

    uint8_t context_initialized;
    uint8_t is_nalff;       ///< this flag is != 0 if bitstream is encapsulated
                            ///< as a format defined in 14496-15
    int apply_defdispwin;

    int active_seq_parameter_set_id;

    int nal_length_size;    ///< Number of bytes used for nal length (1, 2 or 4)
    int nuh_layer_id;

    /** frame packing arrangement variables */
    int sei_frame_packing_present;
    int frame_packing_arrangement_type;
    int content_interpretation_type;
    int quincunx_subsampling;

    /** display orientation */
    int sei_display_orientation_present;
    int sei_anticlockwise_rotation;
    int sei_hflip, sei_vflip;

    int picture_struct;

    uint8_t* a53_caption;
    int a53_caption_size;

    /** mastering display */
    int sei_mastering_display_info_present;
    uint16_t display_primaries[3][2];
    uint16_t white_point[2];
    uint32_t max_mastering_luminance;
    uint32_t min_mastering_luminance;

} HEVCContext;

int ff_hevc_decode_nal_sei(HEVCContext *s);

/**
 * Mark all frames in DPB as unused for reference.
 */
void ff_hevc_clear_refs(HEVCContext *s);

/**
 * Drop all frames currently in DPB.
 */
void ff_hevc_flush_dpb(HEVCContext *s);

/**
 * Compute POC of the current frame and return it.
 */
int ff_hevc_compute_poc(HEVCContext *s, int poc_lsb);

RefPicList *ff_hevc_get_ref_list(HEVCContext *s, HEVCFrame *frame,
                                 int x0, int y0);

/**
 * Construct the reference picture sets for the current frame.
 */
int ff_hevc_frame_rps(HEVCContext *s);

/**
 * Construct the reference picture list(s) for the current slice.
 */
int ff_hevc_slice_rpl(HEVCContext *s);

void ff_hevc_save_states(HEVCContext *s, int ctb_addr_ts);
void ff_hevc_cabac_init(HEVCContext *s, int ctb_addr_ts);
int ff_hevc_sao_merge_flag_decode(HEVCContext *s);
int ff_hevc_sao_type_idx_decode(HEVCContext *s);
int ff_hevc_sao_band_position_decode(HEVCContext *s);
int ff_hevc_sao_offset_abs_decode(HEVCContext *s);
int ff_hevc_sao_offset_sign_decode(HEVCContext *s);
int ff_hevc_sao_eo_class_decode(HEVCContext *s);
int ff_hevc_end_of_slice_flag_decode(HEVCContext *s);
int ff_hevc_cu_transquant_bypass_flag_decode(HEVCContext *s);
int ff_hevc_skip_flag_decode(HEVCContext *s, int x0, int y0,
                             int x_cb, int y_cb);
int ff_hevc_pred_mode_decode(HEVCContext *s);
int ff_hevc_split_coding_unit_flag_decode(HEVCContext *s, int ct_depth,
                                          int x0, int y0);
int ff_hevc_part_mode_decode(HEVCContext *s, int log2_cb_size);
int ff_hevc_pcm_flag_decode(HEVCContext *s);
int ff_hevc_prev_intra_luma_pred_flag_decode(HEVCContext *s);
int ff_hevc_mpm_idx_decode(HEVCContext *s);
int ff_hevc_rem_intra_luma_pred_mode_decode(HEVCContext *s);
int ff_hevc_intra_chroma_pred_mode_decode(HEVCContext *s);
int ff_hevc_merge_idx_decode(HEVCContext *s);
int ff_hevc_merge_flag_decode(HEVCContext *s);
int ff_hevc_inter_pred_idc_decode(HEVCContext *s, int nPbW, int nPbH);
int ff_hevc_ref_idx_lx_decode(HEVCContext *s, int num_ref_idx_lx);
int ff_hevc_mvp_lx_flag_decode(HEVCContext *s);
int ff_hevc_no_residual_syntax_flag_decode(HEVCContext *s);
int ff_hevc_split_transform_flag_decode(HEVCContext *s, int log2_trafo_size);
int ff_hevc_cbf_cb_cr_decode(HEVCContext *s, int trafo_depth);
int ff_hevc_cbf_luma_decode(HEVCContext *s, int trafo_depth);
int ff_hevc_log2_res_scale_abs(HEVCContext *s, int idx);
int ff_hevc_res_scale_sign_flag(HEVCContext *s, int idx);

/**
 * Get the number of candidate references for the current frame.
 */
int ff_hevc_frame_nb_refs(HEVCContext *s);

int ff_hevc_set_new_ref(HEVCContext *s, AVFrame **frame, int poc);

/**
 * Find next frame in output order and put a reference to it in frame.
 * @return 1 if a frame was output, 0 otherwise
 */
int ff_hevc_output_frame(HEVCContext *s, AVFrame *frame, int flush);

void ff_hevc_bump_frame(HEVCContext *s);

void ff_hevc_unref_frame(HEVCContext *s, HEVCFrame *frame, int flags);

void ff_hevc_set_neighbour_available(HEVCContext *s, int x0, int y0,
                                     int nPbW, int nPbH);
void ff_hevc_luma_mv_merge_mode(HEVCContext *s, int x0, int y0,
                                int nPbW, int nPbH, int log2_cb_size,
                                int part_idx, int merge_idx, MvField *mv);
void ff_hevc_luma_mv_mvp_mode(HEVCContext *s, int x0, int y0,
                              int nPbW, int nPbH, int log2_cb_size,
                              int part_idx, int merge_idx,
                              MvField *mv, int mvp_lx_flag, int LX);
void ff_hevc_set_qPy(HEVCContext *s, int xBase, int yBase,
                     int log2_cb_size);
void ff_hevc_deblocking_boundary_strengths(HEVCContext *s, int x0, int y0,
                                           int log2_trafo_size);
int ff_hevc_cu_qp_delta_sign_flag(HEVCContext *s);
int ff_hevc_cu_qp_delta_abs(HEVCContext *s);
int ff_hevc_cu_chroma_qp_offset_flag(HEVCContext *s);
int ff_hevc_cu_chroma_qp_offset_idx(HEVCContext *s);
void ff_hevc_hls_filter(HEVCContext *s, int x, int y, int ctb_size);
void ff_hevc_hls_filters(HEVCContext *s, int x_ctb, int y_ctb, int ctb_size);
void ff_hevc_hls_residual_coding(HEVCContext *s, int x0, int y0,
                                 int log2_trafo_size, enum ScanType scan_idx,
                                 int c_idx);

void ff_hevc_hls_mvd_coding(HEVCContext *s, int x0, int y0, int log2_cb_size);


<<<<<<< HEAD
int ff_hevc_encode_nal_vps(HEVCVPS *vps, unsigned int id,
                           uint8_t *buf, int buf_size);

/**
 * Reset SEI values that are stored on the Context.
 * e.g. Caption data that was extracted during NAL
 * parsing.
 *
 * @param s HEVCContext.
 */
void ff_hevc_reset_sei(HEVCContext *s);

=======
>>>>>>> f6e2f8a9
extern const uint8_t ff_hevc_qpel_extra_before[4];
extern const uint8_t ff_hevc_qpel_extra_after[4];
extern const uint8_t ff_hevc_qpel_extra[4];

#endif /* AVCODEC_HEVCDEC_H */<|MERGE_RESOLUTION|>--- conflicted
+++ resolved
@@ -41,24 +41,13 @@
 #include "thread.h"
 #include "videodsp.h"
 
-<<<<<<< HEAD
-#define MAX_DPB_SIZE 16 // A.4.1
-#define MAX_REFS 16
-
 #define MAX_NB_THREADS 16
 #define SHIFT_CTB_WPP 2
 
-=======
->>>>>>> f6e2f8a9
 //TODO: check if this is really the maximum
 #define MAX_TRANSFORM_DEPTH 5
 
 #define MAX_TB_SIZE 32
-<<<<<<< HEAD
-#define MAX_LOG2_CTB_SIZE 6
-=======
-#define MAX_PB_SIZE 64
->>>>>>> f6e2f8a9
 #define MAX_QP 51
 #define DEFAULT_INTRA_TC_OFFSET 2
 
@@ -261,289 +250,6 @@
     RefPicList refPicList[2];
 } RefPicListTab;
 
-<<<<<<< HEAD
-typedef struct HEVCWindow {
-    unsigned int left_offset;
-    unsigned int right_offset;
-    unsigned int top_offset;
-    unsigned int bottom_offset;
-} HEVCWindow;
-
-typedef struct VUI {
-    AVRational sar;
-
-    int overscan_info_present_flag;
-    int overscan_appropriate_flag;
-
-    int video_signal_type_present_flag;
-    int video_format;
-    int video_full_range_flag;
-    int colour_description_present_flag;
-    uint8_t colour_primaries;
-    uint8_t transfer_characteristic;
-    uint8_t matrix_coeffs;
-
-    int chroma_loc_info_present_flag;
-    int chroma_sample_loc_type_top_field;
-    int chroma_sample_loc_type_bottom_field;
-    int neutra_chroma_indication_flag;
-
-    int field_seq_flag;
-    int frame_field_info_present_flag;
-
-    int default_display_window_flag;
-    HEVCWindow def_disp_win;
-
-    int vui_timing_info_present_flag;
-    uint32_t vui_num_units_in_tick;
-    uint32_t vui_time_scale;
-    int vui_poc_proportional_to_timing_flag;
-    int vui_num_ticks_poc_diff_one_minus1;
-    int vui_hrd_parameters_present_flag;
-
-    int bitstream_restriction_flag;
-    int tiles_fixed_structure_flag;
-    int motion_vectors_over_pic_boundaries_flag;
-    int restricted_ref_pic_lists_flag;
-    int min_spatial_segmentation_idc;
-    int max_bytes_per_pic_denom;
-    int max_bits_per_min_cu_denom;
-    int log2_max_mv_length_horizontal;
-    int log2_max_mv_length_vertical;
-} VUI;
-
-typedef struct PTLCommon {
-    uint8_t profile_space;
-    uint8_t tier_flag;
-    uint8_t profile_idc;
-    uint8_t profile_compatibility_flag[32];
-    uint8_t level_idc;
-    uint8_t progressive_source_flag;
-    uint8_t interlaced_source_flag;
-    uint8_t non_packed_constraint_flag;
-    uint8_t frame_only_constraint_flag;
-} PTLCommon;
-
-typedef struct PTL {
-    PTLCommon general_ptl;
-    PTLCommon sub_layer_ptl[HEVC_MAX_SUB_LAYERS];
-
-    uint8_t sub_layer_profile_present_flag[HEVC_MAX_SUB_LAYERS];
-    uint8_t sub_layer_level_present_flag[HEVC_MAX_SUB_LAYERS];
-} PTL;
-
-typedef struct HEVCVPS {
-    uint8_t vps_temporal_id_nesting_flag;
-    int vps_max_layers;
-    int vps_max_sub_layers; ///< vps_max_temporal_layers_minus1 + 1
-
-    PTL ptl;
-    int vps_sub_layer_ordering_info_present_flag;
-    unsigned int vps_max_dec_pic_buffering[HEVC_MAX_SUB_LAYERS];
-    unsigned int vps_num_reorder_pics[HEVC_MAX_SUB_LAYERS];
-    unsigned int vps_max_latency_increase[HEVC_MAX_SUB_LAYERS];
-    int vps_max_layer_id;
-    int vps_num_layer_sets; ///< vps_num_layer_sets_minus1 + 1
-    uint8_t vps_timing_info_present_flag;
-    uint32_t vps_num_units_in_tick;
-    uint32_t vps_time_scale;
-    uint8_t vps_poc_proportional_to_timing_flag;
-    int vps_num_ticks_poc_diff_one; ///< vps_num_ticks_poc_diff_one_minus1 + 1
-    int vps_num_hrd_parameters;
-
-    uint8_t data[4096];
-    int data_size;
-} HEVCVPS;
-
-typedef struct ScalingList {
-    /* This is a little wasteful, since sizeID 0 only needs 8 coeffs,
-     * and size ID 3 only has 2 arrays, not 6. */
-    uint8_t sl[4][6][64];
-    uint8_t sl_dc[2][6];
-} ScalingList;
-
-typedef struct HEVCSPS {
-    unsigned vps_id;
-    int chroma_format_idc;
-    uint8_t separate_colour_plane_flag;
-
-    ///< output (i.e. cropped) values
-    int output_width, output_height;
-    HEVCWindow output_window;
-
-    HEVCWindow pic_conf_win;
-
-    int bit_depth;
-    int pixel_shift;
-    enum AVPixelFormat pix_fmt;
-
-    unsigned int log2_max_poc_lsb;
-    int pcm_enabled_flag;
-
-    int max_sub_layers;
-    struct {
-        int max_dec_pic_buffering;
-        int num_reorder_pics;
-        int max_latency_increase;
-    } temporal_layer[HEVC_MAX_SUB_LAYERS];
-
-    VUI vui;
-    PTL ptl;
-
-    uint8_t scaling_list_enable_flag;
-    ScalingList scaling_list;
-
-    unsigned int nb_st_rps;
-    ShortTermRPS st_rps[HEVC_MAX_SHORT_TERM_RPS_COUNT];
-
-    uint8_t amp_enabled_flag;
-    uint8_t sao_enabled;
-
-    uint8_t long_term_ref_pics_present_flag;
-    uint16_t lt_ref_pic_poc_lsb_sps[32];
-    uint8_t used_by_curr_pic_lt_sps_flag[32];
-    uint8_t num_long_term_ref_pics_sps;
-
-    struct {
-        uint8_t bit_depth;
-        uint8_t bit_depth_chroma;
-        unsigned int log2_min_pcm_cb_size;
-        unsigned int log2_max_pcm_cb_size;
-        uint8_t loop_filter_disable_flag;
-    } pcm;
-    uint8_t sps_temporal_mvp_enabled_flag;
-    uint8_t sps_strong_intra_smoothing_enable_flag;
-
-    unsigned int log2_min_cb_size;
-    unsigned int log2_diff_max_min_coding_block_size;
-    unsigned int log2_min_tb_size;
-    unsigned int log2_max_trafo_size;
-    unsigned int log2_ctb_size;
-    unsigned int log2_min_pu_size;
-
-    int max_transform_hierarchy_depth_inter;
-    int max_transform_hierarchy_depth_intra;
-
-    int transform_skip_rotation_enabled_flag;
-    int transform_skip_context_enabled_flag;
-    int implicit_rdpcm_enabled_flag;
-    int explicit_rdpcm_enabled_flag;
-    int intra_smoothing_disabled_flag;
-    int persistent_rice_adaptation_enabled_flag;
-
-    ///< coded frame dimension in various units
-    int width;
-    int height;
-    int ctb_width;
-    int ctb_height;
-    int ctb_size;
-    int min_cb_width;
-    int min_cb_height;
-    int min_tb_width;
-    int min_tb_height;
-    int min_pu_width;
-    int min_pu_height;
-    int tb_mask;
-
-    int hshift[3];
-    int vshift[3];
-
-    int qp_bd_offset;
-
-    uint8_t data[4096];
-    int data_size;
-} HEVCSPS;
-
-typedef struct HEVCPPS {
-    unsigned int sps_id; ///< seq_parameter_set_id
-
-    uint8_t sign_data_hiding_flag;
-
-    uint8_t cabac_init_present_flag;
-
-    int num_ref_idx_l0_default_active; ///< num_ref_idx_l0_default_active_minus1 + 1
-    int num_ref_idx_l1_default_active; ///< num_ref_idx_l1_default_active_minus1 + 1
-    int pic_init_qp_minus26;
-
-    uint8_t constrained_intra_pred_flag;
-    uint8_t transform_skip_enabled_flag;
-
-    uint8_t cu_qp_delta_enabled_flag;
-    int diff_cu_qp_delta_depth;
-
-    int cb_qp_offset;
-    int cr_qp_offset;
-    uint8_t pic_slice_level_chroma_qp_offsets_present_flag;
-    uint8_t weighted_pred_flag;
-    uint8_t weighted_bipred_flag;
-    uint8_t output_flag_present_flag;
-    uint8_t transquant_bypass_enable_flag;
-
-    uint8_t dependent_slice_segments_enabled_flag;
-    uint8_t tiles_enabled_flag;
-    uint8_t entropy_coding_sync_enabled_flag;
-
-    int num_tile_columns;   ///< num_tile_columns_minus1 + 1
-    int num_tile_rows;      ///< num_tile_rows_minus1 + 1
-    uint8_t uniform_spacing_flag;
-    uint8_t loop_filter_across_tiles_enabled_flag;
-
-    uint8_t seq_loop_filter_across_slices_enabled_flag;
-
-    uint8_t deblocking_filter_control_present_flag;
-    uint8_t deblocking_filter_override_enabled_flag;
-    uint8_t disable_dbf;
-    int beta_offset;    ///< beta_offset_div2 * 2
-    int tc_offset;      ///< tc_offset_div2 * 2
-
-    uint8_t scaling_list_data_present_flag;
-    ScalingList scaling_list;
-
-    uint8_t lists_modification_present_flag;
-    int log2_parallel_merge_level; ///< log2_parallel_merge_level_minus2 + 2
-    int num_extra_slice_header_bits;
-    uint8_t slice_header_extension_present_flag;
-    uint8_t log2_max_transform_skip_block_size;
-    uint8_t cross_component_prediction_enabled_flag;
-    uint8_t chroma_qp_offset_list_enabled_flag;
-    uint8_t diff_cu_chroma_qp_offset_depth;
-    uint8_t chroma_qp_offset_list_len_minus1;
-    int8_t  cb_qp_offset_list[5];
-    int8_t  cr_qp_offset_list[5];
-    uint8_t log2_sao_offset_scale_luma;
-    uint8_t log2_sao_offset_scale_chroma;
-
-    // Inferred parameters
-    unsigned int *column_width;  ///< ColumnWidth
-    unsigned int *row_height;    ///< RowHeight
-    unsigned int *col_bd;        ///< ColBd
-    unsigned int *row_bd;        ///< RowBd
-    int *col_idxX;
-
-    int *ctb_addr_rs_to_ts; ///< CtbAddrRSToTS
-    int *ctb_addr_ts_to_rs; ///< CtbAddrTSToRS
-    int *tile_id;           ///< TileId
-    int *tile_pos_rs;       ///< TilePosRS
-    int *min_tb_addr_zs;    ///< MinTbAddrZS
-    int *min_tb_addr_zs_tab;///< MinTbAddrZS
-
-    uint8_t data[4096];
-    int data_size;
-} HEVCPPS;
-
-typedef struct HEVCParamSets {
-    AVBufferRef *vps_list[HEVC_MAX_VPS_COUNT];
-    AVBufferRef *sps_list[HEVC_MAX_SPS_COUNT];
-    AVBufferRef *pps_list[HEVC_MAX_PPS_COUNT];
-
-    /* currently active parameter sets */
-    const HEVCVPS *vps;
-    const HEVCSPS *sps;
-    const HEVCPPS *pps;
-} HEVCParamSets;
-
-=======
->>>>>>> f6e2f8a9
 typedef struct SliceHeader {
     unsigned int pps_id;
 
@@ -1003,11 +709,6 @@
 
 void ff_hevc_hls_mvd_coding(HEVCContext *s, int x0, int y0, int log2_cb_size);
 
-
-<<<<<<< HEAD
-int ff_hevc_encode_nal_vps(HEVCVPS *vps, unsigned int id,
-                           uint8_t *buf, int buf_size);
-
 /**
  * Reset SEI values that are stored on the Context.
  * e.g. Caption data that was extracted during NAL
@@ -1017,8 +718,6 @@
  */
 void ff_hevc_reset_sei(HEVCContext *s);
 
-=======
->>>>>>> f6e2f8a9
 extern const uint8_t ff_hevc_qpel_extra_before[4];
 extern const uint8_t ff_hevc_qpel_extra_after[4];
 extern const uint8_t ff_hevc_qpel_extra[4];
