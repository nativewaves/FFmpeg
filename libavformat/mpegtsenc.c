--- conflicted
+++ resolved
@@ -1356,7 +1356,10 @@
         }
     }
 
-    if (ts_st->payload_size && ts_st->payload_size + size > ts->pes_payload_size) {
+    if (ts_st->payload_size && (ts_st->payload_size + size > ts->pes_payload_size ||
+        (dts != AV_NOPTS_VALUE && ts_st->payload_dts != AV_NOPTS_VALUE &&
+         av_compare_ts(dts - ts_st->payload_dts, st->time_base,
+                       s->max_delay, AV_TIME_BASE_Q) >= 0))) {
         mpegts_write_pes(s, st, ts_st->payload, ts_st->payload_size,
                          ts_st->payload_pts, ts_st->payload_dts,
                          ts_st->payload_flags & AV_PKT_FLAG_KEY);
@@ -1372,27 +1375,6 @@
         return 0;
     }
 
-<<<<<<< HEAD
-=======
-    if (ts_st->payload_size + size > ts->pes_payload_size ||
-        (dts != AV_NOPTS_VALUE && ts_st->payload_dts != AV_NOPTS_VALUE &&
-         av_compare_ts(dts - ts_st->payload_dts, st->time_base,
-                       s->max_delay, AV_TIME_BASE_Q) >= 0)) {
-        if (ts_st->payload_size) {
-            mpegts_write_pes(s, st, ts_st->payload, ts_st->payload_size,
-                             ts_st->payload_pts, ts_st->payload_dts,
-                             ts_st->payload_flags & AV_PKT_FLAG_KEY);
-            ts_st->payload_size = 0;
-        }
-        if (size > ts->pes_payload_size) {
-            mpegts_write_pes(s, st, buf, size, pts, dts,
-                             pkt->flags & AV_PKT_FLAG_KEY);
-            av_free(data);
-            return 0;
-        }
-    }
-
->>>>>>> 7d097a0f
     if (!ts_st->payload_size) {
         ts_st->payload_pts   = pts;
         ts_st->payload_dts   = dts;
