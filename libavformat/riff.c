/*
 * RIFF common functions and data
 * Copyright (c) 2000 Fabrice Bellard
 *
 * This file is part of FFmpeg.
 *
 * FFmpeg is free software; you can redistribute it and/or
 * modify it under the terms of the GNU Lesser General Public
 * License as published by the Free Software Foundation; either
 * version 2.1 of the License, or (at your option) any later version.
 *
 * FFmpeg is distributed in the hope that it will be useful,
 * but WITHOUT ANY WARRANTY; without even the implied warranty of
 * MERCHANTABILITY or FITNESS FOR A PARTICULAR PURPOSE.  See the GNU
 * Lesser General Public License for more details.
 *
 * You should have received a copy of the GNU Lesser General Public
 * License along with FFmpeg; if not, write to the Free Software
 * Foundation, Inc., 51 Franklin Street, Fifth Floor, Boston, MA 02110-1301 USA
 */

#include "libavutil/mathematics.h"
#include "libavcodec/avcodec.h"
#include "avformat.h"
#include "avio_internal.h"
#include "riff.h"
#include "libavcodec/bytestream.h"
#include "libavutil/avassert.h"

/* Note: when encoding, the first matching tag is used, so order is
   important if multiple tags possible for a given codec.
   Note also that this list is used for more than just riff, other
   files use it as well.
*/
const AVCodecTag ff_codec_bmp_tags[] = {
    { AV_CODEC_ID_H264,         MKTAG('H', '2', '6', '4') },
    { AV_CODEC_ID_H264,         MKTAG('h', '2', '6', '4') },
    { AV_CODEC_ID_H264,         MKTAG('X', '2', '6', '4') },
    { AV_CODEC_ID_H264,         MKTAG('x', '2', '6', '4') },
    { AV_CODEC_ID_H264,         MKTAG('a', 'v', 'c', '1') },
    { AV_CODEC_ID_H264,         MKTAG('D', 'A', 'V', 'C') },
    { AV_CODEC_ID_H264,         MKTAG('S', 'M', 'V', '2') },
    { AV_CODEC_ID_H264,         MKTAG('V', 'S', 'S', 'H') },
    { AV_CODEC_ID_H264,         MKTAG('Q', '2', '6', '4') }, /* QNAP surveillance system */
    { AV_CODEC_ID_H263,         MKTAG('H', '2', '6', '3') },
    { AV_CODEC_ID_H263,         MKTAG('X', '2', '6', '3') },
    { AV_CODEC_ID_H263,         MKTAG('T', '2', '6', '3') },
    { AV_CODEC_ID_H263,         MKTAG('L', '2', '6', '3') },
    { AV_CODEC_ID_H263,         MKTAG('V', 'X', '1', 'K') },
    { AV_CODEC_ID_H263,         MKTAG('Z', 'y', 'G', 'o') },
    { AV_CODEC_ID_H263,         MKTAG('M', '2', '6', '3') },
    { AV_CODEC_ID_H263,         MKTAG('l', 's', 'v', 'm') },
    { AV_CODEC_ID_H263P,        MKTAG('H', '2', '6', '3') },
    { AV_CODEC_ID_H263I,        MKTAG('I', '2', '6', '3') }, /* intel h263 */
    { AV_CODEC_ID_H261,         MKTAG('H', '2', '6', '1') },
    { AV_CODEC_ID_H263,         MKTAG('U', '2', '6', '3') },
    { AV_CODEC_ID_MPEG4,        MKTAG('F', 'M', 'P', '4') },
    { AV_CODEC_ID_MPEG4,        MKTAG('D', 'I', 'V', 'X') },
    { AV_CODEC_ID_MPEG4,        MKTAG('D', 'X', '5', '0') },
    { AV_CODEC_ID_MPEG4,        MKTAG('X', 'V', 'I', 'D') },
    { AV_CODEC_ID_MPEG4,        MKTAG('M', 'P', '4', 'S') },
    { AV_CODEC_ID_MPEG4,        MKTAG('M', '4', 'S', '2') },
    { AV_CODEC_ID_MPEG4,        MKTAG( 4 ,  0 ,  0 ,  0 ) }, /* some broken avi use this */
    { AV_CODEC_ID_MPEG4,        MKTAG('D', 'I', 'V', '1') },
    { AV_CODEC_ID_MPEG4,        MKTAG('B', 'L', 'Z', '0') },
    { AV_CODEC_ID_MPEG4,        MKTAG('m', 'p', '4', 'v') },
    { AV_CODEC_ID_MPEG4,        MKTAG('U', 'M', 'P', '4') },
    { AV_CODEC_ID_MPEG4,        MKTAG('W', 'V', '1', 'F') },
    { AV_CODEC_ID_MPEG4,        MKTAG('S', 'E', 'D', 'G') },
    { AV_CODEC_ID_MPEG4,        MKTAG('R', 'M', 'P', '4') },
    { AV_CODEC_ID_MPEG4,        MKTAG('3', 'I', 'V', '2') },
    { AV_CODEC_ID_MPEG4,        MKTAG('W', 'A', 'W', 'V') }, /* WaWv MPEG-4 Video Codec */
    { AV_CODEC_ID_MPEG4,        MKTAG('F', 'F', 'D', 'S') },
    { AV_CODEC_ID_MPEG4,        MKTAG('F', 'V', 'F', 'W') },
    { AV_CODEC_ID_MPEG4,        MKTAG('D', 'C', 'O', 'D') },
    { AV_CODEC_ID_MPEG4,        MKTAG('M', 'V', 'X', 'M') },
    { AV_CODEC_ID_MPEG4,        MKTAG('P', 'M', '4', 'V') },
    { AV_CODEC_ID_MPEG4,        MKTAG('S', 'M', 'P', '4') },
    { AV_CODEC_ID_MPEG4,        MKTAG('D', 'X', 'G', 'M') },
    { AV_CODEC_ID_MPEG4,        MKTAG('V', 'I', 'D', 'M') },
    { AV_CODEC_ID_MPEG4,        MKTAG('M', '4', 'T', '3') },
    { AV_CODEC_ID_MPEG4,        MKTAG('G', 'E', 'O', 'X') },
    { AV_CODEC_ID_MPEG4,        MKTAG('H', 'D', 'X', '4') }, /* flipped video */
    { AV_CODEC_ID_MPEG4,        MKTAG('D', 'M', 'K', '2') },
    { AV_CODEC_ID_MPEG4,        MKTAG('D', 'I', 'G', 'I') },
    { AV_CODEC_ID_MPEG4,        MKTAG('I', 'N', 'M', 'C') },
    { AV_CODEC_ID_MPEG4,        MKTAG('E', 'P', 'H', 'V') }, /* Ephv MPEG-4 */
    { AV_CODEC_ID_MPEG4,        MKTAG('E', 'M', '4', 'A') },
    { AV_CODEC_ID_MPEG4,        MKTAG('M', '4', 'C', 'C') }, /* Divio MPEG-4 */
    { AV_CODEC_ID_MPEG4,        MKTAG('S', 'N', '4', '0') },
    { AV_CODEC_ID_MPEG4,        MKTAG('V', 'S', 'P', 'X') },
    { AV_CODEC_ID_MPEG4,        MKTAG('U', 'L', 'D', 'X') },
    { AV_CODEC_ID_MPEG4,        MKTAG('G', 'E', 'O', 'V') },
    { AV_CODEC_ID_MPEG4,        MKTAG('S', 'I', 'P', 'P') }, /* Samsung SHR-6040 */
    { AV_CODEC_ID_MPEG4,        MKTAG('S', 'M', '4', 'V') },
    { AV_CODEC_ID_MPEG4,        MKTAG('X', 'V', 'I', 'X') },
    { AV_CODEC_ID_MPEG4,        MKTAG('D', 'r', 'e', 'X') },
    { AV_CODEC_ID_MPEG4,        MKTAG('Q', 'M', 'P', '4') }, /* QNAP Systems */
    { AV_CODEC_ID_MPEG4,        MKTAG('P', 'L', 'V', '1') }, /* Pelco DVR MPEG-4 */
    { AV_CODEC_ID_MSMPEG4V3,    MKTAG('M', 'P', '4', '3') },
    { AV_CODEC_ID_MSMPEG4V3,    MKTAG('D', 'I', 'V', '3') },
    { AV_CODEC_ID_MSMPEG4V3,    MKTAG('M', 'P', 'G', '3') },
    { AV_CODEC_ID_MSMPEG4V3,    MKTAG('D', 'I', 'V', '5') },
    { AV_CODEC_ID_MSMPEG4V3,    MKTAG('D', 'I', 'V', '6') },
    { AV_CODEC_ID_MSMPEG4V3,    MKTAG('D', 'I', 'V', '4') },
    { AV_CODEC_ID_MSMPEG4V3,    MKTAG('D', 'V', 'X', '3') },
    { AV_CODEC_ID_MSMPEG4V3,    MKTAG('A', 'P', '4', '1') },
    { AV_CODEC_ID_MSMPEG4V3,    MKTAG('C', 'O', 'L', '1') },
    { AV_CODEC_ID_MSMPEG4V3,    MKTAG('C', 'O', 'L', '0') },
    { AV_CODEC_ID_MSMPEG4V2,    MKTAG('M', 'P', '4', '2') },
    { AV_CODEC_ID_MSMPEG4V2,    MKTAG('D', 'I', 'V', '2') },
    { AV_CODEC_ID_MSMPEG4V1,    MKTAG('M', 'P', 'G', '4') },
    { AV_CODEC_ID_MSMPEG4V1,    MKTAG('M', 'P', '4', '1') },
    { AV_CODEC_ID_WMV1,         MKTAG('W', 'M', 'V', '1') },
    { AV_CODEC_ID_WMV2,         MKTAG('W', 'M', 'V', '2') },
    { AV_CODEC_ID_WMV2,         MKTAG('G', 'X', 'V', 'E') },
    { AV_CODEC_ID_DVVIDEO,      MKTAG('d', 'v', 's', 'd') },
    { AV_CODEC_ID_DVVIDEO,      MKTAG('d', 'v', 'h', 'd') },
    { AV_CODEC_ID_DVVIDEO,      MKTAG('d', 'v', 'h', '1') },
    { AV_CODEC_ID_DVVIDEO,      MKTAG('d', 'v', 's', 'l') },
    { AV_CODEC_ID_DVVIDEO,      MKTAG('d', 'v', '2', '5') },
    { AV_CODEC_ID_DVVIDEO,      MKTAG('d', 'v', '5', '0') },
    { AV_CODEC_ID_DVVIDEO,      MKTAG('c', 'd', 'v', 'c') }, /* Canopus DV */
    { AV_CODEC_ID_DVVIDEO,      MKTAG('C', 'D', 'V', 'H') }, /* Canopus DV */
    { AV_CODEC_ID_DVVIDEO,      MKTAG('C', 'D', 'V', '5') }, /* Canopus DV */
    { AV_CODEC_ID_DVVIDEO,      MKTAG('d', 'v', 'c', ' ') },
    { AV_CODEC_ID_DVVIDEO,      MKTAG('d', 'v', 'c', 's') },
    { AV_CODEC_ID_DVVIDEO,      MKTAG('d', 'v', 'h', '1') },
    { AV_CODEC_ID_DVVIDEO,      MKTAG('d', 'v', 'i', 's') },
    { AV_CODEC_ID_DVVIDEO,      MKTAG('p', 'd', 'v', 'c') },
    { AV_CODEC_ID_DVVIDEO,      MKTAG('S', 'L', '2', '5') },
    { AV_CODEC_ID_DVVIDEO,      MKTAG('S', 'L', 'D', 'V') },
    { AV_CODEC_ID_MPEG1VIDEO,   MKTAG('m', 'p', 'g', '1') },
    { AV_CODEC_ID_MPEG1VIDEO,   MKTAG('m', 'p', 'g', '2') },
    { AV_CODEC_ID_MPEG2VIDEO,   MKTAG('m', 'p', 'g', '2') },
    { AV_CODEC_ID_MPEG2VIDEO,   MKTAG('M', 'P', 'E', 'G') },
    { AV_CODEC_ID_MPEG1VIDEO,   MKTAG('P', 'I', 'M', '1') },
    { AV_CODEC_ID_MPEG2VIDEO,   MKTAG('P', 'I', 'M', '2') },
    { AV_CODEC_ID_MPEG1VIDEO,   MKTAG('V', 'C', 'R', '2') },
    { AV_CODEC_ID_MPEG1VIDEO,   MKTAG( 1 ,  0 ,  0 ,  16) },
    { AV_CODEC_ID_MPEG2VIDEO,   MKTAG( 2 ,  0 ,  0 ,  16) },
    { AV_CODEC_ID_MPEG4,        MKTAG( 4 ,  0 ,  0 ,  16) },
    { AV_CODEC_ID_MPEG2VIDEO,   MKTAG('D', 'V', 'R', ' ') },
    { AV_CODEC_ID_MPEG2VIDEO,   MKTAG('M', 'M', 'E', 'S') },
    { AV_CODEC_ID_MPEG2VIDEO,   MKTAG('L', 'M', 'P', '2') }, /* Lead MPEG2 in avi */
    { AV_CODEC_ID_MPEG2VIDEO,   MKTAG('s', 'l', 'i', 'f') },
    { AV_CODEC_ID_MPEG2VIDEO,   MKTAG('E', 'M', '2', 'V') },
    { AV_CODEC_ID_MPEG2VIDEO,   MKTAG('M', '7', '0', '1') }, /* Matrox MPEG2 intra-only */
    { AV_CODEC_ID_MPEG2VIDEO,   MKTAG('m', 'p', 'g', 'v') },
    { AV_CODEC_ID_MPEG1VIDEO,   MKTAG('B', 'W', '1', '0') },
    { AV_CODEC_ID_MPEG1VIDEO,   MKTAG('X', 'M', 'P', 'G') }, /* Xing MPEG intra only */
    { AV_CODEC_ID_MJPEG,        MKTAG('M', 'J', 'P', 'G') },
    { AV_CODEC_ID_MJPEG,        MKTAG('L', 'J', 'P', 'G') },
    { AV_CODEC_ID_MJPEG,        MKTAG('d', 'm', 'b', '1') },
    { AV_CODEC_ID_MJPEG,        MKTAG('m', 'j', 'p', 'a') },
    { AV_CODEC_ID_LJPEG,        MKTAG('L', 'J', 'P', 'G') },
    { AV_CODEC_ID_MJPEG,        MKTAG('J', 'P', 'G', 'L') }, /* Pegasus lossless JPEG */
    { AV_CODEC_ID_JPEGLS,       MKTAG('M', 'J', 'L', 'S') }, /* JPEG-LS custom FOURCC for avi - encoder */
    { AV_CODEC_ID_JPEGLS,       MKTAG('M', 'J', 'P', 'G') },
    { AV_CODEC_ID_MJPEG,        MKTAG('M', 'J', 'L', 'S') }, /* JPEG-LS custom FOURCC for avi - decoder */
    { AV_CODEC_ID_MJPEG,        MKTAG('j', 'p', 'e', 'g') },
    { AV_CODEC_ID_MJPEG,        MKTAG('I', 'J', 'P', 'G') },
    { AV_CODEC_ID_AVRN,         MKTAG('A', 'V', 'R', 'n') },
    { AV_CODEC_ID_MJPEG,        MKTAG('A', 'C', 'D', 'V') },
    { AV_CODEC_ID_MJPEG,        MKTAG('Q', 'I', 'V', 'G') },
    { AV_CODEC_ID_MJPEG,        MKTAG('S', 'L', 'M', 'J') }, /* SL M-JPEG */
    { AV_CODEC_ID_MJPEG,        MKTAG('C', 'J', 'P', 'G') }, /* Creative Webcam JPEG */
    { AV_CODEC_ID_MJPEG,        MKTAG('I', 'J', 'L', 'V') }, /* Intel JPEG Library Video Codec */
    { AV_CODEC_ID_MJPEG,        MKTAG('M', 'V', 'J', 'P') }, /* Midvid JPEG Video Codec */
    { AV_CODEC_ID_MJPEG,        MKTAG('A', 'V', 'I', '1') },
    { AV_CODEC_ID_MJPEG,        MKTAG('A', 'V', 'I', '2') },
    { AV_CODEC_ID_MJPEG,        MKTAG('M', 'T', 'S', 'J') },
    { AV_CODEC_ID_MJPEG,        MKTAG('Z', 'J', 'P', 'G') }, /* Paradigm Matrix M-JPEG Codec */
    { AV_CODEC_ID_MJPEG,        MKTAG('M', 'M', 'J', 'P') },
    { AV_CODEC_ID_HUFFYUV,      MKTAG('H', 'F', 'Y', 'U') },
    { AV_CODEC_ID_FFVHUFF,      MKTAG('F', 'F', 'V', 'H') },
    { AV_CODEC_ID_CYUV,         MKTAG('C', 'Y', 'U', 'V') },
    { AV_CODEC_ID_RAWVIDEO,     MKTAG( 0 ,  0 ,  0 ,  0 ) },
    { AV_CODEC_ID_RAWVIDEO,     MKTAG( 3 ,  0 ,  0 ,  0 ) },
    { AV_CODEC_ID_RAWVIDEO,     MKTAG('I', '4', '2', '0') },
    { AV_CODEC_ID_RAWVIDEO,     MKTAG('Y', 'U', 'Y', '2') },
    { AV_CODEC_ID_RAWVIDEO,     MKTAG('Y', '4', '2', '2') },
    { AV_CODEC_ID_RAWVIDEO,     MKTAG('V', '4', '2', '2') },
    { AV_CODEC_ID_RAWVIDEO,     MKTAG('Y', 'U', 'N', 'V') },
    { AV_CODEC_ID_RAWVIDEO,     MKTAG('U', 'Y', 'N', 'V') },
    { AV_CODEC_ID_RAWVIDEO,     MKTAG('U', 'Y', 'N', 'Y') },
    { AV_CODEC_ID_RAWVIDEO,     MKTAG('u', 'y', 'v', '1') },
    { AV_CODEC_ID_RAWVIDEO,     MKTAG('2', 'V', 'u', '1') },
    { AV_CODEC_ID_RAWVIDEO,     MKTAG('2', 'v', 'u', 'y') },
    { AV_CODEC_ID_RAWVIDEO,     MKTAG('y', 'u', 'v', 's') },
    { AV_CODEC_ID_RAWVIDEO,     MKTAG('y', 'u', 'v', '2') },
    { AV_CODEC_ID_RAWVIDEO,     MKTAG('P', '4', '2', '2') },
    { AV_CODEC_ID_RAWVIDEO,     MKTAG('Y', 'V', '1', '2') },
    { AV_CODEC_ID_RAWVIDEO,     MKTAG('Y', 'V', '1', '6') },
    { AV_CODEC_ID_RAWVIDEO,     MKTAG('Y', 'V', '2', '4') },
    { AV_CODEC_ID_RAWVIDEO,     MKTAG('U', 'Y', 'V', 'Y') },
    { AV_CODEC_ID_RAWVIDEO,     MKTAG('V', 'Y', 'U', 'Y') },
    { AV_CODEC_ID_RAWVIDEO,     MKTAG('I', 'Y', 'U', 'V') },
    { AV_CODEC_ID_RAWVIDEO,     MKTAG('Y', '8', '0', '0') },
    { AV_CODEC_ID_RAWVIDEO,     MKTAG('Y', '8', ' ', ' ') },
    { AV_CODEC_ID_RAWVIDEO,     MKTAG('H', 'D', 'Y', 'C') },
    { AV_CODEC_ID_RAWVIDEO,     MKTAG('Y', 'V', 'U', '9') },
    { AV_CODEC_ID_RAWVIDEO,     MKTAG('V', 'D', 'T', 'Z') }, /* SoftLab-NSK VideoTizer */
    { AV_CODEC_ID_RAWVIDEO,     MKTAG('Y', '4', '1', '1') },
    { AV_CODEC_ID_RAWVIDEO,     MKTAG('N', 'V', '1', '2') },
    { AV_CODEC_ID_RAWVIDEO,     MKTAG('N', 'V', '2', '1') },
    { AV_CODEC_ID_RAWVIDEO,     MKTAG('Y', '4', '1', 'B') },
    { AV_CODEC_ID_RAWVIDEO,     MKTAG('Y', '4', '2', 'B') },
    { AV_CODEC_ID_RAWVIDEO,     MKTAG('Y', 'U', 'V', '9') },
    { AV_CODEC_ID_RAWVIDEO,     MKTAG('Y', 'V', 'U', '9') },
    { AV_CODEC_ID_RAWVIDEO,     MKTAG('a', 'u', 'v', '2') },
    { AV_CODEC_ID_RAWVIDEO,     MKTAG('Y', 'V', 'Y', 'U') },
    { AV_CODEC_ID_FRWU,         MKTAG('F', 'R', 'W', 'U') },
    { AV_CODEC_ID_R10K,         MKTAG('R', '1', '0', 'k') },
    { AV_CODEC_ID_R210,         MKTAG('r', '2', '1', '0') },
    { AV_CODEC_ID_V210,         MKTAG('v', '2', '1', '0') },
    { AV_CODEC_ID_V308,         MKTAG('v', '3', '0', '8') },
    { AV_CODEC_ID_V408,         MKTAG('v', '4', '0', '8') },
    { AV_CODEC_ID_AYUV,         MKTAG('A', 'Y', 'U', 'V') },
    { AV_CODEC_ID_V410,         MKTAG('v', '4', '1', '0') },
    { AV_CODEC_ID_YUV4,         MKTAG('y', 'u', 'v', '4') },
    { AV_CODEC_ID_INDEO3,       MKTAG('I', 'V', '3', '1') },
    { AV_CODEC_ID_INDEO3,       MKTAG('I', 'V', '3', '2') },
    { AV_CODEC_ID_INDEO4,       MKTAG('I', 'V', '4', '1') },
    { AV_CODEC_ID_INDEO5,       MKTAG('I', 'V', '5', '0') },
    { AV_CODEC_ID_VP3,          MKTAG('V', 'P', '3', '1') },
    { AV_CODEC_ID_VP3,          MKTAG('V', 'P', '3', '0') },
    { AV_CODEC_ID_VP5,          MKTAG('V', 'P', '5', '0') },
    { AV_CODEC_ID_VP6,          MKTAG('V', 'P', '6', '0') },
    { AV_CODEC_ID_VP6,          MKTAG('V', 'P', '6', '1') },
    { AV_CODEC_ID_VP6,          MKTAG('V', 'P', '6', '2') },
    { AV_CODEC_ID_VP6F,         MKTAG('V', 'P', '6', 'F') },
    { AV_CODEC_ID_VP6F,         MKTAG('F', 'L', 'V', '4') },
    { AV_CODEC_ID_VP8,          MKTAG('V', 'P', '8', '0') },
    { AV_CODEC_ID_ASV1,         MKTAG('A', 'S', 'V', '1') },
    { AV_CODEC_ID_ASV2,         MKTAG('A', 'S', 'V', '2') },
    { AV_CODEC_ID_VCR1,         MKTAG('V', 'C', 'R', '1') },
    { AV_CODEC_ID_FFV1,         MKTAG('F', 'F', 'V', '1') },
    { AV_CODEC_ID_XAN_WC4,      MKTAG('X', 'x', 'a', 'n') },
    { AV_CODEC_ID_MIMIC,        MKTAG('L', 'M', '2', '0') },
    { AV_CODEC_ID_MSRLE,        MKTAG('m', 'r', 'l', 'e') },
    { AV_CODEC_ID_MSRLE,        MKTAG( 1 ,  0 ,  0 ,  0 ) },
    { AV_CODEC_ID_MSRLE,        MKTAG( 2 ,  0 ,  0 ,  0 ) },
    { AV_CODEC_ID_MSVIDEO1,     MKTAG('M', 'S', 'V', 'C') },
    { AV_CODEC_ID_MSVIDEO1,     MKTAG('m', 's', 'v', 'c') },
    { AV_CODEC_ID_MSVIDEO1,     MKTAG('C', 'R', 'A', 'M') },
    { AV_CODEC_ID_MSVIDEO1,     MKTAG('c', 'r', 'a', 'm') },
    { AV_CODEC_ID_MSVIDEO1,     MKTAG('W', 'H', 'A', 'M') },
    { AV_CODEC_ID_MSVIDEO1,     MKTAG('w', 'h', 'a', 'm') },
    { AV_CODEC_ID_CINEPAK,      MKTAG('c', 'v', 'i', 'd') },
    { AV_CODEC_ID_TRUEMOTION1,  MKTAG('D', 'U', 'C', 'K') },
    { AV_CODEC_ID_TRUEMOTION1,  MKTAG('P', 'V', 'E', 'Z') },
    { AV_CODEC_ID_MSZH,         MKTAG('M', 'S', 'Z', 'H') },
    { AV_CODEC_ID_ZLIB,         MKTAG('Z', 'L', 'I', 'B') },
    { AV_CODEC_ID_SNOW,         MKTAG('S', 'N', 'O', 'W') },
    { AV_CODEC_ID_4XM,          MKTAG('4', 'X', 'M', 'V') },
    { AV_CODEC_ID_FLV1,         MKTAG('F', 'L', 'V', '1') },
    { AV_CODEC_ID_FLV1,         MKTAG('S', '2', '6', '3') },
    { AV_CODEC_ID_FLASHSV,      MKTAG('F', 'S', 'V', '1') },
    { AV_CODEC_ID_SVQ1,         MKTAG('s', 'v', 'q', '1') },
    { AV_CODEC_ID_TSCC,         MKTAG('t', 's', 'c', 'c') },
    { AV_CODEC_ID_ULTI,         MKTAG('U', 'L', 'T', 'I') },
    { AV_CODEC_ID_VIXL,         MKTAG('V', 'I', 'X', 'L') },
    { AV_CODEC_ID_QPEG,         MKTAG('Q', 'P', 'E', 'G') },
    { AV_CODEC_ID_QPEG,         MKTAG('Q', '1', '.', '0') },
    { AV_CODEC_ID_QPEG,         MKTAG('Q', '1', '.', '1') },
    { AV_CODEC_ID_WMV3,         MKTAG('W', 'M', 'V', '3') },
    { AV_CODEC_ID_WMV3IMAGE,    MKTAG('W', 'M', 'V', 'P') },
    { AV_CODEC_ID_VC1,          MKTAG('W', 'V', 'C', '1') },
    { AV_CODEC_ID_VC1,          MKTAG('W', 'M', 'V', 'A') },
    { AV_CODEC_ID_VC1IMAGE,     MKTAG('W', 'V', 'P', '2') },
    { AV_CODEC_ID_LOCO,         MKTAG('L', 'O', 'C', 'O') },
    { AV_CODEC_ID_WNV1,         MKTAG('W', 'N', 'V', '1') },
    { AV_CODEC_ID_WNV1,         MKTAG('Y', 'U', 'V', '8') },
    { AV_CODEC_ID_AASC,         MKTAG('A', 'A', 'S', '4') },
    { AV_CODEC_ID_AASC,         MKTAG('A', 'A', 'S', 'C') },
    { AV_CODEC_ID_INDEO2,       MKTAG('R', 'T', '2', '1') },
    { AV_CODEC_ID_FRAPS,        MKTAG('F', 'P', 'S', '1') },
    { AV_CODEC_ID_THEORA,       MKTAG('t', 'h', 'e', 'o') },
    { AV_CODEC_ID_TRUEMOTION2,  MKTAG('T', 'M', '2', '0') },
    { AV_CODEC_ID_CSCD,         MKTAG('C', 'S', 'C', 'D') },
    { AV_CODEC_ID_ZMBV,         MKTAG('Z', 'M', 'B', 'V') },
    { AV_CODEC_ID_KMVC,         MKTAG('K', 'M', 'V', 'C') },
    { AV_CODEC_ID_CAVS,         MKTAG('C', 'A', 'V', 'S') },
    { AV_CODEC_ID_JPEG2000,     MKTAG('m', 'j', 'p', '2') },
    { AV_CODEC_ID_JPEG2000,     MKTAG('M', 'J', '2', 'C') },
    { AV_CODEC_ID_JPEG2000,     MKTAG('L', 'J', '2', 'C') },
    { AV_CODEC_ID_JPEG2000,     MKTAG('L', 'J', '2', 'K') },
    { AV_CODEC_ID_JPEG2000,     MKTAG('I', 'P', 'J', '2') },
    { AV_CODEC_ID_VMNC,         MKTAG('V', 'M', 'n', 'c') },
    { AV_CODEC_ID_TARGA,        MKTAG('t', 'g', 'a', ' ') },
    { AV_CODEC_ID_PNG,          MKTAG('M', 'P', 'N', 'G') },
    { AV_CODEC_ID_PNG,          MKTAG('P', 'N', 'G', '1') },
    { AV_CODEC_ID_CLJR,         MKTAG('C', 'L', 'J', 'R') },
    { AV_CODEC_ID_DIRAC,        MKTAG('d', 'r', 'a', 'c') },
    { AV_CODEC_ID_RPZA,         MKTAG('a', 'z', 'p', 'r') },
    { AV_CODEC_ID_RPZA,         MKTAG('R', 'P', 'Z', 'A') },
    { AV_CODEC_ID_RPZA,         MKTAG('r', 'p', 'z', 'a') },
    { AV_CODEC_ID_SP5X,         MKTAG('S', 'P', '5', '4') },
    { AV_CODEC_ID_AURA,         MKTAG('A', 'U', 'R', 'A') },
    { AV_CODEC_ID_AURA2,        MKTAG('A', 'U', 'R', '2') },
    { AV_CODEC_ID_DPX,          MKTAG('d', 'p', 'x', ' ') },
    { AV_CODEC_ID_KGV1,         MKTAG('K', 'G', 'V', '1') },
    { AV_CODEC_ID_LAGARITH,     MKTAG('L', 'A', 'G', 'S') },
    { AV_CODEC_ID_G2M,          MKTAG('G', '2', 'M', '2') },
    { AV_CODEC_ID_G2M,          MKTAG('G', '2', 'M', '3') },
    { AV_CODEC_ID_G2M,          MKTAG('G', '2', 'M', '4') },
    { AV_CODEC_ID_AMV,          MKTAG('A', 'M', 'V', 'F') },
    { AV_CODEC_ID_UTVIDEO,      MKTAG('U', 'L', 'R', 'A') },
    { AV_CODEC_ID_UTVIDEO,      MKTAG('U', 'L', 'R', 'G') },
    { AV_CODEC_ID_UTVIDEO,      MKTAG('U', 'L', 'Y', '0') },
    { AV_CODEC_ID_UTVIDEO,      MKTAG('U', 'L', 'Y', '2') },
    { AV_CODEC_ID_VBLE,         MKTAG('V', 'B', 'L', 'E') },
    { AV_CODEC_ID_ESCAPE130,    MKTAG('E', '1', '3', '0') },
    { AV_CODEC_ID_DXTORY,       MKTAG('x', 't', 'o', 'r') },
    { AV_CODEC_ID_ZEROCODEC,    MKTAG('Z', 'E', 'C', 'O') },
    { AV_CODEC_ID_Y41P,         MKTAG('Y', '4', '1', 'P') },
    { AV_CODEC_ID_FLIC,         MKTAG('A', 'F', 'L', 'C') },
    { AV_CODEC_ID_EXR,          MKTAG('e', 'x', 'r', ' ') },
    { AV_CODEC_ID_MSS1,         MKTAG('M', 'S', 'S', '1') },
    { AV_CODEC_ID_MSA1,         MKTAG('M', 'S', 'A', '1') },
    { AV_CODEC_ID_TSCC2,        MKTAG('T', 'S', 'C', '2') },
    { AV_CODEC_ID_MTS2,         MKTAG('M', 'T', 'S', '2') },
    { AV_CODEC_ID_CLLC,         MKTAG('C', 'L', 'L', 'C') },
    { AV_CODEC_ID_MSS2,         MKTAG('M', 'S', 'S', '2') },
    { AV_CODEC_ID_SVQ3,         MKTAG('S', 'V', 'Q', '3') },
    { AV_CODEC_ID_NONE,         0 }
};

const AVCodecTag ff_codec_wav_tags[] = {
    { AV_CODEC_ID_PCM_S16LE,       0x0001 },
    { AV_CODEC_ID_PCM_U8,          0x0001 }, /* must come after s16le in this list */
    { AV_CODEC_ID_PCM_S24LE,       0x0001 },
    { AV_CODEC_ID_PCM_S32LE,       0x0001 },
    { AV_CODEC_ID_ADPCM_MS,        0x0002 },
    { AV_CODEC_ID_PCM_F32LE,       0x0003 },
    { AV_CODEC_ID_PCM_F64LE,       0x0003 }, /* must come after f32le in this list */
    { AV_CODEC_ID_PCM_ALAW,        0x0006 },
    { AV_CODEC_ID_PCM_MULAW,       0x0007 },
    { AV_CODEC_ID_WMAVOICE,        0x000A },
    { AV_CODEC_ID_ADPCM_IMA_OKI,   0x0010 },
    { AV_CODEC_ID_ADPCM_IMA_WAV,   0x0011 },
    { AV_CODEC_ID_PCM_ZORK,        0x0011 }, /* must come after adpcm_ima_wav in this list */
    { AV_CODEC_ID_ADPCM_IMA_OKI,   0x0017 },
    { AV_CODEC_ID_ADPCM_YAMAHA,    0x0020 },
    { AV_CODEC_ID_TRUESPEECH,      0x0022 },
    { AV_CODEC_ID_GSM_MS,          0x0031 },
    { AV_CODEC_ID_AMR_NB,          0x0038 },  /* rogue format number */
    { AV_CODEC_ID_G723_1,          0x0042 },
    { AV_CODEC_ID_ADPCM_G726,      0x0045 },
    { AV_CODEC_ID_MP2,             0x0050 },
    { AV_CODEC_ID_MP3,             0x0055 },
    { AV_CODEC_ID_AMR_NB,          0x0057 },
    { AV_CODEC_ID_AMR_WB,          0x0058 },
    { AV_CODEC_ID_ADPCM_IMA_DK4,   0x0061 },  /* rogue format number */
    { AV_CODEC_ID_ADPCM_IMA_DK3,   0x0062 },  /* rogue format number */
    { AV_CODEC_ID_ADPCM_IMA_WAV,   0x0069 },
    { AV_CODEC_ID_VOXWARE,         0x0075 },
    { AV_CODEC_ID_AAC,             0x00ff },
    { AV_CODEC_ID_SIPR,            0x0130 },
    { AV_CODEC_ID_WMAV1,           0x0160 },
    { AV_CODEC_ID_WMAV2,           0x0161 },
    { AV_CODEC_ID_WMAPRO,          0x0162 },
    { AV_CODEC_ID_WMALOSSLESS,     0x0163 },
    { AV_CODEC_ID_ADPCM_CT,        0x0200 },
    { AV_CODEC_ID_ATRAC3,          0x0270 },
    { AV_CODEC_ID_ADPCM_G722,      0x028F },
    { AV_CODEC_ID_IMC,             0x0401 },
    { AV_CODEC_ID_IAC,             0x0402 },
    { AV_CODEC_ID_GSM_MS,          0x1500 },
    { AV_CODEC_ID_TRUESPEECH,      0x1501 },
    { AV_CODEC_ID_AAC,             0x1600 }, /* ADTS AAC */
    { AV_CODEC_ID_AAC_LATM,        0x1602 },
    { AV_CODEC_ID_AC3,             0x2000 },
    { AV_CODEC_ID_DTS,             0x2001 },
    { AV_CODEC_ID_SONIC,           0x2048 },
    { AV_CODEC_ID_SONIC_LS,        0x2048 },
    { AV_CODEC_ID_PCM_MULAW,       0x6c75 },
    { AV_CODEC_ID_AAC,             0x706d },
    { AV_CODEC_ID_AAC,             0x4143 },
    { AV_CODEC_ID_G723_1,          0xA100 },
    { AV_CODEC_ID_AAC,             0xA106 },
    { AV_CODEC_ID_SPEEX,           0xA109 },
    { AV_CODEC_ID_FLAC,            0xF1AC },
    { AV_CODEC_ID_ADPCM_SWF,       ('S'<<8)+'F' },
    { AV_CODEC_ID_VORBIS,          ('V'<<8)+'o' }, //HACK/FIXME, does vorbis in WAV/AVI have an (in)official id?

    /* FIXME: All of the IDs below are not 16 bit and thus illegal. */
    // for NuppelVideo (nuv.c)
    { AV_CODEC_ID_PCM_S16LE, MKTAG('R', 'A', 'W', 'A') },
    { AV_CODEC_ID_MP3,       MKTAG('L', 'A', 'M', 'E') },
    { AV_CODEC_ID_MP3,       MKTAG('M', 'P', '3', ' ') },
    { AV_CODEC_ID_NONE,      0 },
};

const AVCodecGuid ff_codec_wav_guids[] = {
    {AV_CODEC_ID_AC3,        {0x2C,0x80,0x6D,0xE0,0x46,0xDB,0xCF,0x11,0xB4,0xD1,0x00,0x80,0x5F,0x6C,0xBB,0xEA}},
    {AV_CODEC_ID_ATRAC3P,    {0xBF,0xAA,0x23,0xE9,0x58,0xCB,0x71,0x44,0xA1,0x19,0xFF,0xFA,0x01,0xE4,0xCE,0x62}},
    {AV_CODEC_ID_EAC3,       {0xAF,0x87,0xFB,0xA7,0x02,0x2D,0xFB,0x42,0xA4,0xD4,0x05,0xCD,0x93,0x84,0x3B,0xDD}},
    {AV_CODEC_ID_MP2,        {0x2B,0x80,0x6D,0xE0,0x46,0xDB,0xCF,0x11,0xB4,0xD1,0x00,0x80,0x5F,0x6C,0xBB,0xEA}},
    {AV_CODEC_ID_NONE}
};

const AVMetadataConv ff_riff_info_conv[] = {
    { "IART", "artist"    },
    { "ICMT", "comment"   },
    { "ICOP", "copyright" },
    { "ICRD", "date"      },
    { "IGNR", "genre"     },
    { "ILNG", "language"  },
    { "INAM", "title"     },
    { "IPRD", "album"     },
    { "IPRT", "track"     },
    { "ISFT", "encoder"   },
    { "ISMP", "timecode"  },
    { "ITCH", "encoded_by"},
    { 0 },
};

#if CONFIG_MUXERS
int64_t ff_start_tag(AVIOContext *pb, const char *tag)
{
    ffio_wfourcc(pb, tag);
    avio_wl32(pb, 0);
    return avio_tell(pb);
}

void ff_end_tag(AVIOContext *pb, int64_t start)
{
    int64_t pos;

    pos = avio_tell(pb);
    avio_seek(pb, start - 4, SEEK_SET);
    avio_wl32(pb, (uint32_t)(pos - start));
    avio_seek(pb, pos, SEEK_SET);
}

/* WAVEFORMATEX header */
/* returns the size or -1 on error */
int ff_put_wav_header(AVIOContext *pb, AVCodecContext *enc)
{
    int bps, blkalign, bytespersec, frame_size;
    int hdrsize = 18;
    int waveformatextensible;
    uint8_t temp[256];
    uint8_t *riff_extradata= temp;
    uint8_t *riff_extradata_start= temp;

    if(!enc->codec_tag || enc->codec_tag > 0xffff)
        return -1;

    /* We use the known constant frame size for the codec if known, otherwise
       fallback to using AVCodecContext.frame_size, which is not as reliable
       for indicating packet duration */
    frame_size = av_get_audio_frame_duration(enc, 0);
    if (!frame_size)
        frame_size = enc->frame_size;

    waveformatextensible =   (enc->channels > 2 && enc->channel_layout)
                          || enc->sample_rate > 48000
                          || av_get_bits_per_sample(enc->codec_id) > 16;

    if (waveformatextensible) {
        avio_wl16(pb, 0xfffe);
    } else {
        avio_wl16(pb, enc->codec_tag);
    }
    avio_wl16(pb, enc->channels);
    avio_wl32(pb, enc->sample_rate);
    if (enc->codec_id == CODEC_ID_ATRAC3 ||
        enc->codec_id == CODEC_ID_G723_1 ||
        enc->codec_id == CODEC_ID_GSM_MS ||
        enc->codec_id == CODEC_ID_MP2    ||
        enc->codec_id == CODEC_ID_MP3) {
        bps = 0;
    } else {
        if (!(bps = av_get_bits_per_sample(enc->codec_id))) {
            if (enc->bits_per_coded_sample)
                bps = enc->bits_per_coded_sample;
            else
                bps = 16; // default to 16
        }
    }
    if(bps != enc->bits_per_coded_sample && enc->bits_per_coded_sample){
        av_log(enc, AV_LOG_WARNING, "requested bits_per_coded_sample (%d) and actually stored (%d) differ\n", enc->bits_per_coded_sample, bps);
    }

    if (enc->codec_id == AV_CODEC_ID_MP2 || enc->codec_id == AV_CODEC_ID_MP3) {
        /* this is wrong, but it seems many demuxers do not work if this is set
           correctly */
        blkalign = frame_size;
        //blkalign = 144 * enc->bit_rate/enc->sample_rate;
    } else if (enc->codec_id == AV_CODEC_ID_AC3) {
            blkalign = 3840; //maximum bytes per frame
    } else if (enc->codec_id == AV_CODEC_ID_AAC) {
            blkalign = 768 * enc->channels; //maximum bytes per frame
    } else if (enc->codec_id == AV_CODEC_ID_G723_1) {
            blkalign = 24;
    } else if (enc->block_align != 0) { /* specified by the codec */
        blkalign = enc->block_align;
    } else
        blkalign = bps * enc->channels / av_gcd(8, bps);
    if (enc->codec_id == AV_CODEC_ID_PCM_U8 ||
        enc->codec_id == AV_CODEC_ID_PCM_S24LE ||
        enc->codec_id == AV_CODEC_ID_PCM_S32LE ||
        enc->codec_id == AV_CODEC_ID_PCM_F32LE ||
        enc->codec_id == AV_CODEC_ID_PCM_F64LE ||
        enc->codec_id == AV_CODEC_ID_PCM_S16LE) {
        bytespersec = enc->sample_rate * blkalign;
    } else if (enc->codec_id == AV_CODEC_ID_G723_1) {
        bytespersec = 800;
    } else {
        bytespersec = enc->bit_rate / 8;
    }
    avio_wl32(pb, bytespersec); /* bytes per second */
    avio_wl16(pb, blkalign); /* block align */
    avio_wl16(pb, bps); /* bits per sample */
    if (enc->codec_id == AV_CODEC_ID_MP3) {
        hdrsize += 12;
        bytestream_put_le16(&riff_extradata, 1);    /* wID */
        bytestream_put_le32(&riff_extradata, 2);    /* fdwFlags */
        bytestream_put_le16(&riff_extradata, 1152); /* nBlockSize */
        bytestream_put_le16(&riff_extradata, 1);    /* nFramesPerBlock */
        bytestream_put_le16(&riff_extradata, 1393); /* nCodecDelay */
    } else if (enc->codec_id == AV_CODEC_ID_MP2) {
        hdrsize += 22;
        bytestream_put_le16(&riff_extradata, 2);                          /* fwHeadLayer */
        bytestream_put_le32(&riff_extradata, enc->bit_rate);              /* dwHeadBitrate */
        bytestream_put_le16(&riff_extradata, enc->channels == 2 ? 1 : 8); /* fwHeadMode */
        bytestream_put_le16(&riff_extradata, 0);                          /* fwHeadModeExt */
        bytestream_put_le16(&riff_extradata, 1);                          /* wHeadEmphasis */
        bytestream_put_le16(&riff_extradata, 16);                         /* fwHeadFlags */
        bytestream_put_le32(&riff_extradata, 0);                          /* dwPTSLow */
        bytestream_put_le32(&riff_extradata, 0);                          /* dwPTSHigh */
    } else if (enc->codec_id == AV_CODEC_ID_G723_1) {
        hdrsize += 20;
        bytestream_put_le32(&riff_extradata, 0x9ace0002); /* extradata needed for msacm g723.1 codec */
        bytestream_put_le32(&riff_extradata, 0xaea2f732);
        bytestream_put_le16(&riff_extradata, 0xacde);
    } else if (enc->codec_id == AV_CODEC_ID_GSM_MS || enc->codec_id == AV_CODEC_ID_ADPCM_IMA_WAV) {
        hdrsize += 2;
        bytestream_put_le16(&riff_extradata, frame_size); /* wSamplesPerBlock */
    } else if(enc->extradata_size){
        riff_extradata_start= enc->extradata;
        riff_extradata= enc->extradata + enc->extradata_size;
        hdrsize += enc->extradata_size;
    }
    if(waveformatextensible) {                                    /* write WAVEFORMATEXTENSIBLE extensions */
        hdrsize += 22;
        avio_wl16(pb, riff_extradata - riff_extradata_start + 22); /* 22 is WAVEFORMATEXTENSIBLE size */
        avio_wl16(pb, bps);                                        /* ValidBitsPerSample || SamplesPerBlock || Reserved */
        avio_wl32(pb, enc->channel_layout);                        /* dwChannelMask */
        avio_wl32(pb, enc->codec_tag);                             /* GUID + next 3 */
        avio_wl32(pb, 0x00100000);
        avio_wl32(pb, 0xAA000080);
        avio_wl32(pb, 0x719B3800);
    } else {
        avio_wl16(pb, riff_extradata - riff_extradata_start); /* cbSize */
    }
    avio_write(pb, riff_extradata_start, riff_extradata - riff_extradata_start);
    if(hdrsize&1){
        hdrsize++;
        avio_w8(pb, 0);
    }

    return hdrsize;
}

/* BITMAPINFOHEADER header */
void ff_put_bmp_header(AVIOContext *pb, AVCodecContext *enc, const AVCodecTag *tags, int for_asf)
{
    avio_wl32(pb, 40 + enc->extradata_size); /* size */
    avio_wl32(pb, enc->width);
    //We always store RGB TopDown
    avio_wl32(pb, enc->codec_tag ? enc->height : -enc->height);
    avio_wl16(pb, 1); /* planes */

    avio_wl16(pb, enc->bits_per_coded_sample ? enc->bits_per_coded_sample : 24); /* depth */
    /* compression type */
    avio_wl32(pb, enc->codec_tag);
    avio_wl32(pb, (enc->width * enc->height * (enc->bits_per_coded_sample ? enc->bits_per_coded_sample : 24)+7) / 8);
    avio_wl32(pb, 0);
    avio_wl32(pb, 0);
    avio_wl32(pb, 0);
    avio_wl32(pb, 0);

    avio_write(pb, enc->extradata, enc->extradata_size);

    if (!for_asf && enc->extradata_size & 1)
        avio_w8(pb, 0);
}

void ff_parse_specific_params(AVCodecContext *stream, int *au_rate, int *au_ssize, int *au_scale)
{
    int gcd;
    int audio_frame_size;

    /* We use the known constant frame size for the codec if known, otherwise
       fallback to using AVCodecContext.frame_size, which is not as reliable
       for indicating packet duration */
    audio_frame_size = av_get_audio_frame_duration(stream, 0);
    if (!audio_frame_size)
        audio_frame_size = stream->frame_size;

    *au_ssize= stream->block_align;
    if (audio_frame_size && stream->sample_rate) {
        *au_scale = audio_frame_size;
        *au_rate= stream->sample_rate;
    }else if(stream->codec_type == AVMEDIA_TYPE_VIDEO ||
             stream->codec_type == AVMEDIA_TYPE_DATA ||
             stream->codec_type == AVMEDIA_TYPE_SUBTITLE){
        *au_scale= stream->time_base.num;
        *au_rate = stream->time_base.den;
    }else{
        *au_scale= stream->block_align ? stream->block_align*8 : 8;
        *au_rate = stream->bit_rate ? stream->bit_rate : 8*stream->sample_rate;
    }
    gcd= av_gcd(*au_scale, *au_rate);
    *au_scale /= gcd;
    *au_rate /= gcd;
}

void ff_riff_write_info_tag(AVIOContext *pb, const char *tag, const char *str)
{
    int len = strlen(str);
    if (len > 0) {
        len++;
        ffio_wfourcc(pb, tag);
        avio_wl32(pb, len);
        avio_put_str(pb, str);
        if (len & 1)
            avio_w8(pb, 0);
    }
}

static const char riff_tags[][5] = {
    "IARL", "IART", "ICMS", "ICMT", "ICOP", "ICRD", "ICRP", "IDIM", "IDPI",
    "IENG", "IGNR", "IKEY", "ILGT", "ILNG", "IMED", "INAM", "IPLT", "IPRD",
    "IPRT", "ISBJ", "ISFT", "ISHP", "ISMP", "ISRC", "ISRF", "ITCH",
    {0}
};

static int riff_has_valid_tags(AVFormatContext *s)
{
    int i;

    for (i = 0; *riff_tags[i]; i++) {
        if (av_dict_get(s->metadata, riff_tags[i], NULL, AV_DICT_MATCH_CASE))
            return 1;
    }

    return 0;
}

void ff_riff_write_info(AVFormatContext *s)
{
    AVIOContext *pb = s->pb;
    int i;
    int64_t list_pos;
    AVDictionaryEntry *t = NULL;

    ff_metadata_conv(&s->metadata, ff_riff_info_conv, NULL);

    /* writing empty LIST is not nice and may cause problems */
    if (!riff_has_valid_tags(s))
        return;

    list_pos = ff_start_tag(pb, "LIST");
    ffio_wfourcc(pb, "INFO");
    for (i = 0; *riff_tags[i]; i++) {
        if ((t = av_dict_get(s->metadata, riff_tags[i], NULL, AV_DICT_MATCH_CASE)))
            ff_riff_write_info_tag(s->pb, t->key, t->value);
    }
    ff_end_tag(pb, list_pos);
}
#endif //CONFIG_MUXERS

#if CONFIG_DEMUXERS
/* We could be given one of the three possible structures here:
 * WAVEFORMAT, PCMWAVEFORMAT or WAVEFORMATEX. Each structure
 * is an expansion of the previous one with the fields added
 * at the bottom. PCMWAVEFORMAT adds 'WORD wBitsPerSample' and
 * WAVEFORMATEX adds 'WORD  cbSize' and basically makes itself
 * an openended structure.
 */
int ff_get_wav_header(AVIOContext *pb, AVCodecContext *codec, int size)
{
    int id;

    id = avio_rl16(pb);
    codec->codec_type = AVMEDIA_TYPE_AUDIO;
    codec->channels = avio_rl16(pb);
    codec->sample_rate = avio_rl32(pb);
    codec->bit_rate = avio_rl32(pb) * 8;
    codec->block_align = avio_rl16(pb);
    if (size == 14) {  /* We're dealing with plain vanilla WAVEFORMAT */
        codec->bits_per_coded_sample = 8;
    }else
        codec->bits_per_coded_sample = avio_rl16(pb);
    if (id == 0xFFFE) {
        codec->codec_tag = 0;
    } else {
        codec->codec_tag = id;
        codec->codec_id = ff_wav_codec_get_id(id, codec->bits_per_coded_sample);
    }
    if (size >= 18) {  /* We're obviously dealing with WAVEFORMATEX */
        int cbSize = avio_rl16(pb); /* cbSize */
        size -= 18;
        cbSize = FFMIN(size, cbSize);
        if (cbSize >= 22 && id == 0xfffe) { /* WAVEFORMATEXTENSIBLE */
            ff_asf_guid subformat;
            int bps = avio_rl16(pb);
            if (bps)
                codec->bits_per_coded_sample = bps;
            codec->channel_layout = avio_rl32(pb); /* dwChannelMask */
            ff_get_guid(pb, &subformat);
            if (!memcmp(subformat + 4, (const uint8_t[]){FF_MEDIASUBTYPE_BASE_GUID}, 12)) {
                codec->codec_tag = AV_RL32(subformat);
                codec->codec_id = ff_wav_codec_get_id(codec->codec_tag, codec->bits_per_coded_sample);
            } else {
                codec->codec_id = ff_codec_guid_get_id(ff_codec_wav_guids, subformat);
                if (!codec->codec_id)
                    av_log(codec, AV_LOG_WARNING, "unknown subformat:"FF_PRI_GUID"\n", FF_ARG_GUID(subformat));
            }
            cbSize -= 22;
            size -= 22;
        }
        codec->extradata_size = cbSize;
        if (cbSize > 0) {
            av_free(codec->extradata);
            codec->extradata = av_mallocz(codec->extradata_size + FF_INPUT_BUFFER_PADDING_SIZE);
            if (!codec->extradata)
                return AVERROR(ENOMEM);
            avio_read(pb, codec->extradata, codec->extradata_size);
            size -= cbSize;
        }

        /* It is possible for the chunk to contain garbage at the end */
        if (size > 0)
            avio_skip(pb, size);
    }
    if (codec->codec_id == AV_CODEC_ID_AAC_LATM) {
        /* channels and sample_rate values are those prior to applying SBR and/or PS */
        codec->channels    = 0;
        codec->sample_rate = 0;
    }
    /* override bits_per_coded_sample for G.726 */
    if (codec->codec_id == AV_CODEC_ID_ADPCM_G726 && codec->sample_rate)
        codec->bits_per_coded_sample = codec->bit_rate / codec->sample_rate;

    return 0;
}


enum AVCodecID ff_wav_codec_get_id(unsigned int tag, int bps)
{
    enum AVCodecID id;
    id = ff_codec_get_id(ff_codec_wav_tags, tag);
    if (id <= 0)
        return id;
    /* handle specific u8 codec */
    if (id == AV_CODEC_ID_PCM_S16LE && bps == 8)
        id = AV_CODEC_ID_PCM_U8;
    if (id == AV_CODEC_ID_PCM_S16LE && bps == 20 ||
        id == AV_CODEC_ID_PCM_S16LE && bps == 24)
        id = AV_CODEC_ID_PCM_S24LE;
    if (id == AV_CODEC_ID_PCM_S16LE && bps == 32)
        id = AV_CODEC_ID_PCM_S32LE;
    if (id == AV_CODEC_ID_PCM_F32LE && bps == 64)
        id = AV_CODEC_ID_PCM_F64LE;
    if (id == AV_CODEC_ID_ADPCM_IMA_WAV && bps == 8)
        id = AV_CODEC_ID_PCM_ZORK;
    return id;
}

int ff_get_bmp_header(AVIOContext *pb, AVStream *st, unsigned *esize)
{
    int tag1;
    if(esize) *esize = avio_rl32(pb);
    else               avio_rl32(pb);
    st->codec->width = avio_rl32(pb);
    st->codec->height = (int32_t)avio_rl32(pb);
    avio_rl16(pb); /* planes */
    st->codec->bits_per_coded_sample= avio_rl16(pb); /* depth */
    tag1 = avio_rl32(pb);
    avio_rl32(pb); /* ImageSize */
    avio_rl32(pb); /* XPelsPerMeter */
    avio_rl32(pb); /* YPelsPerMeter */
    avio_rl32(pb); /* ClrUsed */
    avio_rl32(pb); /* ClrImportant */
    return tag1;
}

void ff_get_guid(AVIOContext *s, ff_asf_guid *g)
{
    av_assert0(sizeof(*g) == 16); //compiler will optimize this out
    if (avio_read(s, *g, sizeof(*g)) < (int)sizeof(*g))
        memset(*g, 0, sizeof(*g));
}

enum AVCodecID ff_codec_guid_get_id(const AVCodecGuid *guids, ff_asf_guid guid)
{
    int i;
    for (i = 0; guids[i].id != AV_CODEC_ID_NONE; i++) {
        if (!ff_guidcmp(guids[i].guid, guid))
            return guids[i].id;
    }
    return AV_CODEC_ID_NONE;
}

int ff_read_riff_info(AVFormatContext *s, int64_t size)
{
    int64_t start, end, cur;
    AVIOContext *pb = s->pb;

    start = avio_tell(pb);
    end = start + size;

    while ((cur = avio_tell(pb)) >= 0 && cur <= end - 8 /* = tag + size */) {
        uint32_t chunk_code;
        int64_t chunk_size;
        char key[5] = {0};
        char *value;

        chunk_code = avio_rl32(pb);
        chunk_size = avio_rl32(pb);

        if (chunk_size > end || end - chunk_size < cur || chunk_size == UINT_MAX) {
            avio_seek(pb, -9, SEEK_CUR);
            chunk_code = avio_rl32(pb);
            chunk_size = avio_rl32(pb);
            if (chunk_size > end || end - chunk_size < cur || chunk_size == UINT_MAX) {
                av_log(s, AV_LOG_WARNING, "too big INFO subchunk\n");
                return AVERROR_INVALIDDATA;
            }
        }

        chunk_size += (chunk_size & 1);

<<<<<<< HEAD
        value = av_mallocz(chunk_size + 1);
=======
        if (!chunk_code) {
            if (chunk_size)
                avio_skip(pb, chunk_size);
            continue;
        }

        value = av_malloc(chunk_size + 1);
>>>>>>> 6e5cdf26
        if (!value) {
            av_log(s, AV_LOG_ERROR, "out of memory, unable to read INFO tag\n");
            return AVERROR(ENOMEM);
        }

        AV_WL32(key, chunk_code);

        if (avio_read(pb, value, chunk_size) != chunk_size) {
            av_log(s, AV_LOG_WARNING, "premature end of file while reading INFO tag\n");
        }

        av_dict_set(&s->metadata, key, value, AV_DICT_DONT_STRDUP_VAL);
    }

    return 0;
}
#endif // CONFIG_DEMUXERS<|MERGE_RESOLUTION|>--- conflicted
+++ resolved
@@ -837,17 +837,13 @@
 
         chunk_size += (chunk_size & 1);
 
-<<<<<<< HEAD
-        value = av_mallocz(chunk_size + 1);
-=======
         if (!chunk_code) {
             if (chunk_size)
                 avio_skip(pb, chunk_size);
             continue;
         }
 
-        value = av_malloc(chunk_size + 1);
->>>>>>> 6e5cdf26
+        value = av_mallocz(chunk_size + 1);
         if (!value) {
             av_log(s, AV_LOG_ERROR, "out of memory, unable to read INFO tag\n");
             return AVERROR(ENOMEM);
