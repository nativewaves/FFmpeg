--- conflicted
+++ resolved
@@ -168,16 +168,14 @@
     unsigned int rap_group_count;
     MOVSbgp *rap_group;
 
-<<<<<<< HEAD
     int nb_frames_for_fps;
     int64_t duration_for_fps;
-=======
+
     /** extradata array (and size) for multiple stsd */
     uint8_t **extradata;
     int *extradata_size;
     int last_stsd_index;
     int stsd_count;
->>>>>>> 76729970
 
     int32_t *display_matrix;
     uint32_t format;
