/*
 * Copyright (c) 2011, Luca Barbato
 *
 * This file is part of FFmpeg.
 *
 * FFmpeg is free software; you can redistribute it and/or
 * modify it under the terms of the GNU Lesser General Public
 * License as published by the Free Software Foundation; either
 * version 2.1 of the License, or (at your option) any later version.
 *
 * FFmpeg is distributed in the hope that it will be useful,
 * but WITHOUT ANY WARRANTY; without even the implied warranty of
 * MERCHANTABILITY or FITNESS FOR A PARTICULAR PURPOSE.  See the GNU
 * Lesser General Public License for more details.
 *
 * You should have received a copy of the GNU Lesser General Public
 * License along with FFmpeg; if not, write to the Free Software
 * Foundation, Inc., 51 Franklin Street, Fifth Floor, Boston, MA 02110-1301 USA
 */

/**
 * @file generic segmenter
 * M3U8 specification can be find here:
 * @url{http://tools.ietf.org/id/draft-pantos-http-live-streaming}
 */

/* #define DEBUG */

#include <float.h>
#include <time.h>

#include "avformat.h"
#include "internal.h"

#include "libavutil/avassert.h"
#include "libavutil/log.h"
#include "libavutil/opt.h"
#include "libavutil/avstring.h"
#include "libavutil/parseutils.h"
#include "libavutil/mathematics.h"
#include "libavutil/time.h"
#include "libavutil/timestamp.h"

typedef struct SegmentListEntry {
    int index;
    double start_time, end_time;
    int64_t start_pts;
    int64_t offset_pts;
    char *filename;
    struct SegmentListEntry *next;
    int64_t last_duration;
} SegmentListEntry;

typedef enum {
    LIST_TYPE_UNDEFINED = -1,
    LIST_TYPE_FLAT = 0,
    LIST_TYPE_CSV,
    LIST_TYPE_M3U8,
    LIST_TYPE_EXT, ///< deprecated
    LIST_TYPE_FFCONCAT,
    LIST_TYPE_NB,
} ListType;

#define SEGMENT_LIST_FLAG_CACHE 1
#define SEGMENT_LIST_FLAG_LIVE  2

typedef struct {
    const AVClass *class;  /**< Class for private options. */
    int segment_idx;       ///< index of the segment file to write, starting from 0
    int segment_idx_wrap;  ///< number after which the index wraps
    int segment_idx_wrap_nb;  ///< number of time the index has wraped
    int segment_count;     ///< number of segment files already written
    AVOutputFormat *oformat;
    AVFormatContext *avf;
    char *format;              ///< format to use for output segment files
    char *format_options_str;  ///< format options to use for output segment files
    AVDictionary *format_options;
    char *list;            ///< filename for the segment list file
    int   list_flags;      ///< flags affecting list generation
    int   list_size;       ///< number of entries for the segment list file

    int use_clocktime;    ///< flag to cut segments at regular clock time
    int64_t last_val;      ///< remember last time for wrap around detection
    int64_t last_cut;      ///< remember last cut
    int cut_pending;

    char *entry_prefix;    ///< prefix to add to list entry filenames
    ListType list_type;    ///< set the list type
    AVIOContext *list_pb;  ///< list file put-byte context
    char *time_str;        ///< segment duration specification string
    int64_t time;          ///< segment duration

    char *times_str;       ///< segment times specification string
    int64_t *times;        ///< list of segment interval specification
    int nb_times;          ///< number of elments in the times array

    char *frames_str;      ///< segment frame numbers specification string
    int *frames;           ///< list of frame number specification
    int nb_frames;         ///< number of elments in the frames array
    int frame_count;       ///< total number of reference frames
    int segment_frame_count; ///< number of reference frames in the segment

    int64_t time_delta;
    int  individual_header_trailer; /**< Set by a private option. */
    int  write_header_trailer; /**< Set by a private option. */

    int reset_timestamps;  ///< reset timestamps at the begin of each segment
    int64_t initial_offset;    ///< initial timestamps offset, expressed in microseconds
    char *reference_stream_specifier; ///< reference stream specifier
    int   reference_stream_index;

    SegmentListEntry cur_entry;
    SegmentListEntry *segment_list_entries;
    SegmentListEntry *segment_list_entries_end;
} SegmentContext;

static void print_csv_escaped_str(AVIOContext *ctx, const char *str)
{
    int needs_quoting = !!str[strcspn(str, "\",\n\r")];

    if (needs_quoting)
        avio_w8(ctx, '"');

    for (; *str; str++) {
        if (*str == '"')
            avio_w8(ctx, '"');
        avio_w8(ctx, *str);
    }
    if (needs_quoting)
        avio_w8(ctx, '"');
}

static int segment_mux_init(AVFormatContext *s)
{
    SegmentContext *seg = s->priv_data;
    AVFormatContext *oc;
    int i;
    int ret;

    ret = avformat_alloc_output_context2(&seg->avf, seg->oformat, NULL, NULL);
    if (ret < 0)
        return ret;
    oc = seg->avf;

    oc->interrupt_callback = s->interrupt_callback;
    av_dict_copy(&oc->metadata, s->metadata, 0);

    for (i = 0; i < s->nb_streams; i++) {
        AVStream *st;
        AVCodecContext *icodec, *ocodec;

        if (!(st = avformat_new_stream(oc, NULL)))
            return AVERROR(ENOMEM);
        icodec = s->streams[i]->codec;
        ocodec = st->codec;
        avcodec_copy_context(ocodec, icodec);
        if (!oc->oformat->codec_tag ||
            av_codec_get_id (oc->oformat->codec_tag, icodec->codec_tag) == ocodec->codec_id ||
            av_codec_get_tag(oc->oformat->codec_tag, icodec->codec_id) <= 0) {
            ocodec->codec_tag = icodec->codec_tag;
        } else {
            ocodec->codec_tag = 0;
        }
        st->sample_aspect_ratio = s->streams[i]->sample_aspect_ratio;
        av_dict_copy(&st->metadata, s->streams[i]->metadata, 0);
    }

    return 0;
}

static int set_segment_filename(AVFormatContext *s)
{
    SegmentContext *seg = s->priv_data;
    AVFormatContext *oc = seg->avf;
    size_t size;

    if (seg->segment_idx_wrap)
        seg->segment_idx %= seg->segment_idx_wrap;
    if (av_get_frame_filename(oc->filename, sizeof(oc->filename),
                              s->filename, seg->segment_idx) < 0) {
        av_log(oc, AV_LOG_ERROR, "Invalid segment filename template '%s'\n", s->filename);
        return AVERROR(EINVAL);
    }

    /* copy modified name in list entry */
    size = strlen(av_basename(oc->filename)) + 1;
    if (seg->entry_prefix)
        size += strlen(seg->entry_prefix);

    seg->cur_entry.filename = av_mallocz(size);
    if (!seg->cur_entry.filename)
        return AVERROR(ENOMEM);
    snprintf(seg->cur_entry.filename, size, "%s%s",
             seg->entry_prefix ? seg->entry_prefix : "",
             av_basename(oc->filename));

    return 0;
}

static int segment_start(AVFormatContext *s, int write_header)
{
    SegmentContext *seg = s->priv_data;
    AVFormatContext *oc = seg->avf;
    int err = 0;

    if (write_header) {
        avformat_free_context(oc);
        seg->avf = NULL;
        if ((err = segment_mux_init(s)) < 0)
            return err;
        oc = seg->avf;
    }

    seg->segment_idx++;
    if ((seg->segment_idx_wrap) && (seg->segment_idx%seg->segment_idx_wrap == 0))
        seg->segment_idx_wrap_nb++;

    if ((err = set_segment_filename(s)) < 0)
        return err;

    if ((err = avio_open2(&oc->pb, oc->filename, AVIO_FLAG_WRITE,
                          &s->interrupt_callback, NULL)) < 0) {
        av_log(s, AV_LOG_ERROR, "Failed to open segment '%s'\n", oc->filename);
        return err;
    }

    if (oc->oformat->priv_class && oc->priv_data)
        av_opt_set(oc->priv_data, "mpegts_flags", "+resend_headers", 0);

    if (write_header) {
        if ((err = avformat_write_header(oc, NULL)) < 0)
            return err;
    }

    seg->segment_frame_count = 0;
    return 0;
}

static int segment_list_open(AVFormatContext *s)
{
    SegmentContext *seg = s->priv_data;
    int ret;

    ret = avio_open2(&seg->list_pb, seg->list, AVIO_FLAG_WRITE,
                     &s->interrupt_callback, NULL);
    if (ret < 0) {
        av_log(s, AV_LOG_ERROR, "Failed to open segment list '%s'\n", seg->list);
        return ret;
    }

    if (seg->list_type == LIST_TYPE_M3U8 && seg->segment_list_entries) {
        SegmentListEntry *entry;
        double max_duration = 0;

        avio_printf(seg->list_pb, "#EXTM3U\n");
        avio_printf(seg->list_pb, "#EXT-X-VERSION:3\n");
        avio_printf(seg->list_pb, "#EXT-X-MEDIA-SEQUENCE:%d\n", seg->segment_list_entries->index);
        avio_printf(seg->list_pb, "#EXT-X-ALLOW-CACHE:%s\n",
                    seg->list_flags & SEGMENT_LIST_FLAG_CACHE ? "YES" : "NO");

        av_log(s, AV_LOG_VERBOSE, "EXT-X-MEDIA-SEQUENCE:%d\n",
               seg->segment_list_entries->index);

        for (entry = seg->segment_list_entries; entry; entry = entry->next)
            max_duration = FFMAX(max_duration, entry->end_time - entry->start_time);
        avio_printf(seg->list_pb, "#EXT-X-TARGETDURATION:%"PRId64"\n", (int64_t)ceil(max_duration));
    } else if (seg->list_type == LIST_TYPE_FFCONCAT) {
        avio_printf(seg->list_pb, "ffconcat version 1.0\n");
    }

    return ret;
}

static void segment_list_print_entry(AVIOContext      *list_ioctx,
                                     ListType          list_type,
                                     const SegmentListEntry *list_entry,
                                     void *log_ctx)
{
    switch (list_type) {
    case LIST_TYPE_FLAT:
        avio_printf(list_ioctx, "%s\n", list_entry->filename);
        break;
    case LIST_TYPE_CSV:
    case LIST_TYPE_EXT:
        print_csv_escaped_str(list_ioctx, list_entry->filename);
        avio_printf(list_ioctx, ",%f,%f\n", list_entry->start_time, list_entry->end_time);
        break;
    case LIST_TYPE_M3U8:
        avio_printf(list_ioctx, "#EXTINF:%f,\n%s\n",
                    list_entry->end_time - list_entry->start_time, list_entry->filename);
        break;
    case LIST_TYPE_FFCONCAT:
    {
        char *buf;
        if (av_escape(&buf, list_entry->filename, NULL, AV_ESCAPE_MODE_AUTO, AV_ESCAPE_FLAG_WHITESPACE) < 0) {
            av_log(log_ctx, AV_LOG_WARNING,
                   "Error writing list entry '%s' in list file\n", list_entry->filename);
            return;
        }
        avio_printf(list_ioctx, "file %s\n", buf);
        av_free(buf);
        break;
    }
    default:
        av_assert0(!"Invalid list type");
    }
}

static int segment_end(AVFormatContext *s, int write_trailer, int is_last)
{
    SegmentContext *seg = s->priv_data;
    AVFormatContext *oc = seg->avf;
    int ret = 0;

    av_write_frame(oc, NULL); /* Flush any buffered data (fragmented mp4) */
    if (write_trailer)
        ret = av_write_trailer(oc);

    if (ret < 0)
        av_log(s, AV_LOG_ERROR, "Failure occurred when ending segment '%s'\n",
               oc->filename);

    if (seg->list) {
        if (seg->list_size || seg->list_type == LIST_TYPE_M3U8) {
            SegmentListEntry *entry = av_mallocz(sizeof(*entry));
            if (!entry) {
                ret = AVERROR(ENOMEM);
                goto end;
            }

            /* append new element */
            memcpy(entry, &seg->cur_entry, sizeof(*entry));
            if (!seg->segment_list_entries)
                seg->segment_list_entries = seg->segment_list_entries_end = entry;
            else
                seg->segment_list_entries_end->next = entry;
            seg->segment_list_entries_end = entry;

            /* drop first item */
            if (seg->list_size && seg->segment_count >= seg->list_size) {
                entry = seg->segment_list_entries;
                seg->segment_list_entries = seg->segment_list_entries->next;
                av_freep(&entry->filename);
                av_freep(&entry);
            }

            avio_close(seg->list_pb);
            if ((ret = segment_list_open(s)) < 0)
                goto end;
            for (entry = seg->segment_list_entries; entry; entry = entry->next)
                segment_list_print_entry(seg->list_pb, seg->list_type, entry, s);
            if (seg->list_type == LIST_TYPE_M3U8 && is_last)
                avio_printf(seg->list_pb, "#EXT-X-ENDLIST\n");
        } else {
            segment_list_print_entry(seg->list_pb, seg->list_type, &seg->cur_entry, s);
        }
        avio_flush(seg->list_pb);
    }

    av_log(s, AV_LOG_VERBOSE, "segment:'%s' count:%d ended\n",
           seg->avf->filename, seg->segment_count);
    seg->segment_count++;

end:
    avio_close(oc->pb);

    return ret;
}

static int parse_times(void *log_ctx, int64_t **times, int *nb_times,
                       const char *times_str)
{
    char *p;
    int i, ret = 0;
    char *times_str1 = av_strdup(times_str);
    char *saveptr = NULL;

    if (!times_str1)
        return AVERROR(ENOMEM);

#define FAIL(err) ret = err; goto end

    *nb_times = 1;
    for (p = times_str1; *p; p++)
        if (*p == ',')
            (*nb_times)++;

    *times = av_malloc_array(*nb_times, sizeof(**times));
    if (!*times) {
        av_log(log_ctx, AV_LOG_ERROR, "Could not allocate forced times array\n");
        FAIL(AVERROR(ENOMEM));
    }

    p = times_str1;
    for (i = 0; i < *nb_times; i++) {
        int64_t t;
        char *tstr = av_strtok(p, ",", &saveptr);
        p = NULL;

        if (!tstr || !tstr[0]) {
            av_log(log_ctx, AV_LOG_ERROR, "Empty time specification in times list %s\n",
                   times_str);
            FAIL(AVERROR(EINVAL));
        }

        ret = av_parse_time(&t, tstr, 1);
        if (ret < 0) {
            av_log(log_ctx, AV_LOG_ERROR,
                   "Invalid time duration specification '%s' in times list %s\n", tstr, times_str);
            FAIL(AVERROR(EINVAL));
        }
        (*times)[i] = t;

        /* check on monotonicity */
        if (i && (*times)[i-1] > (*times)[i]) {
            av_log(log_ctx, AV_LOG_ERROR,
                   "Specified time %f is greater than the following time %f\n",
                   (float)((*times)[i])/1000000, (float)((*times)[i-1])/1000000);
            FAIL(AVERROR(EINVAL));
        }
    }

end:
    av_free(times_str1);
    return ret;
}

static int parse_frames(void *log_ctx, int **frames, int *nb_frames,
                        const char *frames_str)
{
    char *p;
    int i, ret = 0;
    char *frames_str1 = av_strdup(frames_str);
    char *saveptr = NULL;

    if (!frames_str1)
        return AVERROR(ENOMEM);

#define FAIL(err) ret = err; goto end

    *nb_frames = 1;
    for (p = frames_str1; *p; p++)
        if (*p == ',')
            (*nb_frames)++;

    *frames = av_malloc_array(*nb_frames, sizeof(**frames));
    if (!*frames) {
        av_log(log_ctx, AV_LOG_ERROR, "Could not allocate forced frames array\n");
        FAIL(AVERROR(ENOMEM));
    }

    p = frames_str1;
    for (i = 0; i < *nb_frames; i++) {
        long int f;
        char *tailptr;
        char *fstr = av_strtok(p, ",", &saveptr);

        p = NULL;
        if (!fstr) {
            av_log(log_ctx, AV_LOG_ERROR, "Empty frame specification in frame list %s\n",
                   frames_str);
            FAIL(AVERROR(EINVAL));
        }
        f = strtol(fstr, &tailptr, 10);
        if (*tailptr || f <= 0 || f >= INT_MAX) {
            av_log(log_ctx, AV_LOG_ERROR,
                   "Invalid argument '%s', must be a positive integer <= INT64_MAX\n",
                   fstr);
            FAIL(AVERROR(EINVAL));
        }
        (*frames)[i] = f;

        /* check on monotonicity */
        if (i && (*frames)[i-1] > (*frames)[i]) {
            av_log(log_ctx, AV_LOG_ERROR,
                   "Specified frame %d is greater than the following frame %d\n",
                   (*frames)[i], (*frames)[i-1]);
            FAIL(AVERROR(EINVAL));
        }
    }

end:
    av_free(frames_str1);
    return ret;
}

static int open_null_ctx(AVIOContext **ctx)
{
    int buf_size = 32768;
    uint8_t *buf = av_malloc(buf_size);
    if (!buf)
        return AVERROR(ENOMEM);
    *ctx = avio_alloc_context(buf, buf_size, AVIO_FLAG_WRITE, NULL, NULL, NULL, NULL);
    if (!*ctx) {
        av_free(buf);
        return AVERROR(ENOMEM);
    }
    return 0;
}

static void close_null_ctxp(AVIOContext **pb)
{
    av_freep(&(*pb)->buffer);
    av_freep(pb);
}

static int select_reference_stream(AVFormatContext *s)
{
    SegmentContext *seg = s->priv_data;
    int ret, i;

    seg->reference_stream_index = -1;
    if (!strcmp(seg->reference_stream_specifier, "auto")) {
        /* select first index of type with highest priority */
        int type_index_map[AVMEDIA_TYPE_NB];
        static const enum AVMediaType type_priority_list[] = {
            AVMEDIA_TYPE_VIDEO,
            AVMEDIA_TYPE_AUDIO,
            AVMEDIA_TYPE_SUBTITLE,
            AVMEDIA_TYPE_DATA,
            AVMEDIA_TYPE_ATTACHMENT
        };
        enum AVMediaType type;

        for (i = 0; i < AVMEDIA_TYPE_NB; i++)
            type_index_map[i] = -1;

        /* select first index for each type */
        for (i = 0; i < s->nb_streams; i++) {
            type = s->streams[i]->codec->codec_type;
            if ((unsigned)type < AVMEDIA_TYPE_NB && type_index_map[type] == -1
                /* ignore attached pictures/cover art streams */
                && !(s->streams[i]->disposition & AV_DISPOSITION_ATTACHED_PIC))
                type_index_map[type] = i;
        }

        for (i = 0; i < FF_ARRAY_ELEMS(type_priority_list); i++) {
            type = type_priority_list[i];
            if ((seg->reference_stream_index = type_index_map[type]) >= 0)
                break;
        }
    } else {
        for (i = 0; i < s->nb_streams; i++) {
            ret = avformat_match_stream_specifier(s, s->streams[i],
                                                  seg->reference_stream_specifier);
            if (ret < 0)
                return ret;
            if (ret > 0) {
                seg->reference_stream_index = i;
                break;
            }
        }
    }

    if (seg->reference_stream_index < 0) {
        av_log(s, AV_LOG_ERROR, "Could not select stream matching identifier '%s'\n",
               seg->reference_stream_specifier);
        return AVERROR(EINVAL);
    }

    return 0;
}

static void seg_free_context(SegmentContext *seg)
{
    avio_closep(&seg->pb);
    avformat_free_context(seg->avf);
    seg->avf = NULL;
}

static int seg_write_header(AVFormatContext *s)
{
    SegmentContext *seg = s->priv_data;
    AVFormatContext *oc = NULL;
    AVDictionary *options = NULL;
    int ret;
    int i;

    seg->segment_count = 0;
    if (!seg->write_header_trailer)
        seg->individual_header_trailer = 0;

    if (!!seg->time_str + !!seg->times_str + !!seg->frames_str > 1) {
        av_log(s, AV_LOG_ERROR,
               "segment_time, segment_times, and segment_frames options "
               "are mutually exclusive, select just one of them\n");
        return AVERROR(EINVAL);
    }

    if (seg->times_str) {
        if ((ret = parse_times(s, &seg->times, &seg->nb_times, seg->times_str)) < 0)
            return ret;
    } else if (seg->frames_str) {
        if ((ret = parse_frames(s, &seg->frames, &seg->nb_frames, seg->frames_str)) < 0)
            return ret;
    } else {
        /* set default value if not specified */
        if (!seg->time_str)
            seg->time_str = av_strdup("2");
        if ((ret = av_parse_time(&seg->time, seg->time_str, 1)) < 0) {
            av_log(s, AV_LOG_ERROR,
                   "Invalid time duration specification '%s' for segment_time option\n",
                   seg->time_str);
            return ret;
        }
    }

    if (seg->format_options_str) {
        ret = av_dict_parse_string(&seg->format_options, seg->format_options_str, "=", ":", 0);
        if (ret < 0) {
            av_log(s, AV_LOG_ERROR, "Could not parse format options list '%s'\n",
                   seg->format_options_str);
            goto fail;
        }
    }

    if (seg->list) {
        if (seg->list_type == LIST_TYPE_UNDEFINED) {
            if      (av_match_ext(seg->list, "csv" )) seg->list_type = LIST_TYPE_CSV;
            else if (av_match_ext(seg->list, "ext" )) seg->list_type = LIST_TYPE_EXT;
            else if (av_match_ext(seg->list, "m3u8")) seg->list_type = LIST_TYPE_M3U8;
            else if (av_match_ext(seg->list, "ffcat,ffconcat")) seg->list_type = LIST_TYPE_FFCONCAT;
            else                                      seg->list_type = LIST_TYPE_FLAT;
        }
        if ((ret = segment_list_open(s)) < 0)
            goto fail;
    }
    if (seg->list_type == LIST_TYPE_EXT)
        av_log(s, AV_LOG_WARNING, "'ext' list type option is deprecated in favor of 'csv'\n");

    if ((ret = select_reference_stream(s)) < 0)
        goto fail;
    av_log(s, AV_LOG_VERBOSE, "Selected stream id:%d type:%s\n",
           seg->reference_stream_index,
           av_get_media_type_string(s->streams[seg->reference_stream_index]->codec->codec_type));

    seg->oformat = av_guess_format(seg->format, s->filename, NULL);

    if (!seg->oformat) {
        ret = AVERROR_MUXER_NOT_FOUND;
        goto fail;
    }
    if (seg->oformat->flags & AVFMT_NOFILE) {
        av_log(s, AV_LOG_ERROR, "format %s not supported.\n",
               seg->oformat->name);
        ret = AVERROR(EINVAL);
        goto fail;
    }

    if ((ret = segment_mux_init(s)) < 0)
        goto fail;
    oc = seg->avf;

    if ((ret = set_segment_filename(s)) < 0)
        goto fail;

    if (seg->write_header_trailer) {
        if ((ret = avio_open2(&oc->pb, oc->filename, AVIO_FLAG_WRITE,
                              &s->interrupt_callback, NULL)) < 0) {
            av_log(s, AV_LOG_ERROR, "Failed to open segment '%s'\n", oc->filename);
            goto fail;
        }
    } else {
        if ((ret = open_null_ctx(&oc->pb)) < 0)
            goto fail;
    }

    av_dict_copy(&options, seg->format_options, 0);
    ret = avformat_write_header(oc, &options);
    if (av_dict_count(options)) {
        av_log(s, AV_LOG_ERROR,
               "Some of the provided format options in '%s' are not recognized\n", seg->format_options_str);
        ret = AVERROR(EINVAL);
        goto fail;
    }

    if (ret < 0) {
        avio_close(oc->pb);
        goto fail;
    }
    seg->segment_frame_count = 0;

    av_assert0(s->nb_streams == oc->nb_streams);
    for (i = 0; i < s->nb_streams; i++) {
        AVStream *inner_st  = oc->streams[i];
        AVStream *outer_st = s->streams[i];
        avpriv_set_pts_info(outer_st, inner_st->pts_wrap_bits, inner_st->time_base.num, inner_st->time_base.den);
    }

    if (oc->avoid_negative_ts > 0 && s->avoid_negative_ts < 0)
        s->avoid_negative_ts = 1;

    if (!seg->write_header_trailer) {
        close_null_ctxp(&oc->pb);
        if ((ret = avio_open2(&oc->pb, oc->filename, AVIO_FLAG_WRITE,
                              &s->interrupt_callback, NULL)) < 0)
            goto fail;
    }

fail:
<<<<<<< HEAD
    av_dict_free(&options);
    if (ret) {
        if (seg->list)
            avio_close(seg->list_pb);
        if (seg->avf)
            avformat_free_context(seg->avf);
    }
=======
    if (ret < 0)
        seg_free_context(seg);

>>>>>>> f6c82b34
    return ret;
}

static int seg_write_packet(AVFormatContext *s, AVPacket *pkt)
{
    SegmentContext *seg = s->priv_data;
    AVStream *st = s->streams[pkt->stream_index];
<<<<<<< HEAD
    int64_t end_pts = INT64_MAX, offset;
    int start_frame = INT_MAX;
    int ret;
    struct tm ti;
    int64_t usecs;
    int64_t wrapped_val;

    if (seg->times) {
        end_pts = seg->segment_count < seg->nb_times ?
            seg->times[seg->segment_count] : INT64_MAX;
    } else if (seg->frames) {
        start_frame = seg->segment_count < seg->nb_frames ?
            seg->frames[seg->segment_count] : INT_MAX;
    } else {
        if (seg->use_clocktime) {
            int64_t avgt = av_gettime();
            time_t sec = avgt / 1000000;
#if HAVE_LOCALTIME_R
            localtime_r(&sec, &ti);
#else
            ti = *localtime(&sec);
#endif
            usecs = (int64_t)(ti.tm_hour*3600 + ti.tm_min*60 + ti.tm_sec) * 1000000 + (avgt % 1000000);
            wrapped_val = usecs % seg->time;
            if (seg->last_cut != usecs && wrapped_val < seg->last_val) {
                seg->cut_pending = 1;
                seg->last_cut = usecs;
            }
            seg->last_val = wrapped_val;
        } else {
            end_pts = seg->time * (seg->segment_count+1);
        }
=======
    int64_t end_pts = seg->recording_time * seg->number;
    int ret, can_split = 1;

    if (!oc)
        return AVERROR(EINVAL);

    if (seg->has_video) {
        can_split = st->codec->codec_type == AVMEDIA_TYPE_VIDEO &&
                    pkt->flags & AV_PKT_FLAG_KEY;
>>>>>>> f6c82b34
    }

    av_dlog(s, "packet stream:%d pts:%s pts_time:%s duration_time:%s is_key:%d frame:%d\n",
            pkt->stream_index, av_ts2str(pkt->pts), av_ts2timestr(pkt->pts, &st->time_base),
            av_ts2timestr(pkt->duration, &st->time_base),
            pkt->flags & AV_PKT_FLAG_KEY,
            pkt->stream_index == seg->reference_stream_index ? seg->frame_count : -1);

    if (pkt->stream_index == seg->reference_stream_index &&
        pkt->flags & AV_PKT_FLAG_KEY &&
        seg->segment_frame_count > 0 &&
        (seg->cut_pending || seg->frame_count >= start_frame ||
         (pkt->pts != AV_NOPTS_VALUE &&
          av_compare_ts(pkt->pts, st->time_base,
                        end_pts-seg->time_delta, AV_TIME_BASE_Q) >= 0))) {
        /* sanitize end time in case last packet didn't have a defined duration */
        if (seg->cur_entry.last_duration == 0)
            seg->cur_entry.end_time = (double)pkt->pts * av_q2d(st->time_base);

        if ((ret = segment_end(s, seg->individual_header_trailer, 0)) < 0)
            goto fail;

        if ((ret = segment_start(s, seg->individual_header_trailer)) < 0)
            goto fail;

        seg->cut_pending = 0;
        seg->cur_entry.index = seg->segment_idx + seg->segment_idx_wrap*seg->segment_idx_wrap_nb;
        seg->cur_entry.start_time = (double)pkt->pts * av_q2d(st->time_base);
        seg->cur_entry.start_pts = av_rescale_q(pkt->pts, st->time_base, AV_TIME_BASE_Q);
        seg->cur_entry.end_time = seg->cur_entry.start_time +
            pkt->pts != AV_NOPTS_VALUE ? (double)(pkt->pts + pkt->duration) * av_q2d(st->time_base) : 0;
    } else if (pkt->pts != AV_NOPTS_VALUE && pkt->stream_index == seg->reference_stream_index) {
        seg->cur_entry.end_time =
            FFMAX(seg->cur_entry.end_time, (double)(pkt->pts + pkt->duration) * av_q2d(st->time_base));
        seg->cur_entry.last_duration = pkt->duration;
    }

    if (seg->segment_frame_count == 0) {
        av_log(s, AV_LOG_VERBOSE, "segment:'%s' starts with packet stream:%d pts:%s pts_time:%s frame:%d\n",
               seg->avf->filename, pkt->stream_index,
               av_ts2str(pkt->pts), av_ts2timestr(pkt->pts, &st->time_base), seg->frame_count);
    }

    av_log(s, AV_LOG_DEBUG, "stream:%d start_pts_time:%s pts:%s pts_time:%s dts:%s dts_time:%s",
           pkt->stream_index,
           av_ts2timestr(seg->cur_entry.start_pts, &AV_TIME_BASE_Q),
           av_ts2str(pkt->pts), av_ts2timestr(pkt->pts, &st->time_base),
           av_ts2str(pkt->dts), av_ts2timestr(pkt->dts, &st->time_base));

    /* compute new timestamps */
    offset = av_rescale_q(seg->initial_offset - (seg->reset_timestamps ? seg->cur_entry.start_pts : 0),
                          AV_TIME_BASE_Q, st->time_base);
    if (pkt->pts != AV_NOPTS_VALUE)
        pkt->pts += offset;
    if (pkt->dts != AV_NOPTS_VALUE)
        pkt->dts += offset;

    av_log(s, AV_LOG_DEBUG, " -> pts:%s pts_time:%s dts:%s dts_time:%s\n",
           av_ts2str(pkt->pts), av_ts2timestr(pkt->pts, &st->time_base),
           av_ts2str(pkt->dts), av_ts2timestr(pkt->dts, &st->time_base));

    ret = ff_write_chained(seg->avf, pkt->stream_index, pkt, s, seg->initial_offset || seg->reset_timestamps);

fail:
<<<<<<< HEAD
    if (pkt->stream_index == seg->reference_stream_index) {
        seg->frame_count++;
        seg->segment_frame_count++;
    }
=======
    if (ret < 0)
        seg_free_context(seg);
>>>>>>> f6c82b34

    return ret;
}

static int seg_write_trailer(struct AVFormatContext *s)
{
    SegmentContext *seg = s->priv_data;
    AVFormatContext *oc = seg->avf;
<<<<<<< HEAD
    SegmentListEntry *cur, *next;

    int ret;
=======
    int ret = 0;

    if (!oc)
        goto fail;

>>>>>>> f6c82b34
    if (!seg->write_header_trailer) {
        if ((ret = segment_end(s, 0, 1)) < 0)
            goto fail;
        open_null_ctx(&oc->pb);
        ret = av_write_trailer(oc);
        close_null_ctxp(&oc->pb);
    } else {
        ret = segment_end(s, 1, 1);
    }
fail:
    if (seg->list)
        avio_close(seg->list_pb);

    av_dict_free(&seg->format_options);
    av_opt_free(seg);
    av_freep(&seg->times);
    av_freep(&seg->frames);

    cur = seg->segment_list_entries;
    while (cur) {
        next = cur->next;
        av_freep(&cur->filename);
        av_free(cur);
        cur = next;
    }

    avformat_free_context(oc);
    return ret;
}

#define OFFSET(x) offsetof(SegmentContext, x)
#define E AV_OPT_FLAG_ENCODING_PARAM
static const AVOption options[] = {
    { "reference_stream",  "set reference stream", OFFSET(reference_stream_specifier), AV_OPT_TYPE_STRING, {.str = "auto"}, CHAR_MIN, CHAR_MAX, E },
    { "segment_format",    "set container format used for the segments", OFFSET(format),  AV_OPT_TYPE_STRING, {.str = NULL},  0, 0,       E },
    { "segment_format_options", "set list of options for the container format used for the segments", OFFSET(format_options_str), AV_OPT_TYPE_STRING, {.str = NULL}, 0, 0, E },
    { "segment_list",      "set the segment list filename",              OFFSET(list),    AV_OPT_TYPE_STRING, {.str = NULL},  0, 0,       E },

    { "segment_list_flags","set flags affecting segment list generation", OFFSET(list_flags), AV_OPT_TYPE_FLAGS, {.i64 = SEGMENT_LIST_FLAG_CACHE }, 0, UINT_MAX, E, "list_flags"},
    { "cache",             "allow list caching",                                    0, AV_OPT_TYPE_CONST, {.i64 = SEGMENT_LIST_FLAG_CACHE }, INT_MIN, INT_MAX,   E, "list_flags"},
    { "live",              "enable live-friendly list generation (useful for HLS)", 0, AV_OPT_TYPE_CONST, {.i64 = SEGMENT_LIST_FLAG_LIVE }, INT_MIN, INT_MAX,    E, "list_flags"},

    { "segment_list_size", "set the maximum number of playlist entries", OFFSET(list_size), AV_OPT_TYPE_INT,  {.i64 = 0},     0, INT_MAX, E },

    { "segment_list_type", "set the segment list type",                  OFFSET(list_type), AV_OPT_TYPE_INT,  {.i64 = LIST_TYPE_UNDEFINED}, -1, LIST_TYPE_NB-1, E, "list_type" },
    { "flat", "flat format",     0, AV_OPT_TYPE_CONST, {.i64=LIST_TYPE_FLAT }, INT_MIN, INT_MAX, E, "list_type" },
    { "csv",  "csv format",      0, AV_OPT_TYPE_CONST, {.i64=LIST_TYPE_CSV  }, INT_MIN, INT_MAX, E, "list_type" },
    { "ext",  "extended format", 0, AV_OPT_TYPE_CONST, {.i64=LIST_TYPE_EXT  }, INT_MIN, INT_MAX, E, "list_type" },
    { "ffconcat", "ffconcat format", 0, AV_OPT_TYPE_CONST, {.i64=LIST_TYPE_FFCONCAT }, INT_MIN, INT_MAX, E, "list_type" },
    { "m3u8", "M3U8 format",     0, AV_OPT_TYPE_CONST, {.i64=LIST_TYPE_M3U8 }, INT_MIN, INT_MAX, E, "list_type" },
    { "hls", "Apple HTTP Live Streaming compatible", 0, AV_OPT_TYPE_CONST, {.i64=LIST_TYPE_M3U8 }, INT_MIN, INT_MAX, E, "list_type" },

    { "segment_atclocktime",      "set segment to be cut at clocktime",  OFFSET(use_clocktime), AV_OPT_TYPE_INT, {.i64 = 0}, 0, 1, E},
    { "segment_time",      "set segment duration",                       OFFSET(time_str),AV_OPT_TYPE_STRING, {.str = NULL},  0, 0,       E },
    { "segment_time_delta","set approximation value used for the segment times", OFFSET(time_delta), AV_OPT_TYPE_DURATION, {.i64 = 0}, 0, 0, E },
    { "segment_times",     "set segment split time points",              OFFSET(times_str),AV_OPT_TYPE_STRING,{.str = NULL},  0, 0,       E },
    { "segment_frames",    "set segment split frame numbers",            OFFSET(frames_str),AV_OPT_TYPE_STRING,{.str = NULL},  0, 0,       E },
    { "segment_wrap",      "set number after which the index wraps",     OFFSET(segment_idx_wrap), AV_OPT_TYPE_INT, {.i64 = 0}, 0, INT_MAX, E },
    { "segment_list_entry_prefix", "set base url prefix for segments", OFFSET(entry_prefix), AV_OPT_TYPE_STRING,  {.str = NULL}, 0, 0, E },
    { "segment_start_number", "set the sequence number of the first segment", OFFSET(segment_idx), AV_OPT_TYPE_INT, {.i64 = 0}, 0, INT_MAX, E },
    { "segment_wrap_number", "set the number of wrap before the first segment", OFFSET(segment_idx_wrap_nb), AV_OPT_TYPE_INT, {.i64 = 0}, 0, INT_MAX, E },

    { "individual_header_trailer", "write header/trailer to each segment", OFFSET(individual_header_trailer), AV_OPT_TYPE_INT, {.i64 = 1}, 0, 1, E },
    { "write_header_trailer", "write a header to the first segment and a trailer to the last one", OFFSET(write_header_trailer), AV_OPT_TYPE_INT, {.i64 = 1}, 0, 1, E },
    { "reset_timestamps", "reset timestamps at the begin of each segment", OFFSET(reset_timestamps), AV_OPT_TYPE_INT, {.i64 = 0}, 0, 1, E },
    { "initial_offset", "set initial timestamp offset", OFFSET(initial_offset), AV_OPT_TYPE_DURATION, {.i64 = 0}, -INT64_MAX, INT64_MAX, E },
    { NULL },
};

static const AVClass seg_class = {
    .class_name = "segment muxer",
    .item_name  = av_default_item_name,
    .option     = options,
    .version    = LIBAVUTIL_VERSION_INT,
};

AVOutputFormat ff_segment_muxer = {
    .name           = "segment",
    .long_name      = NULL_IF_CONFIG_SMALL("segment"),
    .priv_data_size = sizeof(SegmentContext),
    .flags          = AVFMT_NOFILE|AVFMT_GLOBALHEADER,
    .write_header   = seg_write_header,
    .write_packet   = seg_write_packet,
    .write_trailer  = seg_write_trailer,
    .priv_class     = &seg_class,
};

static const AVClass sseg_class = {
    .class_name = "stream_segment muxer",
    .item_name  = av_default_item_name,
    .option     = options,
    .version    = LIBAVUTIL_VERSION_INT,
};

AVOutputFormat ff_stream_segment_muxer = {
    .name           = "stream_segment,ssegment",
    .long_name      = NULL_IF_CONFIG_SMALL("streaming segment muxer"),
    .priv_data_size = sizeof(SegmentContext),
    .flags          = AVFMT_NOFILE,
    .write_header   = seg_write_header,
    .write_packet   = seg_write_packet,
    .write_trailer  = seg_write_trailer,
    .priv_class     = &sseg_class,
};<|MERGE_RESOLUTION|>--- conflicted
+++ resolved
@@ -563,7 +563,7 @@
 
 static void seg_free_context(SegmentContext *seg)
 {
-    avio_closep(&seg->pb);
+    avio_closep(&seg->list_pb);
     avformat_free_context(seg->avf);
     seg->avf = NULL;
 }
@@ -698,19 +698,10 @@
     }
 
 fail:
-<<<<<<< HEAD
     av_dict_free(&options);
-    if (ret) {
-        if (seg->list)
-            avio_close(seg->list_pb);
-        if (seg->avf)
-            avformat_free_context(seg->avf);
-    }
-=======
     if (ret < 0)
         seg_free_context(seg);
 
->>>>>>> f6c82b34
     return ret;
 }
 
@@ -718,13 +709,15 @@
 {
     SegmentContext *seg = s->priv_data;
     AVStream *st = s->streams[pkt->stream_index];
-<<<<<<< HEAD
     int64_t end_pts = INT64_MAX, offset;
     int start_frame = INT_MAX;
     int ret;
     struct tm ti;
     int64_t usecs;
     int64_t wrapped_val;
+
+    if (!seg->avf)
+        return AVERROR(EINVAL);
 
     if (seg->times) {
         end_pts = seg->segment_count < seg->nb_times ?
@@ -751,17 +744,6 @@
         } else {
             end_pts = seg->time * (seg->segment_count+1);
         }
-=======
-    int64_t end_pts = seg->recording_time * seg->number;
-    int ret, can_split = 1;
-
-    if (!oc)
-        return AVERROR(EINVAL);
-
-    if (seg->has_video) {
-        can_split = st->codec->codec_type == AVMEDIA_TYPE_VIDEO &&
-                    pkt->flags & AV_PKT_FLAG_KEY;
->>>>>>> f6c82b34
     }
 
     av_dlog(s, "packet stream:%d pts:%s pts_time:%s duration_time:%s is_key:%d frame:%d\n",
@@ -826,15 +808,13 @@
     ret = ff_write_chained(seg->avf, pkt->stream_index, pkt, s, seg->initial_offset || seg->reset_timestamps);
 
 fail:
-<<<<<<< HEAD
     if (pkt->stream_index == seg->reference_stream_index) {
         seg->frame_count++;
         seg->segment_frame_count++;
     }
-=======
+
     if (ret < 0)
         seg_free_context(seg);
->>>>>>> f6c82b34
 
     return ret;
 }
@@ -843,17 +823,12 @@
 {
     SegmentContext *seg = s->priv_data;
     AVFormatContext *oc = seg->avf;
-<<<<<<< HEAD
     SegmentListEntry *cur, *next;
-
-    int ret;
-=======
     int ret = 0;
 
     if (!oc)
         goto fail;
 
->>>>>>> f6c82b34
     if (!seg->write_header_trailer) {
         if ((ret = segment_end(s, 0, 1)) < 0)
             goto fail;
